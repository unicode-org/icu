--- conflicted
+++ resolved
@@ -5224,7 +5224,6 @@
     }
 
     @Test
-<<<<<<< HEAD
     public void Test13148() {
         if (logKnownIssue("13148", "Currency separators used in non-currency parsing")) return;
         DecimalFormat fmt = (DecimalFormat)NumberFormat.getInstance(new ULocale("en", "ZA"));
@@ -5235,12 +5234,13 @@
         ParsePosition ppos = new ParsePosition(0);
         Number number = fmt.parse("300,000", ppos);
         assertEquals("Should parse to 300000 using non-monetary separators: " + ppos, 300000L, number);
-=======
+    }
+
+    @Test
     public void Test13289() {
         DecimalFormat df = new DecimalFormat("#00.0#E0");
         String result = df.format(0.00123);
         assertEquals("Should ignore scientific minInt if maxInt>minInt", "1.23E-3", result);
->>>>>>> aa74ebbb
     }
 
     @Test
