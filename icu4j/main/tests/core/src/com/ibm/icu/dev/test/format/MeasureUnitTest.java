// © 2016 and later: Unicode, Inc. and others.
// License & terms of use: http://www.unicode.org/copyright.html
/*
 *******************************************************************************
 * Copyright (C) 2013-2016, International Business Machines Corporation and
 * others. All Rights Reserved.
 *******************************************************************************
 */
package com.ibm.icu.dev.test.format;

import com.ibm.icu.dev.test.TestFmwk;
import com.ibm.icu.dev.test.serializable.FormatHandler;
import com.ibm.icu.dev.test.serializable.SerializableTestUtility;
import com.ibm.icu.impl.Pair;
import com.ibm.icu.impl.Utility;
import com.ibm.icu.math.BigDecimal;
import com.ibm.icu.text.MeasureFormat;
import com.ibm.icu.text.MeasureFormat.FormatWidth;
import com.ibm.icu.text.NumberFormat;
import com.ibm.icu.util.Currency;
import com.ibm.icu.util.*;
import org.junit.Assert;
import org.junit.Test;
import org.junit.runner.RunWith;
import org.junit.runners.JUnit4;

import java.io.*;
import java.lang.reflect.Field;
import java.text.FieldPosition;
import java.text.ParseException;
import java.util.*;

/**
 * See https://sites.google.com/site/icusite/processes/release/tasks/standards?pli=1
 * for information on how to update with each new release.
 * @author markdavis
 */
@RunWith(JUnit4.class)
public class MeasureUnitTest extends TestFmwk {

    static class OrderedPair<F extends Comparable, S extends Comparable> extends Pair<F, S> implements Comparable<OrderedPair<F, S>> {

        OrderedPair(F first, S second) {
            super(first, second);
        }

        public static <F extends Comparable, S extends Comparable> OrderedPair<F, S> of(F first, S second) {
            if (first == null || second == null) {
                throw new IllegalArgumentException("OrderedPair.of requires non null values.");
            }
            return new OrderedPair<>(first, second);
        }

        @Override
        public int compareTo(OrderedPair<F, S> other) {
            int result = first.compareTo(other.first);
            if (result != 0) {
                return result;
            }
            return second.compareTo(other.second);
        }
    }

    private static final String[] DRAFT_VERSIONS = {"66", "67", "68"};

    private static final HashSet<String> DRAFT_VERSION_SET = new HashSet<>();

    private static final HashSet<String> TIME_CODES = new HashSet<>();

    private static final String[][] JAVA_VERSIONS = {
        {"G_FORCE", "53"},
        {"DEGREE", "53"},
        {"ARC_MINUTE", "53"},
        {"ARC_SECOND", "53"},
        {"ACRE", "53"},
        {"HECTARE", "53"},
        {"SQUARE_FOOT", "53"},
        {"SQUARE_KILOMETER", "53"},
        {"SQUARE_METER", "53"},
        {"SQUARE_MILE", "53"},
        {"MILLISECOND", "53"},
        {"CENTIMETER", "53"},
        {"FOOT", "53"},
        {"INCH", "53"},
        {"KILOMETER", "53"},
        {"LIGHT_YEAR", "53"},
        {"METER", "53"},
        {"MILE", "53"},
        {"MILLIMETER", "53"},
        {"PICOMETER", "53"},
        {"YARD", "53"},
        {"GRAM", "53"},
        {"KILOGRAM", "53"},
        {"OUNCE", "53"},
        {"POUND", "53"},
        {"HORSEPOWER", "53"},
        {"KILOWATT", "53"},
        {"WATT", "53"},
        {"HECTOPASCAL", "53"},
        {"INCH_HG", "53"},
        {"MILLIBAR", "53"},
        {"KILOMETER_PER_HOUR", "53"},
        {"METER_PER_SECOND", "53"},
        {"MILE_PER_HOUR", "53"},
        {"CELSIUS", "53"},
        {"FAHRENHEIT", "53"},
        {"CUBIC_KILOMETER", "53"},
        {"CUBIC_MILE", "53"},
        {"LITER", "53"},
        {"YEAR", "53"},
        {"MONTH", "53"},
        {"WEEK", "53"},
        {"DAY", "53"},
        {"HOUR", "53"},
        {"MINUTE", "53"},
        {"SECOND", "53"},
        {"METER_PER_SECOND_SQUARED", "54"},
        {"RADIAN", "54"},
        {"SQUARE_CENTIMETER", "54"},
        {"SQUARE_INCH", "54"},
        {"SQUARE_YARD", "54"},
        {"LITER_PER_KILOMETER", "54"},
        {"MILE_PER_GALLON", "54"},
        {"BIT", "54"},
        {"BYTE", "54"},
        {"GIGABIT", "54"},
        {"GIGABYTE", "54"},
        {"KILOBIT", "54"},
        {"KILOBYTE", "54"},
        {"MEGABIT", "54"},
        {"MEGABYTE", "54"},
        {"TERABIT", "54"},
        {"TERABYTE", "54"},
        {"MICROSECOND", "54"},
        {"NANOSECOND", "54"},
        {"AMPERE", "54"},
        {"MILLIAMPERE", "54"},
        {"OHM", "54"},
        {"VOLT", "54"},
        {"CALORIE", "54"},
        {"FOODCALORIE", "54"},
        {"JOULE", "54"},
        {"KILOCALORIE", "54"},
        {"KILOJOULE", "54"},
        {"KILOWATT_HOUR", "54"},
        {"GIGAHERTZ", "54"},
        {"HERTZ", "54"},
        {"KILOHERTZ", "54"},
        {"MEGAHERTZ", "54"},
        {"ASTRONOMICAL_UNIT", "54"},
        {"DECIMETER", "54"},
        {"FATHOM", "54"},
        {"FURLONG", "54"},
        {"MICROMETER", "54"},
        {"NANOMETER", "54"},
        {"NAUTICAL_MILE", "54"},
        {"PARSEC", "54"},
        {"LUX", "54"},
        {"CARAT", "54"},
        {"METRIC_TON", "54"},
        {"MICROGRAM", "54"},
        {"MILLIGRAM", "54"},
        {"OUNCE_TROY", "54"},
        {"STONE", "54"},
        {"TON", "54"},
        {"GIGAWATT", "54"},
        {"MEGAWATT", "54"},
        {"MILLIWATT", "54"},
        {"MILLIMETER_OF_MERCURY", "54"},
        {"POUND_PER_SQUARE_INCH", "54"},
        {"KARAT", "54"},
        {"KELVIN", "54"},
        {"ACRE_FOOT", "54"},
        {"BUSHEL", "54"},
        {"CENTILITER", "54"},
        {"CUBIC_CENTIMETER", "54"},
        {"CUBIC_FOOT", "54"},
        {"CUBIC_INCH", "54"},
        {"CUBIC_METER", "54"},
        {"CUBIC_YARD", "54"},
        {"CUP", "54"},
        {"DECILITER", "54"},
        {"FLUID_OUNCE", "54"},
        {"GALLON", "54"},
        {"HECTOLITER", "54"},
        {"MEGALITER", "54"},
        {"MILLILITER", "54"},
        {"PINT", "54"},
        {"QUART", "54"},
        {"TABLESPOON", "54"},
        {"TEASPOON", "54"},
        {"GENERIC_TEMPERATURE", "56"},
        {"REVOLUTION_ANGLE", "56"},
        {"LITER_PER_100KILOMETERS", "56"},
        {"CENTURY", "56"},
        {"MILE_SCANDINAVIAN", "56"},
        {"KNOT", "56"},
        {"CUP_METRIC", "56"},
        {"PINT_METRIC", "56"},
        {"MILLIGRAM_PER_DECILITER", "57"},
        {"MILLIMOLE_PER_LITER", "57"},
        {"PART_PER_MILLION", "57"},
        {"MILE_PER_GALLON_IMPERIAL", "57"},
        {"GALLON_IMPERIAL", "57"},
        {"POINT", "59"},
        {"PERCENT", "63"},
        {"PERMILLE", "63"},
        {"PETABYTE", "63"},
        {"ATMOSPHERE", "63"},
        {"DUNAM", "64"},
        {"MOLE", "64"},
        {"PERMYRIAD", "64"},
        {"DAY_PERSON", "64"},
        {"MONTH_PERSON", "64"},
        {"WEEK_PERSON", "64"},
        {"YEAR_PERSON", "64"},
        {"BRITISH_THERMAL_UNIT", "64"},
        {"ELECTRONVOLT", "64"},
        {"NEWTON", "64"},
        {"POUND_FORCE", "64"},
        {"SOLAR_RADIUS", "64"},
        {"SOLAR_LUMINOSITY", "64"},
        {"DALTON", "64"},
        {"EARTH_MASS", "64"},
        {"SOLAR_MASS", "64"},
        {"KILOPASCAL", "64"},
        {"MEGAPASCAL", "64"},
        {"NEWTON_METER", "64"},
        {"POUND_FOOT", "64"},
        {"BARREL", "64"},
        {"FLUID_OUNCE_IMPERIAL", "64"},
        {"DECADE", "65"},
        {"THERM_US", "65"},
        {"DOT_PER_CENTIMETER", "65"},
        {"DOT_PER_INCH", "65"},
        {"EM", "65"},
        {"MEGAPIXEL", "65"},
        {"PIXEL", "65"},
        {"PIXEL_PER_CENTIMETER", "65"},
        {"PIXEL_PER_INCH", "65"},
        {"BAR", "65"},
        {"PASCAL", "65"},
        {"DOT", "68"},
        {"EARTH_RADIUS", "68"},
        {"CANDELA", "68"},
        {"LUMEN", "68"},
        {"GRAIN", "68"},
        {"DESSERT_SPOON", "68"},
        {"DESSERT_SPOON_IMPERIAL", "68"},
        {"DRAM", "68"},
        {"DROP", "68"},
        {"JIGGER", "68"},
        {"PINCH", "68"},
        {"QUART_IMPERIAL", "68"},
    };

    private static final HashMap<String, String> JAVA_VERSION_MAP = new HashMap<>();

    // modify certain CLDR unit names before generating functions
    // that create/get the corresponding MeasureUnit objects
    private static final Map<String,String> CLDR_NAME_REMAP = new HashMap();

    static {
        TIME_CODES.add("year");
        TIME_CODES.add("month");
        TIME_CODES.add("week");
        TIME_CODES.add("day");
        TIME_CODES.add("hour");
        TIME_CODES.add("minute");
        TIME_CODES.add("second");
        for (String verNum : DRAFT_VERSIONS) {
            DRAFT_VERSION_SET.add(verNum);
        }
        for (String[] funcNameAndVersion : JAVA_VERSIONS) {
            JAVA_VERSION_MAP.put(funcNameAndVersion[0], funcNameAndVersion[1]);
        }

        // CLDR_NAME_REMAP entries
        // The first two fix overly-generic CLDR unit names
        CLDR_NAME_REMAP.put("revolution", "revolution-angle");
        CLDR_NAME_REMAP.put("generic",    "generic-temperature");
        // The next seven map updated CLDR 37 names back to their
        // old form in order to preserve the old function names
        CLDR_NAME_REMAP.put("meter-per-square-second",     "meter-per-second-squared");
        CLDR_NAME_REMAP.put("permillion",                  "part-per-million");
        CLDR_NAME_REMAP.put("liter-per-100-kilometer",     "liter-per-100kilometers");
        CLDR_NAME_REMAP.put("inch-ofhg",                   "inch-hg");
        CLDR_NAME_REMAP.put("millimeter-ofhg",             "millimeter-of-mercury");
        CLDR_NAME_REMAP.put("pound-force-per-square-inch", "pound-per-square-inch");
        CLDR_NAME_REMAP.put("pound-force-foot",            "pound-foot");
    }

    @Test
    public void testZZZ() {
        // various generateXXX calls go here, see
        // http://site.icu-project.org/design/formatting/measureformat/updating-measure-unit
        // use this test to run each of the ollowing in succession
        //generateConstants("68"); // for MeasureUnit.java, update generated MeasureUnit constants
        //generateBackwardCompatibilityTest("68"); // for MeasureUnitTest.java, create TestCompatible65
        //generateCXXHConstants("68"); // for measunit.h, update generated createXXX methods
        //generateCXXConstants(); // for measunit.cpp, update generated code
        //generateCXXBackwardCompatibilityTest("68"); // for measfmttest.cpp, create TestCompatible65
        //updateJAVAVersions("68"); // for MeasureUnitTest.java, JAVA_VERSIONS
    }

    @Test
    public void TestCompatible53() {
        MeasureUnit[] units = {
                MeasureUnit.G_FORCE,
                MeasureUnit.DEGREE,
                MeasureUnit.ARC_MINUTE,
                MeasureUnit.ARC_SECOND,
                MeasureUnit.ACRE,
                MeasureUnit.HECTARE,
                MeasureUnit.SQUARE_FOOT,
                MeasureUnit.SQUARE_KILOMETER,
                MeasureUnit.SQUARE_METER,
                MeasureUnit.SQUARE_MILE,
                MeasureUnit.MILLISECOND,
                MeasureUnit.CENTIMETER,
                MeasureUnit.FOOT,
                MeasureUnit.INCH,
                MeasureUnit.KILOMETER,
                MeasureUnit.LIGHT_YEAR,
                MeasureUnit.METER,
                MeasureUnit.MILE,
                MeasureUnit.MILLIMETER,
                MeasureUnit.PICOMETER,
                MeasureUnit.YARD,
                MeasureUnit.GRAM,
                MeasureUnit.KILOGRAM,
                MeasureUnit.OUNCE,
                MeasureUnit.POUND,
                MeasureUnit.HORSEPOWER,
                MeasureUnit.KILOWATT,
                MeasureUnit.WATT,
                MeasureUnit.HECTOPASCAL,
                MeasureUnit.INCH_HG,
                MeasureUnit.MILLIBAR,
                MeasureUnit.KILOMETER_PER_HOUR,
                MeasureUnit.METER_PER_SECOND,
                MeasureUnit.MILE_PER_HOUR,
                MeasureUnit.CELSIUS,
                MeasureUnit.FAHRENHEIT,
                MeasureUnit.CUBIC_KILOMETER,
                MeasureUnit.CUBIC_MILE,
                MeasureUnit.LITER,
                MeasureUnit.YEAR,
                MeasureUnit.MONTH,
                MeasureUnit.WEEK,
                MeasureUnit.DAY,
                MeasureUnit.HOUR,
                MeasureUnit.MINUTE,
                MeasureUnit.SECOND,
        };
        assertEquals("", 46, units.length);
    }

    @Test
    public void TestCompatible54() {
        MeasureUnit[] units = {
                MeasureUnit.G_FORCE,
                MeasureUnit.METER_PER_SECOND_SQUARED,
                MeasureUnit.ARC_MINUTE,
                MeasureUnit.ARC_SECOND,
                MeasureUnit.DEGREE,
                MeasureUnit.RADIAN,
                MeasureUnit.ACRE,
                MeasureUnit.HECTARE,
                MeasureUnit.SQUARE_CENTIMETER,
                MeasureUnit.SQUARE_FOOT,
                MeasureUnit.SQUARE_INCH,
                MeasureUnit.SQUARE_KILOMETER,
                MeasureUnit.SQUARE_METER,
                MeasureUnit.SQUARE_MILE,
                MeasureUnit.SQUARE_YARD,
                MeasureUnit.LITER_PER_KILOMETER,
                MeasureUnit.MILE_PER_GALLON,
                MeasureUnit.BIT,
                MeasureUnit.BYTE,
                MeasureUnit.GIGABIT,
                MeasureUnit.GIGABYTE,
                MeasureUnit.KILOBIT,
                MeasureUnit.KILOBYTE,
                MeasureUnit.MEGABIT,
                MeasureUnit.MEGABYTE,
                MeasureUnit.TERABIT,
                MeasureUnit.TERABYTE,
                MeasureUnit.DAY,
                MeasureUnit.HOUR,
                MeasureUnit.MICROSECOND,
                MeasureUnit.MILLISECOND,
                MeasureUnit.MINUTE,
                MeasureUnit.MONTH,
                MeasureUnit.NANOSECOND,
                MeasureUnit.SECOND,
                MeasureUnit.WEEK,
                MeasureUnit.YEAR,
                MeasureUnit.AMPERE,
                MeasureUnit.MILLIAMPERE,
                MeasureUnit.OHM,
                MeasureUnit.VOLT,
                MeasureUnit.CALORIE,
                MeasureUnit.FOODCALORIE,
                MeasureUnit.JOULE,
                MeasureUnit.KILOCALORIE,
                MeasureUnit.KILOJOULE,
                MeasureUnit.KILOWATT_HOUR,
                MeasureUnit.GIGAHERTZ,
                MeasureUnit.HERTZ,
                MeasureUnit.KILOHERTZ,
                MeasureUnit.MEGAHERTZ,
                MeasureUnit.ASTRONOMICAL_UNIT,
                MeasureUnit.CENTIMETER,
                MeasureUnit.DECIMETER,
                MeasureUnit.FATHOM,
                MeasureUnit.FOOT,
                MeasureUnit.FURLONG,
                MeasureUnit.INCH,
                MeasureUnit.KILOMETER,
                MeasureUnit.LIGHT_YEAR,
                MeasureUnit.METER,
                MeasureUnit.MICROMETER,
                MeasureUnit.MILE,
                MeasureUnit.MILLIMETER,
                MeasureUnit.NANOMETER,
                MeasureUnit.NAUTICAL_MILE,
                MeasureUnit.PARSEC,
                MeasureUnit.PICOMETER,
                MeasureUnit.YARD,
                MeasureUnit.LUX,
                MeasureUnit.CARAT,
                MeasureUnit.GRAM,
                MeasureUnit.KILOGRAM,
                MeasureUnit.METRIC_TON,
                MeasureUnit.MICROGRAM,
                MeasureUnit.MILLIGRAM,
                MeasureUnit.OUNCE,
                MeasureUnit.OUNCE_TROY,
                MeasureUnit.POUND,
                MeasureUnit.STONE,
                MeasureUnit.TON,
                MeasureUnit.GIGAWATT,
                MeasureUnit.HORSEPOWER,
                MeasureUnit.KILOWATT,
                MeasureUnit.MEGAWATT,
                MeasureUnit.MILLIWATT,
                MeasureUnit.WATT,
                MeasureUnit.HECTOPASCAL,
                MeasureUnit.INCH_HG,
                MeasureUnit.MILLIBAR,
                MeasureUnit.MILLIMETER_OF_MERCURY,
                MeasureUnit.POUND_PER_SQUARE_INCH,
                MeasureUnit.KARAT,
                MeasureUnit.KILOMETER_PER_HOUR,
                MeasureUnit.METER_PER_SECOND,
                MeasureUnit.MILE_PER_HOUR,
                MeasureUnit.CELSIUS,
                MeasureUnit.FAHRENHEIT,
                MeasureUnit.KELVIN,
                MeasureUnit.ACRE_FOOT,
                MeasureUnit.BUSHEL,
                MeasureUnit.CENTILITER,
                MeasureUnit.CUBIC_CENTIMETER,
                MeasureUnit.CUBIC_FOOT,
                MeasureUnit.CUBIC_INCH,
                MeasureUnit.CUBIC_KILOMETER,
                MeasureUnit.CUBIC_METER,
                MeasureUnit.CUBIC_MILE,
                MeasureUnit.CUBIC_YARD,
                MeasureUnit.CUP,
                MeasureUnit.DECILITER,
                MeasureUnit.FLUID_OUNCE,
                MeasureUnit.GALLON,
                MeasureUnit.HECTOLITER,
                MeasureUnit.LITER,
                MeasureUnit.MEGALITER,
                MeasureUnit.MILLILITER,
                MeasureUnit.PINT,
                MeasureUnit.QUART,
                MeasureUnit.TABLESPOON,
                MeasureUnit.TEASPOON,
        };
        assertEquals("",  121, units.length);
    }

    @Test
    public void TestCompatible55() {
        MeasureUnit[] units = {
                MeasureUnit.G_FORCE,
                MeasureUnit.METER_PER_SECOND_SQUARED,
                MeasureUnit.ARC_MINUTE,
                MeasureUnit.ARC_SECOND,
                MeasureUnit.DEGREE,
                MeasureUnit.RADIAN,
                MeasureUnit.ACRE,
                MeasureUnit.HECTARE,
                MeasureUnit.SQUARE_CENTIMETER,
                MeasureUnit.SQUARE_FOOT,
                MeasureUnit.SQUARE_INCH,
                MeasureUnit.SQUARE_KILOMETER,
                MeasureUnit.SQUARE_METER,
                MeasureUnit.SQUARE_MILE,
                MeasureUnit.SQUARE_YARD,
                MeasureUnit.LITER_PER_KILOMETER,
                MeasureUnit.MILE_PER_GALLON,
                MeasureUnit.BIT,
                MeasureUnit.BYTE,
                MeasureUnit.GIGABIT,
                MeasureUnit.GIGABYTE,
                MeasureUnit.KILOBIT,
                MeasureUnit.KILOBYTE,
                MeasureUnit.MEGABIT,
                MeasureUnit.MEGABYTE,
                MeasureUnit.TERABIT,
                MeasureUnit.TERABYTE,
                MeasureUnit.DAY,
                MeasureUnit.HOUR,
                MeasureUnit.MICROSECOND,
                MeasureUnit.MILLISECOND,
                MeasureUnit.MINUTE,
                MeasureUnit.MONTH,
                MeasureUnit.NANOSECOND,
                MeasureUnit.SECOND,
                MeasureUnit.WEEK,
                MeasureUnit.YEAR,
                MeasureUnit.AMPERE,
                MeasureUnit.MILLIAMPERE,
                MeasureUnit.OHM,
                MeasureUnit.VOLT,
                MeasureUnit.CALORIE,
                MeasureUnit.FOODCALORIE,
                MeasureUnit.JOULE,
                MeasureUnit.KILOCALORIE,
                MeasureUnit.KILOJOULE,
                MeasureUnit.KILOWATT_HOUR,
                MeasureUnit.GIGAHERTZ,
                MeasureUnit.HERTZ,
                MeasureUnit.KILOHERTZ,
                MeasureUnit.MEGAHERTZ,
                MeasureUnit.ASTRONOMICAL_UNIT,
                MeasureUnit.CENTIMETER,
                MeasureUnit.DECIMETER,
                MeasureUnit.FATHOM,
                MeasureUnit.FOOT,
                MeasureUnit.FURLONG,
                MeasureUnit.INCH,
                MeasureUnit.KILOMETER,
                MeasureUnit.LIGHT_YEAR,
                MeasureUnit.METER,
                MeasureUnit.MICROMETER,
                MeasureUnit.MILE,
                MeasureUnit.MILLIMETER,
                MeasureUnit.NANOMETER,
                MeasureUnit.NAUTICAL_MILE,
                MeasureUnit.PARSEC,
                MeasureUnit.PICOMETER,
                MeasureUnit.YARD,
                MeasureUnit.LUX,
                MeasureUnit.CARAT,
                MeasureUnit.GRAM,
                MeasureUnit.KILOGRAM,
                MeasureUnit.METRIC_TON,
                MeasureUnit.MICROGRAM,
                MeasureUnit.MILLIGRAM,
                MeasureUnit.OUNCE,
                MeasureUnit.OUNCE_TROY,
                MeasureUnit.POUND,
                MeasureUnit.STONE,
                MeasureUnit.TON,
                MeasureUnit.GIGAWATT,
                MeasureUnit.HORSEPOWER,
                MeasureUnit.KILOWATT,
                MeasureUnit.MEGAWATT,
                MeasureUnit.MILLIWATT,
                MeasureUnit.WATT,
                MeasureUnit.HECTOPASCAL,
                MeasureUnit.INCH_HG,
                MeasureUnit.MILLIBAR,
                MeasureUnit.MILLIMETER_OF_MERCURY,
                MeasureUnit.POUND_PER_SQUARE_INCH,
                MeasureUnit.KARAT,
                MeasureUnit.KILOMETER_PER_HOUR,
                MeasureUnit.METER_PER_SECOND,
                MeasureUnit.MILE_PER_HOUR,
                MeasureUnit.CELSIUS,
                MeasureUnit.FAHRENHEIT,
                MeasureUnit.GENERIC_TEMPERATURE,
                MeasureUnit.KELVIN,
                MeasureUnit.ACRE_FOOT,
                MeasureUnit.BUSHEL,
                MeasureUnit.CENTILITER,
                MeasureUnit.CUBIC_CENTIMETER,
                MeasureUnit.CUBIC_FOOT,
                MeasureUnit.CUBIC_INCH,
                MeasureUnit.CUBIC_KILOMETER,
                MeasureUnit.CUBIC_METER,
                MeasureUnit.CUBIC_MILE,
                MeasureUnit.CUBIC_YARD,
                MeasureUnit.CUP,
                MeasureUnit.DECILITER,
                MeasureUnit.FLUID_OUNCE,
                MeasureUnit.GALLON,
                MeasureUnit.HECTOLITER,
                MeasureUnit.LITER,
                MeasureUnit.MEGALITER,
                MeasureUnit.MILLILITER,
                MeasureUnit.PINT,
                MeasureUnit.QUART,
                MeasureUnit.TABLESPOON,
                MeasureUnit.TEASPOON,
        };
        assertEquals("",  122, units.length);
    }

    @Test
    public void TestCompatible56() {
        MeasureUnit[] units = {
                MeasureUnit.G_FORCE,
                MeasureUnit.METER_PER_SECOND_SQUARED,
                MeasureUnit.ARC_MINUTE,
                MeasureUnit.ARC_SECOND,
                MeasureUnit.DEGREE,
                MeasureUnit.RADIAN,
                MeasureUnit.REVOLUTION_ANGLE,
                MeasureUnit.ACRE,
                MeasureUnit.HECTARE,
                MeasureUnit.SQUARE_CENTIMETER,
                MeasureUnit.SQUARE_FOOT,
                MeasureUnit.SQUARE_INCH,
                MeasureUnit.SQUARE_KILOMETER,
                MeasureUnit.SQUARE_METER,
                MeasureUnit.SQUARE_MILE,
                MeasureUnit.SQUARE_YARD,
                MeasureUnit.LITER_PER_100KILOMETERS,
                MeasureUnit.LITER_PER_KILOMETER,
                MeasureUnit.MILE_PER_GALLON,
                MeasureUnit.BIT,
                MeasureUnit.BYTE,
                MeasureUnit.GIGABIT,
                MeasureUnit.GIGABYTE,
                MeasureUnit.KILOBIT,
                MeasureUnit.KILOBYTE,
                MeasureUnit.MEGABIT,
                MeasureUnit.MEGABYTE,
                MeasureUnit.TERABIT,
                MeasureUnit.TERABYTE,
                MeasureUnit.CENTURY,
                MeasureUnit.DAY,
                MeasureUnit.HOUR,
                MeasureUnit.MICROSECOND,
                MeasureUnit.MILLISECOND,
                MeasureUnit.MINUTE,
                MeasureUnit.MONTH,
                MeasureUnit.NANOSECOND,
                MeasureUnit.SECOND,
                MeasureUnit.WEEK,
                MeasureUnit.YEAR,
                MeasureUnit.AMPERE,
                MeasureUnit.MILLIAMPERE,
                MeasureUnit.OHM,
                MeasureUnit.VOLT,
                MeasureUnit.CALORIE,
                MeasureUnit.FOODCALORIE,
                MeasureUnit.JOULE,
                MeasureUnit.KILOCALORIE,
                MeasureUnit.KILOJOULE,
                MeasureUnit.KILOWATT_HOUR,
                MeasureUnit.GIGAHERTZ,
                MeasureUnit.HERTZ,
                MeasureUnit.KILOHERTZ,
                MeasureUnit.MEGAHERTZ,
                MeasureUnit.ASTRONOMICAL_UNIT,
                MeasureUnit.CENTIMETER,
                MeasureUnit.DECIMETER,
                MeasureUnit.FATHOM,
                MeasureUnit.FOOT,
                MeasureUnit.FURLONG,
                MeasureUnit.INCH,
                MeasureUnit.KILOMETER,
                MeasureUnit.LIGHT_YEAR,
                MeasureUnit.METER,
                MeasureUnit.MICROMETER,
                MeasureUnit.MILE,
                MeasureUnit.MILE_SCANDINAVIAN,
                MeasureUnit.MILLIMETER,
                MeasureUnit.NANOMETER,
                MeasureUnit.NAUTICAL_MILE,
                MeasureUnit.PARSEC,
                MeasureUnit.PICOMETER,
                MeasureUnit.YARD,
                MeasureUnit.LUX,
                MeasureUnit.CARAT,
                MeasureUnit.GRAM,
                MeasureUnit.KILOGRAM,
                MeasureUnit.METRIC_TON,
                MeasureUnit.MICROGRAM,
                MeasureUnit.MILLIGRAM,
                MeasureUnit.OUNCE,
                MeasureUnit.OUNCE_TROY,
                MeasureUnit.POUND,
                MeasureUnit.STONE,
                MeasureUnit.TON,
                MeasureUnit.GIGAWATT,
                MeasureUnit.HORSEPOWER,
                MeasureUnit.KILOWATT,
                MeasureUnit.MEGAWATT,
                MeasureUnit.MILLIWATT,
                MeasureUnit.WATT,
                MeasureUnit.HECTOPASCAL,
                MeasureUnit.INCH_HG,
                MeasureUnit.MILLIBAR,
                MeasureUnit.MILLIMETER_OF_MERCURY,
                MeasureUnit.POUND_PER_SQUARE_INCH,
                MeasureUnit.KARAT,
                MeasureUnit.KILOMETER_PER_HOUR,
                MeasureUnit.KNOT,
                MeasureUnit.METER_PER_SECOND,
                MeasureUnit.MILE_PER_HOUR,
                MeasureUnit.CELSIUS,
                MeasureUnit.FAHRENHEIT,
                MeasureUnit.GENERIC_TEMPERATURE,
                MeasureUnit.KELVIN,
                MeasureUnit.ACRE_FOOT,
                MeasureUnit.BUSHEL,
                MeasureUnit.CENTILITER,
                MeasureUnit.CUBIC_CENTIMETER,
                MeasureUnit.CUBIC_FOOT,
                MeasureUnit.CUBIC_INCH,
                MeasureUnit.CUBIC_KILOMETER,
                MeasureUnit.CUBIC_METER,
                MeasureUnit.CUBIC_MILE,
                MeasureUnit.CUBIC_YARD,
                MeasureUnit.CUP,
                MeasureUnit.CUP_METRIC,
                MeasureUnit.DECILITER,
                MeasureUnit.FLUID_OUNCE,
                MeasureUnit.GALLON,
                MeasureUnit.HECTOLITER,
                MeasureUnit.LITER,
                MeasureUnit.MEGALITER,
                MeasureUnit.MILLILITER,
                MeasureUnit.PINT,
                MeasureUnit.PINT_METRIC,
                MeasureUnit.QUART,
                MeasureUnit.TABLESPOON,
                MeasureUnit.TEASPOON,
        };
        assertEquals("",  129, units.length);
    }

    @Test
    public void TestCompatible57() {
        MeasureUnit[] units = {
                MeasureUnit.G_FORCE,
                MeasureUnit.METER_PER_SECOND_SQUARED,
                MeasureUnit.ARC_MINUTE,
                MeasureUnit.ARC_SECOND,
                MeasureUnit.DEGREE,
                MeasureUnit.RADIAN,
                MeasureUnit.REVOLUTION_ANGLE,
                MeasureUnit.ACRE,
                MeasureUnit.HECTARE,
                MeasureUnit.SQUARE_CENTIMETER,
                MeasureUnit.SQUARE_FOOT,
                MeasureUnit.SQUARE_INCH,
                MeasureUnit.SQUARE_KILOMETER,
                MeasureUnit.SQUARE_METER,
                MeasureUnit.SQUARE_MILE,
                MeasureUnit.SQUARE_YARD,
                MeasureUnit.KARAT,
                MeasureUnit.MILLIGRAM_PER_DECILITER,
                MeasureUnit.MILLIMOLE_PER_LITER,
                MeasureUnit.PART_PER_MILLION,
                MeasureUnit.LITER_PER_100KILOMETERS,
                MeasureUnit.LITER_PER_KILOMETER,
                MeasureUnit.MILE_PER_GALLON,
                MeasureUnit.MILE_PER_GALLON_IMPERIAL,
                MeasureUnit.BIT,
                MeasureUnit.BYTE,
                MeasureUnit.GIGABIT,
                MeasureUnit.GIGABYTE,
                MeasureUnit.KILOBIT,
                MeasureUnit.KILOBYTE,
                MeasureUnit.MEGABIT,
                MeasureUnit.MEGABYTE,
                MeasureUnit.TERABIT,
                MeasureUnit.TERABYTE,
                MeasureUnit.CENTURY,
                MeasureUnit.DAY,
                MeasureUnit.HOUR,
                MeasureUnit.MICROSECOND,
                MeasureUnit.MILLISECOND,
                MeasureUnit.MINUTE,
                MeasureUnit.MONTH,
                MeasureUnit.NANOSECOND,
                MeasureUnit.SECOND,
                MeasureUnit.WEEK,
                MeasureUnit.YEAR,
                MeasureUnit.AMPERE,
                MeasureUnit.MILLIAMPERE,
                MeasureUnit.OHM,
                MeasureUnit.VOLT,
                MeasureUnit.CALORIE,
                MeasureUnit.FOODCALORIE,
                MeasureUnit.JOULE,
                MeasureUnit.KILOCALORIE,
                MeasureUnit.KILOJOULE,
                MeasureUnit.KILOWATT_HOUR,
                MeasureUnit.GIGAHERTZ,
                MeasureUnit.HERTZ,
                MeasureUnit.KILOHERTZ,
                MeasureUnit.MEGAHERTZ,
                MeasureUnit.ASTRONOMICAL_UNIT,
                MeasureUnit.CENTIMETER,
                MeasureUnit.DECIMETER,
                MeasureUnit.FATHOM,
                MeasureUnit.FOOT,
                MeasureUnit.FURLONG,
                MeasureUnit.INCH,
                MeasureUnit.KILOMETER,
                MeasureUnit.LIGHT_YEAR,
                MeasureUnit.METER,
                MeasureUnit.MICROMETER,
                MeasureUnit.MILE,
                MeasureUnit.MILE_SCANDINAVIAN,
                MeasureUnit.MILLIMETER,
                MeasureUnit.NANOMETER,
                MeasureUnit.NAUTICAL_MILE,
                MeasureUnit.PARSEC,
                MeasureUnit.PICOMETER,
                MeasureUnit.YARD,
                MeasureUnit.LUX,
                MeasureUnit.CARAT,
                MeasureUnit.GRAM,
                MeasureUnit.KILOGRAM,
                MeasureUnit.METRIC_TON,
                MeasureUnit.MICROGRAM,
                MeasureUnit.MILLIGRAM,
                MeasureUnit.OUNCE,
                MeasureUnit.OUNCE_TROY,
                MeasureUnit.POUND,
                MeasureUnit.STONE,
                MeasureUnit.TON,
                MeasureUnit.GIGAWATT,
                MeasureUnit.HORSEPOWER,
                MeasureUnit.KILOWATT,
                MeasureUnit.MEGAWATT,
                MeasureUnit.MILLIWATT,
                MeasureUnit.WATT,
                MeasureUnit.HECTOPASCAL,
                MeasureUnit.INCH_HG,
                MeasureUnit.MILLIBAR,
                MeasureUnit.MILLIMETER_OF_MERCURY,
                MeasureUnit.POUND_PER_SQUARE_INCH,
                MeasureUnit.KILOMETER_PER_HOUR,
                MeasureUnit.KNOT,
                MeasureUnit.METER_PER_SECOND,
                MeasureUnit.MILE_PER_HOUR,
                MeasureUnit.CELSIUS,
                MeasureUnit.FAHRENHEIT,
                MeasureUnit.GENERIC_TEMPERATURE,
                MeasureUnit.KELVIN,
                MeasureUnit.ACRE_FOOT,
                MeasureUnit.BUSHEL,
                MeasureUnit.CENTILITER,
                MeasureUnit.CUBIC_CENTIMETER,
                MeasureUnit.CUBIC_FOOT,
                MeasureUnit.CUBIC_INCH,
                MeasureUnit.CUBIC_KILOMETER,
                MeasureUnit.CUBIC_METER,
                MeasureUnit.CUBIC_MILE,
                MeasureUnit.CUBIC_YARD,
                MeasureUnit.CUP,
                MeasureUnit.CUP_METRIC,
                MeasureUnit.DECILITER,
                MeasureUnit.FLUID_OUNCE,
                MeasureUnit.GALLON,
                MeasureUnit.GALLON_IMPERIAL,
                MeasureUnit.HECTOLITER,
                MeasureUnit.LITER,
                MeasureUnit.MEGALITER,
                MeasureUnit.MILLILITER,
                MeasureUnit.PINT,
                MeasureUnit.PINT_METRIC,
                MeasureUnit.QUART,
                MeasureUnit.TABLESPOON,
                MeasureUnit.TEASPOON,
        };
        assertEquals("",  134, units.length);
    }

    @Test
    public void TestCompatible58() {
        MeasureUnit[] units = {
                MeasureUnit.G_FORCE,
                MeasureUnit.METER_PER_SECOND_SQUARED,
                MeasureUnit.ARC_MINUTE,
                MeasureUnit.ARC_SECOND,
                MeasureUnit.DEGREE,
                MeasureUnit.RADIAN,
                MeasureUnit.REVOLUTION_ANGLE,
                MeasureUnit.ACRE,
                MeasureUnit.HECTARE,
                MeasureUnit.SQUARE_CENTIMETER,
                MeasureUnit.SQUARE_FOOT,
                MeasureUnit.SQUARE_INCH,
                MeasureUnit.SQUARE_KILOMETER,
                MeasureUnit.SQUARE_METER,
                MeasureUnit.SQUARE_MILE,
                MeasureUnit.SQUARE_YARD,
                MeasureUnit.KARAT,
                MeasureUnit.MILLIGRAM_PER_DECILITER,
                MeasureUnit.MILLIMOLE_PER_LITER,
                MeasureUnit.PART_PER_MILLION,
                MeasureUnit.LITER_PER_100KILOMETERS,
                MeasureUnit.LITER_PER_KILOMETER,
                MeasureUnit.MILE_PER_GALLON,
                MeasureUnit.MILE_PER_GALLON_IMPERIAL,
                // MeasureUnit.EAST,
                // MeasureUnit.NORTH,
                // MeasureUnit.SOUTH,
                // MeasureUnit.WEST,
                MeasureUnit.BIT,
                MeasureUnit.BYTE,
                MeasureUnit.GIGABIT,
                MeasureUnit.GIGABYTE,
                MeasureUnit.KILOBIT,
                MeasureUnit.KILOBYTE,
                MeasureUnit.MEGABIT,
                MeasureUnit.MEGABYTE,
                MeasureUnit.TERABIT,
                MeasureUnit.TERABYTE,
                MeasureUnit.CENTURY,
                MeasureUnit.DAY,
                MeasureUnit.HOUR,
                MeasureUnit.MICROSECOND,
                MeasureUnit.MILLISECOND,
                MeasureUnit.MINUTE,
                MeasureUnit.MONTH,
                MeasureUnit.NANOSECOND,
                MeasureUnit.SECOND,
                MeasureUnit.WEEK,
                MeasureUnit.YEAR,
                MeasureUnit.AMPERE,
                MeasureUnit.MILLIAMPERE,
                MeasureUnit.OHM,
                MeasureUnit.VOLT,
                MeasureUnit.CALORIE,
                MeasureUnit.FOODCALORIE,
                MeasureUnit.JOULE,
                MeasureUnit.KILOCALORIE,
                MeasureUnit.KILOJOULE,
                MeasureUnit.KILOWATT_HOUR,
                MeasureUnit.GIGAHERTZ,
                MeasureUnit.HERTZ,
                MeasureUnit.KILOHERTZ,
                MeasureUnit.MEGAHERTZ,
                MeasureUnit.ASTRONOMICAL_UNIT,
                MeasureUnit.CENTIMETER,
                MeasureUnit.DECIMETER,
                MeasureUnit.FATHOM,
                MeasureUnit.FOOT,
                MeasureUnit.FURLONG,
                MeasureUnit.INCH,
                MeasureUnit.KILOMETER,
                MeasureUnit.LIGHT_YEAR,
                MeasureUnit.METER,
                MeasureUnit.MICROMETER,
                MeasureUnit.MILE,
                MeasureUnit.MILE_SCANDINAVIAN,
                MeasureUnit.MILLIMETER,
                MeasureUnit.NANOMETER,
                MeasureUnit.NAUTICAL_MILE,
                MeasureUnit.PARSEC,
                MeasureUnit.PICOMETER,
                MeasureUnit.YARD,
                MeasureUnit.LUX,
                MeasureUnit.CARAT,
                MeasureUnit.GRAM,
                MeasureUnit.KILOGRAM,
                MeasureUnit.METRIC_TON,
                MeasureUnit.MICROGRAM,
                MeasureUnit.MILLIGRAM,
                MeasureUnit.OUNCE,
                MeasureUnit.OUNCE_TROY,
                MeasureUnit.POUND,
                MeasureUnit.STONE,
                MeasureUnit.TON,
                MeasureUnit.GIGAWATT,
                MeasureUnit.HORSEPOWER,
                MeasureUnit.KILOWATT,
                MeasureUnit.MEGAWATT,
                MeasureUnit.MILLIWATT,
                MeasureUnit.WATT,
                MeasureUnit.HECTOPASCAL,
                MeasureUnit.INCH_HG,
                MeasureUnit.MILLIBAR,
                MeasureUnit.MILLIMETER_OF_MERCURY,
                MeasureUnit.POUND_PER_SQUARE_INCH,
                MeasureUnit.KILOMETER_PER_HOUR,
                MeasureUnit.KNOT,
                MeasureUnit.METER_PER_SECOND,
                MeasureUnit.MILE_PER_HOUR,
                MeasureUnit.CELSIUS,
                MeasureUnit.FAHRENHEIT,
                MeasureUnit.GENERIC_TEMPERATURE,
                MeasureUnit.KELVIN,
                MeasureUnit.ACRE_FOOT,
                MeasureUnit.BUSHEL,
                MeasureUnit.CENTILITER,
                MeasureUnit.CUBIC_CENTIMETER,
                MeasureUnit.CUBIC_FOOT,
                MeasureUnit.CUBIC_INCH,
                MeasureUnit.CUBIC_KILOMETER,
                MeasureUnit.CUBIC_METER,
                MeasureUnit.CUBIC_MILE,
                MeasureUnit.CUBIC_YARD,
                MeasureUnit.CUP,
                MeasureUnit.CUP_METRIC,
                MeasureUnit.DECILITER,
                MeasureUnit.FLUID_OUNCE,
                MeasureUnit.GALLON,
                MeasureUnit.GALLON_IMPERIAL,
                MeasureUnit.HECTOLITER,
                MeasureUnit.LITER,
                MeasureUnit.MEGALITER,
                MeasureUnit.MILLILITER,
                MeasureUnit.PINT,
                MeasureUnit.PINT_METRIC,
                MeasureUnit.QUART,
                MeasureUnit.TABLESPOON,
                MeasureUnit.TEASPOON,
        };
        assertEquals("",  134, units.length);
    }

    @Test
    public void TestCompatible59() {
        MeasureUnit[] units = {
                MeasureUnit.G_FORCE,
                MeasureUnit.METER_PER_SECOND_SQUARED,
                MeasureUnit.ARC_MINUTE,
                MeasureUnit.ARC_SECOND,
                MeasureUnit.DEGREE,
                MeasureUnit.RADIAN,
                MeasureUnit.REVOLUTION_ANGLE,
                MeasureUnit.ACRE,
                MeasureUnit.HECTARE,
                MeasureUnit.SQUARE_CENTIMETER,
                MeasureUnit.SQUARE_FOOT,
                MeasureUnit.SQUARE_INCH,
                MeasureUnit.SQUARE_KILOMETER,
                MeasureUnit.SQUARE_METER,
                MeasureUnit.SQUARE_MILE,
                MeasureUnit.SQUARE_YARD,
                MeasureUnit.KARAT,
                MeasureUnit.MILLIGRAM_PER_DECILITER,
                MeasureUnit.MILLIMOLE_PER_LITER,
                MeasureUnit.PART_PER_MILLION,
                MeasureUnit.LITER_PER_100KILOMETERS,
                MeasureUnit.LITER_PER_KILOMETER,
                MeasureUnit.MILE_PER_GALLON,
                MeasureUnit.MILE_PER_GALLON_IMPERIAL,
                MeasureUnit.BIT,
                MeasureUnit.BYTE,
                MeasureUnit.GIGABIT,
                MeasureUnit.GIGABYTE,
                MeasureUnit.KILOBIT,
                MeasureUnit.KILOBYTE,
                MeasureUnit.MEGABIT,
                MeasureUnit.MEGABYTE,
                MeasureUnit.TERABIT,
                MeasureUnit.TERABYTE,
                MeasureUnit.CENTURY,
                MeasureUnit.DAY,
                MeasureUnit.HOUR,
                MeasureUnit.MICROSECOND,
                MeasureUnit.MILLISECOND,
                MeasureUnit.MINUTE,
                MeasureUnit.MONTH,
                MeasureUnit.NANOSECOND,
                MeasureUnit.SECOND,
                MeasureUnit.WEEK,
                MeasureUnit.YEAR,
                MeasureUnit.AMPERE,
                MeasureUnit.MILLIAMPERE,
                MeasureUnit.OHM,
                MeasureUnit.VOLT,
                MeasureUnit.CALORIE,
                MeasureUnit.FOODCALORIE,
                MeasureUnit.JOULE,
                MeasureUnit.KILOCALORIE,
                MeasureUnit.KILOJOULE,
                MeasureUnit.KILOWATT_HOUR,
                MeasureUnit.GIGAHERTZ,
                MeasureUnit.HERTZ,
                MeasureUnit.KILOHERTZ,
                MeasureUnit.MEGAHERTZ,
                MeasureUnit.ASTRONOMICAL_UNIT,
                MeasureUnit.CENTIMETER,
                MeasureUnit.DECIMETER,
                MeasureUnit.FATHOM,
                MeasureUnit.FOOT,
                MeasureUnit.FURLONG,
                MeasureUnit.INCH,
                MeasureUnit.KILOMETER,
                MeasureUnit.LIGHT_YEAR,
                MeasureUnit.METER,
                MeasureUnit.MICROMETER,
                MeasureUnit.MILE,
                MeasureUnit.MILE_SCANDINAVIAN,
                MeasureUnit.MILLIMETER,
                MeasureUnit.NANOMETER,
                MeasureUnit.NAUTICAL_MILE,
                MeasureUnit.PARSEC,
                MeasureUnit.PICOMETER,
                MeasureUnit.POINT,
                MeasureUnit.YARD,
                MeasureUnit.LUX,
                MeasureUnit.CARAT,
                MeasureUnit.GRAM,
                MeasureUnit.KILOGRAM,
                MeasureUnit.METRIC_TON,
                MeasureUnit.MICROGRAM,
                MeasureUnit.MILLIGRAM,
                MeasureUnit.OUNCE,
                MeasureUnit.OUNCE_TROY,
                MeasureUnit.POUND,
                MeasureUnit.STONE,
                MeasureUnit.TON,
                MeasureUnit.GIGAWATT,
                MeasureUnit.HORSEPOWER,
                MeasureUnit.KILOWATT,
                MeasureUnit.MEGAWATT,
                MeasureUnit.MILLIWATT,
                MeasureUnit.WATT,
                MeasureUnit.HECTOPASCAL,
                MeasureUnit.INCH_HG,
                MeasureUnit.MILLIBAR,
                MeasureUnit.MILLIMETER_OF_MERCURY,
                MeasureUnit.POUND_PER_SQUARE_INCH,
                MeasureUnit.KILOMETER_PER_HOUR,
                MeasureUnit.KNOT,
                MeasureUnit.METER_PER_SECOND,
                MeasureUnit.MILE_PER_HOUR,
                MeasureUnit.CELSIUS,
                MeasureUnit.FAHRENHEIT,
                MeasureUnit.GENERIC_TEMPERATURE,
                MeasureUnit.KELVIN,
                MeasureUnit.ACRE_FOOT,
                MeasureUnit.BUSHEL,
                MeasureUnit.CENTILITER,
                MeasureUnit.CUBIC_CENTIMETER,
                MeasureUnit.CUBIC_FOOT,
                MeasureUnit.CUBIC_INCH,
                MeasureUnit.CUBIC_KILOMETER,
                MeasureUnit.CUBIC_METER,
                MeasureUnit.CUBIC_MILE,
                MeasureUnit.CUBIC_YARD,
                MeasureUnit.CUP,
                MeasureUnit.CUP_METRIC,
                MeasureUnit.DECILITER,
                MeasureUnit.FLUID_OUNCE,
                MeasureUnit.GALLON,
                MeasureUnit.GALLON_IMPERIAL,
                MeasureUnit.HECTOLITER,
                MeasureUnit.LITER,
                MeasureUnit.MEGALITER,
                MeasureUnit.MILLILITER,
                MeasureUnit.PINT,
                MeasureUnit.PINT_METRIC,
                MeasureUnit.QUART,
                MeasureUnit.TABLESPOON,
                MeasureUnit.TEASPOON,
        };
        assertEquals("",  135, units.length);
    }

    // Note that TestCompatible60(), TestCompatible61(), TestCompatible62()
    // would be the same as TestCompatible59(), no need to add them.

    @Test
    public void TestCompatible63() {
        MeasureUnit[] units = {
                MeasureUnit.G_FORCE,
                MeasureUnit.METER_PER_SECOND_SQUARED,
                MeasureUnit.ARC_MINUTE,
                MeasureUnit.ARC_SECOND,
                MeasureUnit.DEGREE,
                MeasureUnit.RADIAN,
                MeasureUnit.REVOLUTION_ANGLE,
                MeasureUnit.ACRE,
                MeasureUnit.HECTARE,
                MeasureUnit.SQUARE_CENTIMETER,
                MeasureUnit.SQUARE_FOOT,
                MeasureUnit.SQUARE_INCH,
                MeasureUnit.SQUARE_KILOMETER,
                MeasureUnit.SQUARE_METER,
                MeasureUnit.SQUARE_MILE,
                MeasureUnit.SQUARE_YARD,
                MeasureUnit.KARAT,
                MeasureUnit.MILLIGRAM_PER_DECILITER,
                MeasureUnit.MILLIMOLE_PER_LITER,
                MeasureUnit.PART_PER_MILLION,
                MeasureUnit.PERCENT,
                MeasureUnit.PERMILLE,
                MeasureUnit.LITER_PER_100KILOMETERS,
                MeasureUnit.LITER_PER_KILOMETER,
                MeasureUnit.MILE_PER_GALLON,
                MeasureUnit.MILE_PER_GALLON_IMPERIAL,
                MeasureUnit.BIT,
                MeasureUnit.BYTE,
                MeasureUnit.GIGABIT,
                MeasureUnit.GIGABYTE,
                MeasureUnit.KILOBIT,
                MeasureUnit.KILOBYTE,
                MeasureUnit.MEGABIT,
                MeasureUnit.MEGABYTE,
                MeasureUnit.PETABYTE,
                MeasureUnit.TERABIT,
                MeasureUnit.TERABYTE,
                MeasureUnit.CENTURY,
                MeasureUnit.DAY,
                MeasureUnit.HOUR,
                MeasureUnit.MICROSECOND,
                MeasureUnit.MILLISECOND,
                MeasureUnit.MINUTE,
                MeasureUnit.MONTH,
                MeasureUnit.NANOSECOND,
                MeasureUnit.SECOND,
                MeasureUnit.WEEK,
                MeasureUnit.YEAR,
                MeasureUnit.AMPERE,
                MeasureUnit.MILLIAMPERE,
                MeasureUnit.OHM,
                MeasureUnit.VOLT,
                MeasureUnit.CALORIE,
                MeasureUnit.FOODCALORIE,
                MeasureUnit.JOULE,
                MeasureUnit.KILOCALORIE,
                MeasureUnit.KILOJOULE,
                MeasureUnit.KILOWATT_HOUR,
                MeasureUnit.GIGAHERTZ,
                MeasureUnit.HERTZ,
                MeasureUnit.KILOHERTZ,
                MeasureUnit.MEGAHERTZ,
                MeasureUnit.ASTRONOMICAL_UNIT,
                MeasureUnit.CENTIMETER,
                MeasureUnit.DECIMETER,
                MeasureUnit.FATHOM,
                MeasureUnit.FOOT,
                MeasureUnit.FURLONG,
                MeasureUnit.INCH,
                MeasureUnit.KILOMETER,
                MeasureUnit.LIGHT_YEAR,
                MeasureUnit.METER,
                MeasureUnit.MICROMETER,
                MeasureUnit.MILE,
                MeasureUnit.MILE_SCANDINAVIAN,
                MeasureUnit.MILLIMETER,
                MeasureUnit.NANOMETER,
                MeasureUnit.NAUTICAL_MILE,
                MeasureUnit.PARSEC,
                MeasureUnit.PICOMETER,
                MeasureUnit.POINT,
                MeasureUnit.YARD,
                MeasureUnit.LUX,
                MeasureUnit.CARAT,
                MeasureUnit.GRAM,
                MeasureUnit.KILOGRAM,
                MeasureUnit.METRIC_TON,
                MeasureUnit.MICROGRAM,
                MeasureUnit.MILLIGRAM,
                MeasureUnit.OUNCE,
                MeasureUnit.OUNCE_TROY,
                MeasureUnit.POUND,
                MeasureUnit.STONE,
                MeasureUnit.TON,
                MeasureUnit.GIGAWATT,
                MeasureUnit.HORSEPOWER,
                MeasureUnit.KILOWATT,
                MeasureUnit.MEGAWATT,
                MeasureUnit.MILLIWATT,
                MeasureUnit.WATT,
                MeasureUnit.ATMOSPHERE,
                MeasureUnit.HECTOPASCAL,
                MeasureUnit.INCH_HG,
                MeasureUnit.MILLIBAR,
                MeasureUnit.MILLIMETER_OF_MERCURY,
                MeasureUnit.POUND_PER_SQUARE_INCH,
                MeasureUnit.KILOMETER_PER_HOUR,
                MeasureUnit.KNOT,
                MeasureUnit.METER_PER_SECOND,
                MeasureUnit.MILE_PER_HOUR,
                MeasureUnit.CELSIUS,
                MeasureUnit.FAHRENHEIT,
                MeasureUnit.GENERIC_TEMPERATURE,
                MeasureUnit.KELVIN,
                MeasureUnit.ACRE_FOOT,
                MeasureUnit.BUSHEL,
                MeasureUnit.CENTILITER,
                MeasureUnit.CUBIC_CENTIMETER,
                MeasureUnit.CUBIC_FOOT,
                MeasureUnit.CUBIC_INCH,
                MeasureUnit.CUBIC_KILOMETER,
                MeasureUnit.CUBIC_METER,
                MeasureUnit.CUBIC_MILE,
                MeasureUnit.CUBIC_YARD,
                MeasureUnit.CUP,
                MeasureUnit.CUP_METRIC,
                MeasureUnit.DECILITER,
                MeasureUnit.FLUID_OUNCE,
                MeasureUnit.GALLON,
                MeasureUnit.GALLON_IMPERIAL,
                MeasureUnit.HECTOLITER,
                MeasureUnit.LITER,
                MeasureUnit.MEGALITER,
                MeasureUnit.MILLILITER,
                MeasureUnit.PINT,
                MeasureUnit.PINT_METRIC,
                MeasureUnit.QUART,
                MeasureUnit.TABLESPOON,
                MeasureUnit.TEASPOON,
        };
        assertEquals("",  139, units.length);
    }

    @Test
    public void TestCompatible64() {
        MeasureUnit[] units = {
                MeasureUnit.G_FORCE,
                MeasureUnit.METER_PER_SECOND_SQUARED,
                MeasureUnit.ARC_MINUTE,
                MeasureUnit.ARC_SECOND,
                MeasureUnit.DEGREE,
                MeasureUnit.RADIAN,
                MeasureUnit.REVOLUTION_ANGLE,
                MeasureUnit.ACRE,
                MeasureUnit.DUNAM,
                MeasureUnit.HECTARE,
                MeasureUnit.SQUARE_CENTIMETER,
                MeasureUnit.SQUARE_FOOT,
                MeasureUnit.SQUARE_INCH,
                MeasureUnit.SQUARE_KILOMETER,
                MeasureUnit.SQUARE_METER,
                MeasureUnit.SQUARE_MILE,
                MeasureUnit.SQUARE_YARD,
                MeasureUnit.KARAT,
                MeasureUnit.MILLIGRAM_PER_DECILITER,
                MeasureUnit.MILLIMOLE_PER_LITER,
                MeasureUnit.MOLE,
                MeasureUnit.PART_PER_MILLION,
                MeasureUnit.PERCENT,
                MeasureUnit.PERMILLE,
                MeasureUnit.PERMYRIAD,
                MeasureUnit.LITER_PER_100KILOMETERS,
                MeasureUnit.LITER_PER_KILOMETER,
                MeasureUnit.MILE_PER_GALLON,
                MeasureUnit.MILE_PER_GALLON_IMPERIAL,
                MeasureUnit.BIT,
                MeasureUnit.BYTE,
                MeasureUnit.GIGABIT,
                MeasureUnit.GIGABYTE,
                MeasureUnit.KILOBIT,
                MeasureUnit.KILOBYTE,
                MeasureUnit.MEGABIT,
                MeasureUnit.MEGABYTE,
                MeasureUnit.PETABYTE,
                MeasureUnit.TERABIT,
                MeasureUnit.TERABYTE,
                MeasureUnit.CENTURY,
                MeasureUnit.DAY,
                MeasureUnit.DAY_PERSON,
                MeasureUnit.HOUR,
                MeasureUnit.MICROSECOND,
                MeasureUnit.MILLISECOND,
                MeasureUnit.MINUTE,
                MeasureUnit.MONTH,
                MeasureUnit.MONTH_PERSON,
                MeasureUnit.NANOSECOND,
                MeasureUnit.SECOND,
                MeasureUnit.WEEK,
                MeasureUnit.WEEK_PERSON,
                MeasureUnit.YEAR,
                MeasureUnit.YEAR_PERSON,
                MeasureUnit.AMPERE,
                MeasureUnit.MILLIAMPERE,
                MeasureUnit.OHM,
                MeasureUnit.VOLT,
                MeasureUnit.BRITISH_THERMAL_UNIT,
                MeasureUnit.CALORIE,
                MeasureUnit.ELECTRONVOLT,
                MeasureUnit.FOODCALORIE,
                MeasureUnit.JOULE,
                MeasureUnit.KILOCALORIE,
                MeasureUnit.KILOJOULE,
                MeasureUnit.KILOWATT_HOUR,
                MeasureUnit.NEWTON,
                MeasureUnit.POUND_FORCE,
                MeasureUnit.GIGAHERTZ,
                MeasureUnit.HERTZ,
                MeasureUnit.KILOHERTZ,
                MeasureUnit.MEGAHERTZ,
                MeasureUnit.ASTRONOMICAL_UNIT,
                MeasureUnit.CENTIMETER,
                MeasureUnit.DECIMETER,
                MeasureUnit.FATHOM,
                MeasureUnit.FOOT,
                MeasureUnit.FURLONG,
                MeasureUnit.INCH,
                MeasureUnit.KILOMETER,
                MeasureUnit.LIGHT_YEAR,
                MeasureUnit.METER,
                MeasureUnit.MICROMETER,
                MeasureUnit.MILE,
                MeasureUnit.MILE_SCANDINAVIAN,
                MeasureUnit.MILLIMETER,
                MeasureUnit.NANOMETER,
                MeasureUnit.NAUTICAL_MILE,
                MeasureUnit.PARSEC,
                MeasureUnit.PICOMETER,
                MeasureUnit.POINT,
                MeasureUnit.SOLAR_RADIUS,
                MeasureUnit.YARD,
                MeasureUnit.LUX,
                MeasureUnit.SOLAR_LUMINOSITY,
                MeasureUnit.CARAT,
                MeasureUnit.DALTON,
                MeasureUnit.EARTH_MASS,
                MeasureUnit.GRAM,
                MeasureUnit.KILOGRAM,
                MeasureUnit.METRIC_TON,
                MeasureUnit.MICROGRAM,
                MeasureUnit.MILLIGRAM,
                MeasureUnit.OUNCE,
                MeasureUnit.OUNCE_TROY,
                MeasureUnit.POUND,
                MeasureUnit.SOLAR_MASS,
                MeasureUnit.STONE,
                MeasureUnit.TON,
                MeasureUnit.GIGAWATT,
                MeasureUnit.HORSEPOWER,
                MeasureUnit.KILOWATT,
                MeasureUnit.MEGAWATT,
                MeasureUnit.MILLIWATT,
                MeasureUnit.WATT,
                MeasureUnit.ATMOSPHERE,
                MeasureUnit.HECTOPASCAL,
                MeasureUnit.INCH_HG,
                MeasureUnit.KILOPASCAL,
                MeasureUnit.MEGAPASCAL,
                MeasureUnit.MILLIBAR,
                MeasureUnit.MILLIMETER_OF_MERCURY,
                MeasureUnit.POUND_PER_SQUARE_INCH,
                MeasureUnit.KILOMETER_PER_HOUR,
                MeasureUnit.KNOT,
                MeasureUnit.METER_PER_SECOND,
                MeasureUnit.MILE_PER_HOUR,
                MeasureUnit.CELSIUS,
                MeasureUnit.FAHRENHEIT,
                MeasureUnit.GENERIC_TEMPERATURE,
                MeasureUnit.KELVIN,
                MeasureUnit.NEWTON_METER,
                MeasureUnit.POUND_FOOT,
                MeasureUnit.ACRE_FOOT,
                MeasureUnit.BARREL,
                MeasureUnit.BUSHEL,
                MeasureUnit.CENTILITER,
                MeasureUnit.CUBIC_CENTIMETER,
                MeasureUnit.CUBIC_FOOT,
                MeasureUnit.CUBIC_INCH,
                MeasureUnit.CUBIC_KILOMETER,
                MeasureUnit.CUBIC_METER,
                MeasureUnit.CUBIC_MILE,
                MeasureUnit.CUBIC_YARD,
                MeasureUnit.CUP,
                MeasureUnit.CUP_METRIC,
                MeasureUnit.DECILITER,
                MeasureUnit.FLUID_OUNCE,
                MeasureUnit.FLUID_OUNCE_IMPERIAL,
                MeasureUnit.GALLON,
                MeasureUnit.GALLON_IMPERIAL,
                MeasureUnit.HECTOLITER,
                MeasureUnit.LITER,
                MeasureUnit.MEGALITER,
                MeasureUnit.MILLILITER,
                MeasureUnit.PINT,
                MeasureUnit.PINT_METRIC,
                MeasureUnit.QUART,
                MeasureUnit.TABLESPOON,
                MeasureUnit.TEASPOON,
        };
        assertEquals("",  161, units.length);
    }

    @Test
    public void TestCompatible65() {
        MeasureUnit[] units = {
                MeasureUnit.G_FORCE,
                MeasureUnit.METER_PER_SECOND_SQUARED,
                MeasureUnit.ARC_MINUTE,
                MeasureUnit.ARC_SECOND,
                MeasureUnit.DEGREE,
                MeasureUnit.RADIAN,
                MeasureUnit.REVOLUTION_ANGLE,
                MeasureUnit.ACRE,
                MeasureUnit.DUNAM,
                MeasureUnit.HECTARE,
                MeasureUnit.SQUARE_CENTIMETER,
                MeasureUnit.SQUARE_FOOT,
                MeasureUnit.SQUARE_INCH,
                MeasureUnit.SQUARE_KILOMETER,
                MeasureUnit.SQUARE_METER,
                MeasureUnit.SQUARE_MILE,
                MeasureUnit.SQUARE_YARD,
                MeasureUnit.KARAT,
                MeasureUnit.MILLIGRAM_PER_DECILITER,
                MeasureUnit.MILLIMOLE_PER_LITER,
                MeasureUnit.MOLE,
                MeasureUnit.PART_PER_MILLION,
                MeasureUnit.PERCENT,
                MeasureUnit.PERMILLE,
                MeasureUnit.PERMYRIAD,
                MeasureUnit.LITER_PER_100KILOMETERS,
                MeasureUnit.LITER_PER_KILOMETER,
                MeasureUnit.MILE_PER_GALLON,
                MeasureUnit.MILE_PER_GALLON_IMPERIAL,
                MeasureUnit.BIT,
                MeasureUnit.BYTE,
                MeasureUnit.GIGABIT,
                MeasureUnit.GIGABYTE,
                MeasureUnit.KILOBIT,
                MeasureUnit.KILOBYTE,
                MeasureUnit.MEGABIT,
                MeasureUnit.MEGABYTE,
                MeasureUnit.PETABYTE,
                MeasureUnit.TERABIT,
                MeasureUnit.TERABYTE,
                MeasureUnit.CENTURY,
                MeasureUnit.DAY,
                MeasureUnit.DAY_PERSON,
                MeasureUnit.DECADE,
                MeasureUnit.HOUR,
                MeasureUnit.MICROSECOND,
                MeasureUnit.MILLISECOND,
                MeasureUnit.MINUTE,
                MeasureUnit.MONTH,
                MeasureUnit.MONTH_PERSON,
                MeasureUnit.NANOSECOND,
                MeasureUnit.SECOND,
                MeasureUnit.WEEK,
                MeasureUnit.WEEK_PERSON,
                MeasureUnit.YEAR,
                MeasureUnit.YEAR_PERSON,
                MeasureUnit.AMPERE,
                MeasureUnit.MILLIAMPERE,
                MeasureUnit.OHM,
                MeasureUnit.VOLT,
                MeasureUnit.BRITISH_THERMAL_UNIT,
                MeasureUnit.CALORIE,
                MeasureUnit.ELECTRONVOLT,
                MeasureUnit.FOODCALORIE,
                MeasureUnit.JOULE,
                MeasureUnit.KILOCALORIE,
                MeasureUnit.KILOJOULE,
                MeasureUnit.KILOWATT_HOUR,
                MeasureUnit.THERM_US,
                MeasureUnit.NEWTON,
                MeasureUnit.POUND_FORCE,
                MeasureUnit.GIGAHERTZ,
                MeasureUnit.HERTZ,
                MeasureUnit.KILOHERTZ,
                MeasureUnit.MEGAHERTZ,
                MeasureUnit.DOT_PER_CENTIMETER,
                MeasureUnit.DOT_PER_INCH,
                MeasureUnit.EM,
                MeasureUnit.MEGAPIXEL,
                MeasureUnit.PIXEL,
                MeasureUnit.PIXEL_PER_CENTIMETER,
                MeasureUnit.PIXEL_PER_INCH,
                MeasureUnit.ASTRONOMICAL_UNIT,
                MeasureUnit.CENTIMETER,
                MeasureUnit.DECIMETER,
                MeasureUnit.FATHOM,
                MeasureUnit.FOOT,
                MeasureUnit.FURLONG,
                MeasureUnit.INCH,
                MeasureUnit.KILOMETER,
                MeasureUnit.LIGHT_YEAR,
                MeasureUnit.METER,
                MeasureUnit.MICROMETER,
                MeasureUnit.MILE,
                MeasureUnit.MILE_SCANDINAVIAN,
                MeasureUnit.MILLIMETER,
                MeasureUnit.NANOMETER,
                MeasureUnit.NAUTICAL_MILE,
                MeasureUnit.PARSEC,
                MeasureUnit.PICOMETER,
                MeasureUnit.POINT,
                MeasureUnit.SOLAR_RADIUS,
                MeasureUnit.YARD,
                MeasureUnit.LUX,
                MeasureUnit.SOLAR_LUMINOSITY,
                MeasureUnit.CARAT,
                MeasureUnit.DALTON,
                MeasureUnit.EARTH_MASS,
                MeasureUnit.GRAM,
                MeasureUnit.KILOGRAM,
                MeasureUnit.METRIC_TON,
                MeasureUnit.MICROGRAM,
                MeasureUnit.MILLIGRAM,
                MeasureUnit.OUNCE,
                MeasureUnit.OUNCE_TROY,
                MeasureUnit.POUND,
                MeasureUnit.SOLAR_MASS,
                MeasureUnit.STONE,
                MeasureUnit.TON,
                MeasureUnit.GIGAWATT,
                MeasureUnit.HORSEPOWER,
                MeasureUnit.KILOWATT,
                MeasureUnit.MEGAWATT,
                MeasureUnit.MILLIWATT,
                MeasureUnit.WATT,
                MeasureUnit.ATMOSPHERE,
                MeasureUnit.BAR,
                MeasureUnit.HECTOPASCAL,
                MeasureUnit.INCH_HG,
                MeasureUnit.KILOPASCAL,
                MeasureUnit.MEGAPASCAL,
                MeasureUnit.MILLIBAR,
                MeasureUnit.MILLIMETER_OF_MERCURY,
                MeasureUnit.PASCAL,
                MeasureUnit.POUND_PER_SQUARE_INCH,
                MeasureUnit.KILOMETER_PER_HOUR,
                MeasureUnit.KNOT,
                MeasureUnit.METER_PER_SECOND,
                MeasureUnit.MILE_PER_HOUR,
                MeasureUnit.CELSIUS,
                MeasureUnit.FAHRENHEIT,
                MeasureUnit.GENERIC_TEMPERATURE,
                MeasureUnit.KELVIN,
                MeasureUnit.NEWTON_METER,
                MeasureUnit.POUND_FOOT,
                MeasureUnit.ACRE_FOOT,
                MeasureUnit.BARREL,
                MeasureUnit.BUSHEL,
                MeasureUnit.CENTILITER,
                MeasureUnit.CUBIC_CENTIMETER,
                MeasureUnit.CUBIC_FOOT,
                MeasureUnit.CUBIC_INCH,
                MeasureUnit.CUBIC_KILOMETER,
                MeasureUnit.CUBIC_METER,
                MeasureUnit.CUBIC_MILE,
                MeasureUnit.CUBIC_YARD,
                MeasureUnit.CUP,
                MeasureUnit.CUP_METRIC,
                MeasureUnit.DECILITER,
                MeasureUnit.FLUID_OUNCE,
                MeasureUnit.FLUID_OUNCE_IMPERIAL,
                MeasureUnit.GALLON,
                MeasureUnit.GALLON_IMPERIAL,
                MeasureUnit.HECTOLITER,
                MeasureUnit.LITER,
                MeasureUnit.MEGALITER,
                MeasureUnit.MILLILITER,
                MeasureUnit.PINT,
                MeasureUnit.PINT_METRIC,
                MeasureUnit.QUART,
                MeasureUnit.TABLESPOON,
                MeasureUnit.TEASPOON,
        };
        assertEquals("",  172, units.length);
    }

    @Test
    public void TestCompatible68() {
        MeasureUnit[] units = {
                MeasureUnit.G_FORCE,
                MeasureUnit.METER_PER_SECOND_SQUARED,
                MeasureUnit.ARC_MINUTE,
                MeasureUnit.ARC_SECOND,
                MeasureUnit.DEGREE,
                MeasureUnit.RADIAN,
                MeasureUnit.REVOLUTION_ANGLE,
                MeasureUnit.ACRE,
                MeasureUnit.DUNAM,
                MeasureUnit.HECTARE,
                MeasureUnit.SQUARE_CENTIMETER,
                MeasureUnit.SQUARE_FOOT,
                MeasureUnit.SQUARE_INCH,
                MeasureUnit.SQUARE_KILOMETER,
                MeasureUnit.SQUARE_METER,
                MeasureUnit.SQUARE_MILE,
                MeasureUnit.SQUARE_YARD,
                MeasureUnit.KARAT,
                MeasureUnit.MILLIGRAM_PER_DECILITER,
                MeasureUnit.MILLIMOLE_PER_LITER,
                MeasureUnit.MOLE,
                MeasureUnit.PERCENT,
                MeasureUnit.PERMILLE,
                MeasureUnit.PART_PER_MILLION,
                MeasureUnit.PERMYRIAD,
                MeasureUnit.LITER_PER_100KILOMETERS,
                MeasureUnit.LITER_PER_KILOMETER,
                MeasureUnit.MILE_PER_GALLON,
                MeasureUnit.MILE_PER_GALLON_IMPERIAL,
                MeasureUnit.BIT,
                MeasureUnit.BYTE,
                MeasureUnit.GIGABIT,
                MeasureUnit.GIGABYTE,
                MeasureUnit.KILOBIT,
                MeasureUnit.KILOBYTE,
                MeasureUnit.MEGABIT,
                MeasureUnit.MEGABYTE,
                MeasureUnit.PETABYTE,
                MeasureUnit.TERABIT,
                MeasureUnit.TERABYTE,
                MeasureUnit.CENTURY,
                MeasureUnit.DAY,
                MeasureUnit.DAY_PERSON,
                MeasureUnit.DECADE,
                MeasureUnit.HOUR,
                MeasureUnit.MICROSECOND,
                MeasureUnit.MILLISECOND,
                MeasureUnit.MINUTE,
                MeasureUnit.MONTH,
                MeasureUnit.MONTH_PERSON,
                MeasureUnit.NANOSECOND,
                MeasureUnit.SECOND,
                MeasureUnit.WEEK,
                MeasureUnit.WEEK_PERSON,
                MeasureUnit.YEAR,
                MeasureUnit.YEAR_PERSON,
                MeasureUnit.AMPERE,
                MeasureUnit.MILLIAMPERE,
                MeasureUnit.OHM,
                MeasureUnit.VOLT,
                MeasureUnit.BRITISH_THERMAL_UNIT,
                MeasureUnit.CALORIE,
                MeasureUnit.ELECTRONVOLT,
                MeasureUnit.FOODCALORIE,
                MeasureUnit.JOULE,
                MeasureUnit.KILOCALORIE,
                MeasureUnit.KILOJOULE,
                MeasureUnit.KILOWATT_HOUR,
                MeasureUnit.THERM_US,
                MeasureUnit.NEWTON,
                MeasureUnit.POUND_FORCE,
                MeasureUnit.GIGAHERTZ,
                MeasureUnit.HERTZ,
                MeasureUnit.KILOHERTZ,
                MeasureUnit.MEGAHERTZ,
                MeasureUnit.DOT,
                MeasureUnit.DOT_PER_CENTIMETER,
                MeasureUnit.DOT_PER_INCH,
                MeasureUnit.EM,
                MeasureUnit.MEGAPIXEL,
                MeasureUnit.PIXEL,
                MeasureUnit.PIXEL_PER_CENTIMETER,
                MeasureUnit.PIXEL_PER_INCH,
                MeasureUnit.ASTRONOMICAL_UNIT,
                MeasureUnit.CENTIMETER,
                MeasureUnit.DECIMETER,
                MeasureUnit.EARTH_RADIUS,
                MeasureUnit.FATHOM,
                MeasureUnit.FOOT,
                MeasureUnit.FURLONG,
                MeasureUnit.INCH,
                MeasureUnit.KILOMETER,
                MeasureUnit.LIGHT_YEAR,
                MeasureUnit.METER,
                MeasureUnit.MICROMETER,
                MeasureUnit.MILE,
                MeasureUnit.MILE_SCANDINAVIAN,
                MeasureUnit.MILLIMETER,
                MeasureUnit.NANOMETER,
                MeasureUnit.NAUTICAL_MILE,
                MeasureUnit.PARSEC,
                MeasureUnit.PICOMETER,
                MeasureUnit.POINT,
                MeasureUnit.SOLAR_RADIUS,
                MeasureUnit.YARD,
                MeasureUnit.CANDELA,
                MeasureUnit.LUMEN,
                MeasureUnit.LUX,
                MeasureUnit.SOLAR_LUMINOSITY,
                MeasureUnit.CARAT,
                MeasureUnit.DALTON,
                MeasureUnit.EARTH_MASS,
                MeasureUnit.GRAIN,
                MeasureUnit.GRAM,
                MeasureUnit.KILOGRAM,
                MeasureUnit.METRIC_TON,
                MeasureUnit.MICROGRAM,
                MeasureUnit.MILLIGRAM,
                MeasureUnit.OUNCE,
                MeasureUnit.OUNCE_TROY,
                MeasureUnit.POUND,
                MeasureUnit.SOLAR_MASS,
                MeasureUnit.STONE,
                MeasureUnit.TON,
                MeasureUnit.GIGAWATT,
                MeasureUnit.HORSEPOWER,
                MeasureUnit.KILOWATT,
                MeasureUnit.MEGAWATT,
                MeasureUnit.MILLIWATT,
                MeasureUnit.WATT,
                MeasureUnit.ATMOSPHERE,
                MeasureUnit.BAR,
                MeasureUnit.HECTOPASCAL,
                MeasureUnit.INCH_HG,
                MeasureUnit.KILOPASCAL,
                MeasureUnit.MEGAPASCAL,
                MeasureUnit.MILLIBAR,
                MeasureUnit.MILLIMETER_OF_MERCURY,
                MeasureUnit.PASCAL,
                MeasureUnit.POUND_PER_SQUARE_INCH,
                MeasureUnit.KILOMETER_PER_HOUR,
                MeasureUnit.KNOT,
                MeasureUnit.METER_PER_SECOND,
                MeasureUnit.MILE_PER_HOUR,
                MeasureUnit.CELSIUS,
                MeasureUnit.FAHRENHEIT,
                MeasureUnit.GENERIC_TEMPERATURE,
                MeasureUnit.KELVIN,
                MeasureUnit.NEWTON_METER,
                MeasureUnit.POUND_FOOT,
                MeasureUnit.ACRE_FOOT,
                MeasureUnit.BARREL,
                MeasureUnit.BUSHEL,
                MeasureUnit.CENTILITER,
                MeasureUnit.CUBIC_CENTIMETER,
                MeasureUnit.CUBIC_FOOT,
                MeasureUnit.CUBIC_INCH,
                MeasureUnit.CUBIC_KILOMETER,
                MeasureUnit.CUBIC_METER,
                MeasureUnit.CUBIC_MILE,
                MeasureUnit.CUBIC_YARD,
                MeasureUnit.CUP,
                MeasureUnit.CUP_METRIC,
                MeasureUnit.DECILITER,
                MeasureUnit.DESSERT_SPOON,
                MeasureUnit.DESSERT_SPOON_IMPERIAL,
                MeasureUnit.DRAM,
                MeasureUnit.DROP,
                MeasureUnit.FLUID_OUNCE,
                MeasureUnit.FLUID_OUNCE_IMPERIAL,
                MeasureUnit.GALLON,
                MeasureUnit.GALLON_IMPERIAL,
                MeasureUnit.HECTOLITER,
                MeasureUnit.JIGGER,
                MeasureUnit.LITER,
                MeasureUnit.MEGALITER,
                MeasureUnit.MILLILITER,
                MeasureUnit.PINCH,
                MeasureUnit.PINT,
                MeasureUnit.PINT_METRIC,
                MeasureUnit.QUART,
                MeasureUnit.QUART_IMPERIAL,
                MeasureUnit.TABLESPOON,
                MeasureUnit.TEASPOON,
        };
        assertEquals("",  184, units.length);
    }

    @Test
    public void TestExamplesInDocs() {
        MeasureFormat fmtFr = MeasureFormat.getInstance(
                ULocale.FRENCH, FormatWidth.SHORT);
        Measure measure = new Measure(23, MeasureUnit.CELSIUS);
        assertEquals("23\u202F°C", "23\u202F°C", fmtFr.format(measure));
        Measure measureF = new Measure(70, MeasureUnit.FAHRENHEIT);
        assertEquals("70\u202F°F", "70\u202F°F", fmtFr.format(measureF));
        MeasureFormat fmtFrFull = MeasureFormat.getInstance(
                ULocale.FRENCH, FormatWidth.WIDE);
        assertEquals(
                "70 pied et 5,3 pouces",
                "70 pieds et 5,3 pouces",
                fmtFrFull.formatMeasures(
                        new Measure(70, MeasureUnit.FOOT),
                        new Measure(5.3, MeasureUnit.INCH)));
        assertEquals(
                "1\u00A0pied et 1\u00A0pouce",
                "1\u00A0pied et 1\u00A0pouce",
                fmtFrFull.formatMeasures(
                        new Measure(1, MeasureUnit.FOOT),
                        new Measure(1, MeasureUnit.INCH)));
        MeasureFormat fmtFrNarrow = MeasureFormat.getInstance(
                ULocale.FRENCH, FormatWidth.NARROW);
        assertEquals(
                "1′ 1″",
                "1′ 1″",
                fmtFrNarrow.formatMeasures(
                        new Measure(1, MeasureUnit.FOOT),
                        new Measure(1, MeasureUnit.INCH)));
        MeasureFormat fmtEn = MeasureFormat.getInstance(ULocale.ENGLISH, FormatWidth.WIDE);
        assertEquals(
                "1 inch, 2 feet",
                "1 inch, 2 feet",
                fmtEn.formatMeasures(
                        new Measure(1, MeasureUnit.INCH),
                        new Measure(2, MeasureUnit.FOOT)));
    }

    @Test
    public void TestFormatPeriodEn() {
        TimeUnitAmount[] _19m = {new TimeUnitAmount(19.0, TimeUnit.MINUTE)};
        TimeUnitAmount[] _1h_23_5s = {
                new TimeUnitAmount(1.0, TimeUnit.HOUR),
                new TimeUnitAmount(23.5, TimeUnit.SECOND)};
        TimeUnitAmount[] _1h_23_5m = {
                new TimeUnitAmount(1.0, TimeUnit.HOUR),
                new TimeUnitAmount(23.5, TimeUnit.MINUTE)};
        TimeUnitAmount[] _1h_0m_23s = {
                new TimeUnitAmount(1.0, TimeUnit.HOUR),
                new TimeUnitAmount(0.0, TimeUnit.MINUTE),
                new TimeUnitAmount(23.0, TimeUnit.SECOND)};
        TimeUnitAmount[] _2y_5M_3w_4d = {
                new TimeUnitAmount(2.0, TimeUnit.YEAR),
                new TimeUnitAmount(5.0, TimeUnit.MONTH),
                new TimeUnitAmount(3.0, TimeUnit.WEEK),
                new TimeUnitAmount(4.0, TimeUnit.DAY)};
        TimeUnitAmount[] _1m_59_9996s = {
                new TimeUnitAmount(1.0, TimeUnit.MINUTE),
                new TimeUnitAmount(59.9996, TimeUnit.SECOND)};
        TimeUnitAmount[] _5h_17m = {
                new TimeUnitAmount(5.0, TimeUnit.HOUR),
                new TimeUnitAmount(17.0, TimeUnit.MINUTE)};
        TimeUnitAmount[] _neg5h_17m = {
                new TimeUnitAmount(-5.0, TimeUnit.HOUR),
                new TimeUnitAmount(17.0, TimeUnit.MINUTE)};
        TimeUnitAmount[] _19m_28s = {
                new TimeUnitAmount(19.0, TimeUnit.MINUTE),
                new TimeUnitAmount(28.0, TimeUnit.SECOND)};
        TimeUnitAmount[] _0h_0m_9s = {
                new TimeUnitAmount(0.0, TimeUnit.HOUR),
                new TimeUnitAmount(0.0, TimeUnit.MINUTE),
                new TimeUnitAmount(9.0, TimeUnit.SECOND)};
        TimeUnitAmount[] _0h_0m_17s = {
                new TimeUnitAmount(0.0, TimeUnit.HOUR),
                new TimeUnitAmount(0.0, TimeUnit.MINUTE),
                new TimeUnitAmount(17.0, TimeUnit.SECOND)};
        TimeUnitAmount[] _6h_56_92m = {
                new TimeUnitAmount(6.0, TimeUnit.HOUR),
                new TimeUnitAmount(56.92, TimeUnit.MINUTE)};
        TimeUnitAmount[] _3h_4s_5m = {
                new TimeUnitAmount(3.0, TimeUnit.HOUR),
                new TimeUnitAmount(4.0, TimeUnit.SECOND),
                new TimeUnitAmount(5.0, TimeUnit.MINUTE)};
        TimeUnitAmount[] _6_7h_56_92m = {
                new TimeUnitAmount(6.7, TimeUnit.HOUR),
                new TimeUnitAmount(56.92, TimeUnit.MINUTE)};
        TimeUnitAmount[] _3h_5h = {
                new TimeUnitAmount(3.0, TimeUnit.HOUR),
                new TimeUnitAmount(5.0, TimeUnit.HOUR)};

        Object[][] fullData = {
                {_1m_59_9996s, "1 minute, 59.9996 seconds"},
                {_19m, "19 minutes"},
                {_1h_23_5s, "1 hour, 23.5 seconds"},
                {_1h_23_5m, "1 hour, 23.5 minutes"},
                {_1h_0m_23s, "1 hour, 0 minutes, 23 seconds"},
                {_2y_5M_3w_4d, "2 years, 5 months, 3 weeks, 4 days"}};
        Object[][] abbrevData = {
                {_1m_59_9996s, "1 min, 59.9996 sec"},
                {_19m, "19 min"},
                {_1h_23_5s, "1 hr, 23.5 sec"},
                {_1h_23_5m, "1 hr, 23.5 min"},
                {_1h_0m_23s, "1 hr, 0 min, 23 sec"},
                {_2y_5M_3w_4d, "2 yrs, 5 mths, 3 wks, 4 days"}};
        Object[][] narrowData = {
                {_1m_59_9996s, "1m 59.9996s"},
                {_19m, "19m"},
                {_1h_23_5s, "1h 23.5s"},
                {_1h_23_5m, "1h 23.5m"},
                {_1h_0m_23s, "1h 0m 23s"},
                {_2y_5M_3w_4d, "2y 5m 3w 4d"}};


        Object[][] numericData = {
                {_1m_59_9996s, "1:59.9996"},
                {_19m, "19m"},
                {_1h_23_5s, "1:00:23.5"},
                {_1h_0m_23s, "1:00:23"},
                {_1h_23_5m, "1:23.5"},
                {_5h_17m, "5:17"},
                {_neg5h_17m, "-5h 17m"},
                {_19m_28s, "19:28"},
                {_2y_5M_3w_4d, "2y 5m 3w 4d"},
                {_0h_0m_9s, "0:00:09"},
                {_6h_56_92m, "6:56.92"},
                {_6_7h_56_92m, "6:56.92"},
                {_3h_4s_5m, "3h 4s 5m"},
                {_3h_5h, "3h 5h"}};
        Object[][] fullDataDe = {
                {_1m_59_9996s, "1 Minute, 59,9996 Sekunden"},
                {_19m, "19 Minuten"},
                {_1h_23_5s, "1 Stunde, 23,5 Sekunden"},
                {_1h_23_5m, "1 Stunde, 23,5 Minuten"},
                {_1h_0m_23s, "1 Stunde, 0 Minuten und 23 Sekunden"},
                {_2y_5M_3w_4d, "2 Jahre, 5 Monate, 3 Wochen und 4 Tage"}};
        Object[][] numericDataDe = {
                {_1m_59_9996s, "1:59,9996"},
                {_19m, "19 Min."},
                {_1h_23_5s, "1:00:23,5"},
                {_1h_0m_23s, "1:00:23"},
                {_1h_23_5m, "1:23,5"},
                {_5h_17m, "5:17"},
                {_19m_28s, "19:28"},
                {_2y_5M_3w_4d, "2 J, 5 M, 3 W und 4 T"},
                {_0h_0m_17s, "0:00:17"},
                {_6h_56_92m, "6:56,92"},
                {_3h_5h, "3 Std., 5 Std."}};
        Object[][] numericDataBn = {
                {_1m_59_9996s, "১:৫৯.৯৯৯৬"},
                {_19m, "১৯ মিঃ"},
                {_1h_23_5s, "১:০০:২৩.৫"},
                {_1h_0m_23s, "১:০০:২৩"},
                {_1h_23_5m, "১:২৩.৫"},
                {_5h_17m, "৫:১৭"},
                {_19m_28s, "১৯:২৮"},
                {_2y_5M_3w_4d, "২ বছর, ৫ মাস, ৩ সপ্তাহ, ৪ দিন"},
                {_0h_0m_17s, "০:০০:১৭"},
                {_6h_56_92m, "৬:৫৬.৯২"},
                {_3h_5h, "৩ ঘঃ, ৫ ঘঃ"}};
        Object[][] numericDataBnLatn = {
                {_1m_59_9996s, "1:59.9996"},
                {_19m, "19 মিঃ"},
                {_1h_23_5s, "1:00:23.5"},
                {_1h_0m_23s, "1:00:23"},
                {_1h_23_5m, "1:23.5"},
                {_5h_17m, "5:17"},
                {_19m_28s, "19:28"},
                {_2y_5M_3w_4d, "2 বছর, 5 মাস, 3 সপ্তাহ, 4 দিন"},
                {_0h_0m_17s, "0:00:17"},
                {_6h_56_92m, "6:56.92"},
                {_3h_5h, "3 ঘঃ, 5 ঘঃ"}};

        NumberFormat nf = NumberFormat.getNumberInstance(ULocale.ENGLISH);
        nf.setMaximumFractionDigits(4);
        MeasureFormat mf = MeasureFormat.getInstance(ULocale.ENGLISH, FormatWidth.WIDE, nf);
        verifyFormatPeriod("en FULL", mf, fullData);
        mf = MeasureFormat.getInstance(ULocale.ENGLISH, FormatWidth.SHORT, nf);
        verifyFormatPeriod("en SHORT", mf, abbrevData);
        mf = MeasureFormat.getInstance(ULocale.ENGLISH, FormatWidth.NARROW, nf);
        verifyFormatPeriod("en NARROW", mf, narrowData);
        mf = MeasureFormat.getInstance(ULocale.ENGLISH, FormatWidth.NUMERIC, nf);
        verifyFormatPeriod("en NUMERIC", mf, numericData);

        nf = NumberFormat.getNumberInstance(ULocale.GERMAN);
        nf.setMaximumFractionDigits(4);
        mf = MeasureFormat.getInstance(ULocale.GERMAN, FormatWidth.WIDE, nf);
        verifyFormatPeriod("de FULL", mf, fullDataDe);
        mf = MeasureFormat.getInstance(ULocale.GERMAN, FormatWidth.NUMERIC, nf);
        verifyFormatPeriod("de NUMERIC", mf, numericDataDe);

        // Same tests, with Java Locale
        nf = NumberFormat.getNumberInstance(Locale.GERMAN);
        nf.setMaximumFractionDigits(4);
        mf = MeasureFormat.getInstance(Locale.GERMAN, FormatWidth.WIDE, nf);
        verifyFormatPeriod("de FULL(Java Locale)", mf, fullDataDe);
        mf = MeasureFormat.getInstance(Locale.GERMAN, FormatWidth.NUMERIC, nf);
        verifyFormatPeriod("de NUMERIC(Java Locale)", mf, numericDataDe);

        ULocale bengali = ULocale.forLanguageTag("bn");
        nf = NumberFormat.getNumberInstance(bengali);
        nf.setMaximumFractionDigits(4);
        mf = MeasureFormat.getInstance(bengali, FormatWidth.NUMERIC, nf);
        verifyFormatPeriod("bn NUMERIC(Java Locale)", mf, numericDataBn);

        bengali = ULocale.forLanguageTag("bn-u-nu-latn");
        nf = NumberFormat.getNumberInstance(bengali);
        nf.setMaximumFractionDigits(4);
        mf = MeasureFormat.getInstance(bengali, FormatWidth.NUMERIC, nf);
        verifyFormatPeriod("bn NUMERIC(Java Locale)", mf, numericDataBnLatn);
    }

    private void verifyFormatPeriod(String desc, MeasureFormat mf, Object[][] testData) {
        StringBuilder builder = new StringBuilder();
        boolean failure = false;
        for (Object[] testCase : testData) {
            String actual = mf.format(testCase[0]);
            if (!testCase[1].equals(actual)) {
                builder.append(String.format("%s: Expected: '%s', got: '%s'\n", desc, testCase[1], actual));
                failure = true;
            }
        }
        if (failure) {
            errln(builder.toString());
        }
    }

    @Test
    public void Test10219FractionalPlurals() {
        double[] values = {1.588, 1.011};
        String[][] expected = {
                {"1 minute", "1.5 minutes", "1.58 minutes"},
                {"1 minute", "1.0 minutes", "1.01 minutes"}
        };
        for (int j = 0; j < values.length; j++) {
            for (int i = 0; i < expected[j].length; i++) {
                NumberFormat nf = NumberFormat.getNumberInstance(ULocale.ENGLISH);
                nf.setRoundingMode(BigDecimal.ROUND_DOWN);
                nf.setMinimumFractionDigits(i);
                nf.setMaximumFractionDigits(i);
                MeasureFormat mf = MeasureFormat.getInstance(
                        ULocale.ENGLISH, FormatWidth.WIDE, nf);
                assertEquals("Test10219", expected[j][i], mf.format(new Measure(values[j], MeasureUnit.MINUTE)));
            }
        }
    }

    @Test
    public void TestGreek() {
        String[] locales = {"el_GR", "el"};
        final MeasureUnit[] units = new MeasureUnit[]{
                MeasureUnit.SECOND,
                MeasureUnit.MINUTE,
                MeasureUnit.HOUR,
                MeasureUnit.DAY,
                MeasureUnit.WEEK,
                MeasureUnit.MONTH,
                MeasureUnit.YEAR};
        FormatWidth[] styles = new FormatWidth[] {FormatWidth.WIDE, FormatWidth.SHORT};
        int[] numbers = new int[] {1, 7};
        String[] expected = {
                // "el_GR" 1 wide
                "1 δευτερόλεπτο",
                "1 λεπτό",
                "1 ώρα",
                "1 ημέρα",
                "1 εβδομάδα",
                "1 μήνας",
                "1 έτος",
                // "el_GR" 1 short
                "1 δευτ.",
                "1 λεπ.",
                "1 ώρα",
                "1 ημέρα",
                "1 εβδ.",
                "1 μήν.",
                "1 έτ.",	        // year (one)
                // "el_GR" 7 wide
                "7 δευτερόλεπτα",
                "7 λεπτά",
                "7 ώρες",
                "7 ημέρες",
                "7 εβδομάδες",
                "7 μήνες",
                "7 έτη",
                // "el_GR" 7 short
                "7 δευτ.",
                "7 λεπ.",
                "7 ώρ.",		    // hour (other)
                "7 ημέρες",
                "7 εβδ.",
                "7 μήν.",
                "7 έτ.",            // year (other)
                // "el" 1 wide
                "1 δευτερόλεπτο",
                "1 λεπτό",
                "1 ώρα",
                "1 ημέρα",
                "1 εβδομάδα",
                "1 μήνας",
                "1 έτος",
                // "el" 1 short
                "1 δευτ.",
                "1 λεπ.",
                "1 ώρα",
                "1 ημέρα",
                "1 εβδ.",
                "1 μήν.",
                "1 έτ.",	        // year (one)
                // "el" 7 wide
                "7 δευτερόλεπτα",
                "7 λεπτά",
                "7 ώρες",
                "7 ημέρες",
                "7 εβδομάδες",
                "7 μήνες",
                "7 έτη",
                // "el" 7 short
                "7 δευτ.",
                "7 λεπ.",
                "7 ώρ.",		    // hour (other)
                "7 ημέρες",
                "7 εβδ.",
                "7 μήν.",
                "7 έτ."};           // year (other
        int counter = 0;
        String formatted;
        for ( int locIndex = 0; locIndex < locales.length; ++locIndex ) {
            for( int numIndex = 0; numIndex < numbers.length; ++numIndex ) {
                for ( int styleIndex = 0; styleIndex < styles.length; ++styleIndex ) {
                    for ( int unitIndex = 0; unitIndex < units.length; ++unitIndex ) {
                        Measure m = new Measure(numbers[numIndex], units[unitIndex]);
                        MeasureFormat fmt = MeasureFormat.getInstance(new ULocale(locales[locIndex]), styles[styleIndex]);
                        formatted = fmt.format(m);
                        assertEquals(
                                "locale: " + locales[locIndex]
                                        + ", style: " + styles[styleIndex]
                                                + ", units: " + units[unitIndex]
                                                        + ", value: " + numbers[numIndex],
                                                expected[counter], formatted);
                        ++counter;
                    }
                }
            }
        }
    }

    @Test
    public void testAUnit() {
        String lastType = null;
        for (MeasureUnit expected : MeasureUnit.getAvailable()) {
            String type = expected.getType();
            String code = expected.getSubtype();
            if (!type.equals(lastType)) {
                logln(type);
                lastType = type;
            }
            MeasureUnit actual = MeasureUnit.internalGetInstance(type, code);
            assertSame("Identity check", expected, actual);
        }

        // The return value should contain only unique elements
        assertUnique(MeasureUnit.getAvailable());
    }

    static void assertUnique(Collection<?> coll) {
        int expectedSize = new HashSet<>(coll).size();
        int actualSize = coll.size();
        assertEquals("Collection should contain only unique elements", expectedSize, actualSize);
    }

    @Test
    public void testFormatSingleArg() {
        MeasureFormat mf = MeasureFormat.getInstance(ULocale.ENGLISH, FormatWidth.WIDE);
        assertEquals("", "5 meters", mf.format(new Measure(5, MeasureUnit.METER)));
    }

    @Test
    public void testFormatMeasuresZeroArg() {
        MeasureFormat mf = MeasureFormat.getInstance(ULocale.ENGLISH, FormatWidth.WIDE);
        assertEquals("", "", mf.formatMeasures());
    }

    @Test
    public void testFormatMeasuresOneArg() {
        MeasureFormat mf = MeasureFormat.getInstance(ULocale.ENGLISH, FormatWidth.WIDE);
        assertEquals("", "5 meters", mf.formatMeasures(new Measure(5, MeasureUnit.METER)));
    }



    @Test
    public void testMultiples() {
        ULocale russia = new ULocale("ru");
        Object[][] data = new Object[][] {
                {ULocale.ENGLISH, FormatWidth.WIDE, "2 miles, 1 foot, 2.3 inches"},
                {ULocale.ENGLISH, FormatWidth.SHORT, "2 mi, 1 ft, 2.3 in"},
                {ULocale.ENGLISH, FormatWidth.NARROW, "2mi 1\u2032 2.3\u2033"},
                {russia, FormatWidth.WIDE,   "2 \u043C\u0438\u043B\u0438 1 \u0444\u0443\u0442 2,3 \u0434\u044E\u0439\u043C\u0430"},
                {russia, FormatWidth.SHORT,  "2 \u043C\u0438 1 \u0444\u0442 2,3 \u0434\u044E\u0439\u043C."},
                {russia, FormatWidth.NARROW, "2 \u043C\u0438\u043B\u044C 1 \u0444\u0442 2,3 \u0434\u044E\u0439\u043C\u0430"},
   };
        for (Object[] row : data) {
            MeasureFormat mf = MeasureFormat.getInstance(
                    (ULocale) row[0], (FormatWidth) row[1]);
            assertEquals(
                    "testMultiples",
                    row[2],
                    mf.formatMeasures(
                            new Measure(2, MeasureUnit.MILE),
                            new Measure(1, MeasureUnit.FOOT),
                            new Measure(2.3, MeasureUnit.INCH)));
        }
    }

    @Test
    public void testManyLocaleDurations() {
        Measure hours   = new Measure(5, MeasureUnit.HOUR);
        Measure minutes = new Measure(37, MeasureUnit.MINUTE);
        ULocale ulocDanish       = new ULocale("da");
        ULocale ulocSpanish      = new ULocale("es");
        ULocale ulocFinnish      = new ULocale("fi");
        ULocale ulocIcelandic    = new ULocale("is");
        ULocale ulocNorwegianBok = new ULocale("nb");
        ULocale ulocNorwegianNyn = new ULocale("nn");
        ULocale ulocDutch        = new ULocale("nl");
        ULocale ulocSwedish      = new ULocale("sv");
        Object[][] data = new Object[][] {
            { ulocDanish,       FormatWidth.NARROW,  "5 t og 37 m" },
            { ulocDanish,       FormatWidth.NUMERIC, "5.37" },
            { ULocale.GERMAN,   FormatWidth.NARROW,  "5 Std., 37 Min." },
            { ULocale.GERMAN,   FormatWidth.NUMERIC, "5:37" },
            { ULocale.ENGLISH,  FormatWidth.NARROW,  "5h 37m" },
            { ULocale.ENGLISH,  FormatWidth.NUMERIC, "5:37" },
            { ulocSpanish,      FormatWidth.NARROW,  "5h 37min" },
            { ulocSpanish,      FormatWidth.NUMERIC, "5:37" },
            { ulocFinnish,      FormatWidth.NARROW,  "5t 37min" },
            { ulocFinnish,      FormatWidth.NUMERIC, "5.37" },
            { ULocale.FRENCH,   FormatWidth.NARROW,  "5h 37min" },
            { ULocale.FRENCH,   FormatWidth.NUMERIC, "5:37" },
            { ulocIcelandic,    FormatWidth.NARROW,  "5 klst. og 37 m\u00EDn." },
            { ulocIcelandic,    FormatWidth.NUMERIC, "5:37" },
            { ULocale.JAPANESE, FormatWidth.NARROW,  "5h37m" },
            { ULocale.JAPANESE, FormatWidth.NUMERIC, "5:37" },
            { ulocNorwegianBok, FormatWidth.NARROW,  "5t, 37m" },
            { ulocNorwegianBok, FormatWidth.NUMERIC, "5:37" },
            { ulocDutch,        FormatWidth.NARROW,  "5 u, 37 m" },
            { ulocDutch,        FormatWidth.NUMERIC, "5:37" },
            { ulocNorwegianNyn, FormatWidth.NARROW,  "5t 37m" },
            { ulocNorwegianNyn, FormatWidth.NUMERIC, "5:37" },
            { ulocSwedish,      FormatWidth.NARROW,  "5h 37m" },
            { ulocSwedish,      FormatWidth.NUMERIC, "5:37" },
            { ULocale.CHINESE,  FormatWidth.NARROW,  "5\u5C0F\u65F637\u5206\u949F" },
            { ULocale.CHINESE,  FormatWidth.NUMERIC, "5:37" },
        };
        for (Object[] row : data) {
            MeasureFormat mf = null;
            try{
                mf = MeasureFormat.getInstance( (ULocale)row[0], (FormatWidth)row[1] );
            } catch(Exception e) {
                errln("Exception creating MeasureFormat for locale " + row[0] + ", width " +
                        row[1] + ": " + e);
                continue;
            }
            String result = mf.formatMeasures(hours, minutes);
            if (!result.equals(row[2])) {
                errln("MeasureFormat.formatMeasures for locale " + row[0] + ", width " +
                        row[1] + ", expected \"" + (String)row[2] + "\", got \"" + result + "\"" );
            }
        }
    }

    @Test
    public void testSimplePer() {
        Object DONT_CARE = null;
        Object[][] data = new Object[][] {
                // per unit pattern
                {FormatWidth.WIDE, 1.0, MeasureUnit.SECOND, "1 pound per second", DONT_CARE, 0, 0},
                {FormatWidth.WIDE, 2.0, MeasureUnit.SECOND, "2 pounds per second", DONT_CARE, 0, 0},
                // compound pattern
                {FormatWidth.WIDE, 1.0, MeasureUnit.MINUTE, "1 pound per minute", DONT_CARE, 0, 0},
                {FormatWidth.WIDE, 2.0, MeasureUnit.MINUTE, "2 pounds per minute", DONT_CARE, 0, 0},
                // per unit
                {FormatWidth.SHORT, 1.0, MeasureUnit.SECOND, "1 lb/s", DONT_CARE, 0, 0},
                {FormatWidth.SHORT, 2.0, MeasureUnit.SECOND, "2 lb/s", DONT_CARE, 0, 0},
                // compound
                {FormatWidth.SHORT, 1.0, MeasureUnit.MINUTE, "1 lb/min", DONT_CARE, 0, 0},
                {FormatWidth.SHORT, 2.0, MeasureUnit.MINUTE, "2 lb/min", DONT_CARE, 0, 0},
                // per unit
                {FormatWidth.NARROW, 1.0, MeasureUnit.SECOND, "1#/s", DONT_CARE, 0, 0},
                {FormatWidth.NARROW, 2.0, MeasureUnit.SECOND, "2#/s", DONT_CARE, 0, 0},
                // compound
                {FormatWidth.NARROW, 1.0, MeasureUnit.MINUTE, "1#/min", DONT_CARE, 0, 0},
                {FormatWidth.NARROW, 2.0, MeasureUnit.MINUTE, "2#/min", DONT_CARE, 0, 0},
                // field positions
                {FormatWidth.SHORT, 23.3, MeasureUnit.SECOND, "23.3 lb/s", NumberFormat.Field.DECIMAL_SEPARATOR, 2, 3},
                {FormatWidth.SHORT, 23.3, MeasureUnit.SECOND, "23.3 lb/s", NumberFormat.Field.INTEGER, 0, 2},
                {FormatWidth.SHORT, 23.3, MeasureUnit.MINUTE, "23.3 lb/min", NumberFormat.Field.DECIMAL_SEPARATOR, 2, 3},
                {FormatWidth.SHORT, 23.3, MeasureUnit.MINUTE, "23.3 lb/min", NumberFormat.Field.INTEGER, 0, 2},

        };

        for (Object[] row : data) {
            FormatWidth formatWidth = (FormatWidth) row[0];
            Number amount = (Number) row[1];
            MeasureUnit perUnit = (MeasureUnit) row[2];
            String expected = row[3].toString();
            NumberFormat.Field field = (NumberFormat.Field) row[4];
            int startOffset = ((Integer) row[5]).intValue();
            int endOffset = ((Integer) row[6]).intValue();
            MeasureFormat mf = MeasureFormat.getInstance(
                    ULocale.ENGLISH, formatWidth);
            FieldPosition pos = field != null ? new FieldPosition(field) : new FieldPosition(0);
            String prefix = "Prefix: ";
            assertEquals(
                    "",
                    prefix + expected,
                    mf.formatMeasurePerUnit(
                            new Measure(amount, MeasureUnit.POUND),
                            perUnit,
                            new StringBuilder(prefix),
                            pos).toString());
            if (field != DONT_CARE) {
                assertEquals("startOffset", startOffset, pos.getBeginIndex() - prefix.length());
                assertEquals("endOffset", endOffset, pos.getEndIndex() - prefix.length());
            }
        }
    }

    @Test
    public void testNumeratorPlurals() {
        ULocale polish = new ULocale("pl");
        Object[][] data = new Object[][] {
                {1, "1 stopa na sekundę"},
                {2, "2 stopy na sekundę"},
                {5, "5 stóp na sekundę"},
                {1.5, "1,5 stopy na sekundę"}};

        for (Object[] row : data) {
            MeasureFormat mf = MeasureFormat.getInstance(polish, FormatWidth.WIDE);
            assertEquals(
                    "",
                    row[1],
                    mf.formatMeasurePerUnit(
                            new Measure((Number) row[0], MeasureUnit.FOOT),
                            MeasureUnit.SECOND,
                            new StringBuilder(),
                            new FieldPosition(0)).toString());
        }
    }

    @Test
    public void testGram() {
        MeasureFormat mf = MeasureFormat.getInstance(ULocale.ENGLISH, FormatWidth.SHORT);
        assertEquals(
                "testGram",
                "1 g",
                mf.format(new Measure(1, MeasureUnit.GRAM)));
        assertEquals(
                "testGram",
                "1 G",
                mf.format(new Measure(1, MeasureUnit.G_FORCE)));
    }

    @Test
    public void testCurrencies() {
        Measure USD_1 = new Measure(1.0, Currency.getInstance("USD"));
        Measure USD_2 = new Measure(2.0, Currency.getInstance("USD"));
        Measure USD_NEG_1 = new Measure(-1.0, Currency.getInstance("USD"));
        MeasureFormat mf = MeasureFormat.getInstance(ULocale.ENGLISH, FormatWidth.WIDE);
        assertEquals("Wide currency", "-1.00 US dollars", mf.format(USD_NEG_1));
        assertEquals("Wide currency", "1.00 US dollars", mf.format(USD_1));
        assertEquals("Wide currency", "2.00 US dollars", mf.format(USD_2));
        mf = MeasureFormat.getInstance(ULocale.ENGLISH, FormatWidth.SHORT);
        assertEquals("short currency", "-USD 1.00", mf.format(USD_NEG_1));
        assertEquals("short currency", "USD 1.00", mf.format(USD_1));
        assertEquals("short currency", "USD 2.00", mf.format(USD_2));
        mf = MeasureFormat.getInstance(ULocale.ENGLISH, FormatWidth.NARROW);
        assertEquals("narrow currency", "-$1.00", mf.format(USD_NEG_1));
        assertEquals("narrow currency", "$1.00", mf.format(USD_1));
        assertEquals("narrow currency", "$2.00", mf.format(USD_2));
        mf = MeasureFormat.getInstance(ULocale.ENGLISH, FormatWidth.NUMERIC);
        assertEquals("numeric currency", "-$1.00", mf.format(USD_NEG_1));
        assertEquals("numeric currency", "$1.00", mf.format(USD_1));
        assertEquals("numeric currency", "$2.00", mf.format(USD_2));

        mf = MeasureFormat.getInstance(ULocale.JAPAN, FormatWidth.WIDE);
        // Locale jp does NOT put a space between the number and the currency long name:
        // https://unicode.org/cldr/trac/browser/tags/release-32-0-1/common/main/ja.xml?rev=13805#L7046
        assertEquals("Wide currency", "-1.00\u7C73\u30C9\u30EB", mf.format(USD_NEG_1));
        assertEquals("Wide currency", "1.00\u7C73\u30C9\u30EB", mf.format(USD_1));
        assertEquals("Wide currency", "2.00\u7C73\u30C9\u30EB", mf.format(USD_2));

        Measure CAD_1 = new Measure(1.0, Currency.getInstance("CAD"));
        mf = MeasureFormat.getInstance(ULocale.CANADA, FormatWidth.SHORT);
        assertEquals("short currency", "CAD 1.00", mf.format(CAD_1));
    }

    @Test
    public void testDisplayNames() {
        Object[][] data = new Object[][] {
            // Unit, locale, width, expected result
            { MeasureUnit.YEAR, "en", FormatWidth.WIDE, "years" },
            { MeasureUnit.YEAR, "ja", FormatWidth.WIDE, "年" },
            { MeasureUnit.YEAR, "es", FormatWidth.WIDE, "años" },
            { MeasureUnit.YEAR, "pt", FormatWidth.WIDE, "anos" },
            { MeasureUnit.YEAR, "pt-PT", FormatWidth.WIDE, "anos" },
            { MeasureUnit.AMPERE, "en", FormatWidth.WIDE, "amperes" },
            { MeasureUnit.AMPERE, "ja", FormatWidth.WIDE, "アンペア" },
            { MeasureUnit.AMPERE, "es", FormatWidth.WIDE, "amperios" },
            { MeasureUnit.AMPERE, "pt", FormatWidth.WIDE, "amperes" },
            { MeasureUnit.AMPERE, "pt-PT", FormatWidth.WIDE, "amperes" },
            { MeasureUnit.METER_PER_SECOND_SQUARED, "pt", FormatWidth.WIDE, "metros por segundo ao quadrado" },
            { MeasureUnit.METER_PER_SECOND_SQUARED, "pt-PT", FormatWidth.WIDE, "metros por segundo quadrado" },
            { MeasureUnit.SQUARE_KILOMETER, "pt", FormatWidth.NARROW, "km²" },
            { MeasureUnit.SQUARE_KILOMETER, "pt", FormatWidth.SHORT, "km²" },
            { MeasureUnit.SQUARE_KILOMETER, "pt", FormatWidth.WIDE, "quilômetros quadrados" },
            { MeasureUnit.SECOND, "pt-PT", FormatWidth.NARROW, "s" },
            { MeasureUnit.SECOND, "pt-PT", FormatWidth.SHORT, "s" },
            { MeasureUnit.SECOND, "pt-PT", FormatWidth.WIDE, "segundos" },
            { MeasureUnit.SECOND, "pt", FormatWidth.NARROW, "seg" },
            { MeasureUnit.SECOND, "pt", FormatWidth.SHORT, "seg" },
            { MeasureUnit.SECOND, "pt", FormatWidth.WIDE, "segundos" },
        };

        for (Object[] test : data) {
            MeasureUnit unit = (MeasureUnit) test[0];
            ULocale locale = ULocale.forLanguageTag((String) test[1]);
            FormatWidth formatWidth = (FormatWidth) test[2];
            String expected = (String) test[3];

            MeasureFormat mf = MeasureFormat.getInstance(locale, formatWidth);
            String actual = mf.getUnitDisplayName(unit);
            assertEquals(String.format("Unit Display Name for %s, %s, %s", unit, locale, formatWidth),
                    expected, actual);
        }
    }

    @Test
    public void testFieldPosition() {
        MeasureFormat fmt = MeasureFormat.getInstance(
                ULocale.ENGLISH, FormatWidth.SHORT);
        FieldPosition pos = new FieldPosition(NumberFormat.Field.DECIMAL_SEPARATOR);
        fmt.format(new Measure(43.5, MeasureUnit.FOOT), new StringBuffer("123456: "), pos);
        assertEquals("beginIndex", 10, pos.getBeginIndex());
        assertEquals("endIndex", 11, pos.getEndIndex());

        pos = new FieldPosition(NumberFormat.Field.DECIMAL_SEPARATOR);
        fmt.format(new Measure(43, MeasureUnit.FOOT), new StringBuffer(), pos);
        assertEquals("beginIndex", 0, pos.getBeginIndex());
        assertEquals("endIndex", 0, pos.getEndIndex());
    }

    @Test
    public void testFieldPositionMultiple() {
        MeasureFormat fmt = MeasureFormat.getInstance(
                ULocale.ENGLISH, FormatWidth.SHORT);
        FieldPosition pos = new FieldPosition(NumberFormat.Field.INTEGER);
        String result = fmt.formatMeasures(
                new StringBuilder(),
                pos,
                new Measure(354, MeasureUnit.METER),
                new Measure(23, MeasureUnit.CENTIMETER)).toString();
        assertEquals("result", "354 m, 23 cm", result);

        // According to javadocs for {@link Format#format} FieldPosition is set to
        // beginning and end of first such field encountered instead of the last
        // such field encountered.
        assertEquals("beginIndex", 0, pos.getBeginIndex());
        assertEquals("endIndex", 3, pos.getEndIndex());

        pos = new FieldPosition(NumberFormat.Field.DECIMAL_SEPARATOR);
        result = fmt.formatMeasures(
                new StringBuilder("123456: "),
                pos,
                new Measure(354, MeasureUnit.METER),
                new Measure(23, MeasureUnit.CENTIMETER),
                new Measure(5.4, MeasureUnit.MILLIMETER)).toString();
        assertEquals("result", "123456: 354 m, 23 cm, 5.4 mm", result);
        assertEquals("beginIndex", 23, pos.getBeginIndex());
        assertEquals("endIndex", 24, pos.getEndIndex());

        result = fmt.formatMeasures(
                new StringBuilder(),
                pos,
                new Measure(3, MeasureUnit.METER),
                new Measure(23, MeasureUnit.CENTIMETER),
                new Measure(5.4, MeasureUnit.MILLIMETER)).toString();
        assertEquals("result", "3 m, 23 cm, 5.4 mm", result);
        assertEquals("beginIndex", 13, pos.getBeginIndex());
        assertEquals("endIndex", 14, pos.getEndIndex());

        pos = new FieldPosition(NumberFormat.Field.DECIMAL_SEPARATOR);
        result = fmt.formatMeasures(
                new StringBuilder("123456: "),
                pos,
                new Measure(3, MeasureUnit.METER),
                new Measure(23, MeasureUnit.CENTIMETER),
                new Measure(5, MeasureUnit.MILLIMETER)).toString();
        assertEquals("result", "123456: 3 m, 23 cm, 5 mm", result);
        assertEquals("beginIndex", 0, pos.getBeginIndex());
        assertEquals("endIndex", 0, pos.getEndIndex());

        pos = new FieldPosition(NumberFormat.Field.INTEGER);
        result = fmt.formatMeasures(
                new StringBuilder("123456: "),
                pos,
                new Measure(57, MeasureUnit.MILLIMETER)).toString();
        assertEquals("result", "123456: 57 mm", result);
        assertEquals("beginIndex", 8, pos.getBeginIndex());
        assertEquals("endIndex", 10, pos.getEndIndex());

    }

    @Test
    public void testOldFormatWithList() {
        List<Measure> measures = new ArrayList<>(2);
        measures.add(new Measure(5, MeasureUnit.ACRE));
        measures.add(new Measure(3000, MeasureUnit.SQUARE_FOOT));
        MeasureFormat fmt = MeasureFormat.getInstance(
                ULocale.ENGLISH, FormatWidth.WIDE);
        assertEquals("", "5 acres, 3,000 square feet", fmt.format(measures));
        assertEquals("", "5 acres", fmt.format(measures.subList(0, 1)));
        List<String> badList = new ArrayList<>();
        badList.add("be");
        badList.add("you");
        try {
            fmt.format(badList);
            fail("Expected IllegalArgumentException.");
        } catch (IllegalArgumentException expected) {
           // Expected
        }
    }

    @Test
    public void testOldFormatWithArray() {
        Measure[] measures = new Measure[] {
                new Measure(5, MeasureUnit.ACRE),
                new Measure(3000, MeasureUnit.SQUARE_FOOT),
        };
        MeasureFormat fmt = MeasureFormat.getInstance(
                ULocale.ENGLISH, FormatWidth.WIDE);
        assertEquals("", "5 acres, 3,000 square feet", fmt.format(measures));
    }

    @Test
    public void testOldFormatBadArg() {
        MeasureFormat fmt = MeasureFormat.getInstance(
                ULocale.ENGLISH, FormatWidth.WIDE);
        try {
            fmt.format("be");
            fail("Expected IllegalArgumentExceptino.");
        } catch (IllegalArgumentException e) {
            // Expected
        }
    }

    @Test
    public void testUnitPerUnitResolution() {
        // Ticket 11274
        MeasureFormat fmt = MeasureFormat.getInstance(Locale.ENGLISH, FormatWidth.SHORT);

        // This fails unless we resolve to MeasureUnit.POUND_PER_SQUARE_INCH
        assertEquals("", "50 psi",
                fmt.formatMeasurePerUnit(
                        new Measure(50, MeasureUnit.POUND),
                        MeasureUnit.SQUARE_INCH,
                        new StringBuilder(),
                        new FieldPosition(0)).toString());
    }

    @Test
    public void testEqHashCode() {
        MeasureFormat mf = MeasureFormat.getInstance(ULocale.CANADA, FormatWidth.SHORT);
        MeasureFormat mfeq = MeasureFormat.getInstance(ULocale.CANADA, FormatWidth.SHORT);
        MeasureFormat mfne = MeasureFormat.getInstance(ULocale.CANADA, FormatWidth.WIDE);
        MeasureFormat mfne2 = MeasureFormat.getInstance(ULocale.ENGLISH, FormatWidth.SHORT);
        verifyEqualsHashCode(mf, mfeq, mfne);
        verifyEqualsHashCode(mf, mfeq, mfne2);
    }

    @Test
    public void testEqHashCodeOfMeasure() {
        Measure _3feetDouble = new Measure(3.0, MeasureUnit.FOOT);
        Measure _3feetInt = new Measure(3, MeasureUnit.FOOT);
        Measure _4feetInt = new Measure(4, MeasureUnit.FOOT);
        verifyEqualsHashCode(_3feetDouble, _3feetInt, _4feetInt);
    }

    @Test
    public void testGetLocale() {
        MeasureFormat mf = MeasureFormat.getInstance(ULocale.GERMAN, FormatWidth.SHORT);
        assertEquals("", ULocale.GERMAN, mf.getLocale(ULocale.VALID_LOCALE));
    }

    @Test
    public void TestSerial() {
        checkStreamingEquality(MeasureUnit.CELSIUS);
        checkStreamingEquality(MeasureFormat.getInstance(ULocale.FRANCE, FormatWidth.NARROW));
        checkStreamingEquality(Currency.getInstance("EUR"));
        checkStreamingEquality(MeasureFormat.getInstance(ULocale.GERMAN, FormatWidth.SHORT));
        checkStreamingEquality(MeasureFormat.getCurrencyFormat(ULocale.ITALIAN));
    }

    @Test
    public void TestSerialFormatWidthEnum() {
        // FormatWidth enum values must map to the same ordinal values for all time in order for
        // serialization to work.
        assertEquals("FormatWidth.WIDE", 0, FormatWidth.WIDE.ordinal());
        assertEquals("FormatWidth.SHORT", 1, FormatWidth.SHORT.ordinal());
        assertEquals("FormatWidth.NARROW", 2, FormatWidth.NARROW.ordinal());
        assertEquals("FormatWidth.NUMERIC", 3, FormatWidth.NUMERIC.ordinal());
    }

    @Test
    public void testCurrencyFormatStandInForMeasureFormat() {
        MeasureFormat mf = MeasureFormat.getCurrencyFormat(ULocale.ENGLISH);
        assertEquals(
                "70 feet, 5.3 inches",
                "70 feet, 5.3 inches",
                mf.formatMeasures(
                        new Measure(70, MeasureUnit.FOOT),
                        new Measure(5.3, MeasureUnit.INCH)));
        assertEquals("getLocale", ULocale.ENGLISH, mf.getLocale());
        assertEquals("getNumberFormat", ULocale.ENGLISH, mf.getNumberFormat().getLocale(ULocale.VALID_LOCALE));
        assertEquals("getWidth", MeasureFormat.FormatWidth.WIDE, mf.getWidth());
    }

    @Test
    public void testCurrencyFormatLocale() {
        MeasureFormat mfu = MeasureFormat.getCurrencyFormat(ULocale.FRANCE);
        MeasureFormat mfj = MeasureFormat.getCurrencyFormat(Locale.FRANCE);

        assertEquals("getCurrencyFormat ULocale/Locale", mfu, mfj);
    }

    @Test
    public void testCurrencyFormatParseIsoCode() throws ParseException {
        MeasureFormat mf = MeasureFormat.getCurrencyFormat(ULocale.ENGLISH);
        CurrencyAmount result = (CurrencyAmount) mf.parseObject("GTQ 34.56");
        assertEquals("Parse should succeed", result.getNumber().doubleValue(), 34.56, 0.0);
        assertEquals("Should parse ISO code GTQ even though the currency is USD",
                "GTQ", result.getCurrency().getCurrencyCode());
    }

    @Test
    public void testDoubleZero() {
        ULocale en = new ULocale("en");
        NumberFormat nf = NumberFormat.getInstance(en);
        nf.setMinimumFractionDigits(2);
        nf.setMaximumFractionDigits(2);
        MeasureFormat mf = MeasureFormat.getInstance(en, FormatWidth.WIDE, nf);
        assertEquals(
                "Positive Rounding",
                "4 hours, 23 minutes, 16.00 seconds",
                mf.formatMeasures(
                        new Measure(4.7, MeasureUnit.HOUR),
                        new Measure(23, MeasureUnit.MINUTE),
                        new Measure(16, MeasureUnit.SECOND)));
        assertEquals(
                "Negative Rounding",
                "-4 hours, 23 minutes, 16.00 seconds",
                mf.formatMeasures(
                        new Measure(-4.7, MeasureUnit.HOUR),
                        new Measure(23, MeasureUnit.MINUTE),
                        new Measure(16, MeasureUnit.SECOND)));

    }

    @Test
    public void testIndividualPluralFallback() {
        // See ticket #11986 "incomplete fallback in MeasureFormat".
        // In CLDR 28, fr_CA temperature-generic/short has only the "one" form,
        // and falls back to fr for the "other" form.
        MeasureFormat mf = MeasureFormat.getInstance(new ULocale("fr_CA"), FormatWidth.SHORT);
        Measure twoDeg = new Measure(2, MeasureUnit.GENERIC_TEMPERATURE);
        assertEquals("2 deg temp in fr_CA", "2°", mf.format(twoDeg));
    }

    @Test
    public void testPopulateCache() {
        // Quick check that the lazily added additions to the MeasureUnit cache are present.
        assertTrue("MeasureUnit: unexpectedly few currencies defined", MeasureUnit.getAvailable("currency").size() > 50);
    }

    @Test
    public void testParseObject() {
        MeasureFormat mf = MeasureFormat.getInstance(Locale.GERMAN, FormatWidth.NARROW);
        try {
            mf.parseObject("3m", null);
            fail("MeasureFormat.parseObject(String, ParsePosition) " +
                    "should throw an UnsupportedOperationException");
        } catch (UnsupportedOperationException expected) {
        }
    }

    @Test
    public void testCLDRUnitAvailability() {
        Set<MeasureUnit> knownUnits = new HashSet<>();
        Class cMeasureUnit, cTimeUnit;
        try {
            cMeasureUnit = Class.forName("com.ibm.icu.util.MeasureUnit");
            cTimeUnit = Class.forName("com.ibm.icu.util.TimeUnit");
        } catch (ClassNotFoundException e) {
            fail("Count not load MeasureUnit or TimeUnit class: " + e.getMessage());
            return;
        }
        for (Field field : cMeasureUnit.getFields()) {
            if (field.getGenericType() == cMeasureUnit || field.getGenericType() == cTimeUnit) {
                try {
                    MeasureUnit unit = (MeasureUnit) field.get(cMeasureUnit);
                    knownUnits.add(unit);
                } catch (IllegalArgumentException e) {
                    fail(e.getMessage());
                    return;
                } catch (IllegalAccessException e) {
                    fail(e.getMessage());
                    return;
                }
            }
        }
        for (String type : MeasureUnit.getAvailableTypes()) {
            if (type.equals("currency")
                    || type.equals("compound")
                    || type.equals("coordinate")
                    || type.equals("none")) {
                continue;
            }
            for (MeasureUnit unit : MeasureUnit.getAvailable(type)) {
                if (!knownUnits.contains(unit)) {
                    fail("Unit present in CLDR but not available via constant in MeasureUnit: " + unit);
                }
            }
        }
    }

    @Test
    public void testBug11966() {
        Locale locale = new Locale("en", "AU");
        MeasureFormat.getInstance(locale, MeasureFormat.FormatWidth.WIDE);
        // Should not throw an exception.
    }

    @Test
    public void test20332_PersonUnits() {
        Object[][] cases = new Object[][] {
            {ULocale.US, MeasureUnit.YEAR_PERSON, MeasureFormat.FormatWidth.NARROW, "25y"},
            {ULocale.US, MeasureUnit.YEAR_PERSON, MeasureFormat.FormatWidth.SHORT, "25 yrs"},
            {ULocale.US, MeasureUnit.YEAR_PERSON, MeasureFormat.FormatWidth.WIDE, "25 years"},
            {ULocale.US, MeasureUnit.MONTH_PERSON, MeasureFormat.FormatWidth.NARROW, "25m"},
            {ULocale.US, MeasureUnit.MONTH_PERSON, MeasureFormat.FormatWidth.SHORT, "25 mths"},
            {ULocale.US, MeasureUnit.MONTH_PERSON, MeasureFormat.FormatWidth.WIDE, "25 months"},
            {ULocale.US, MeasureUnit.WEEK_PERSON, MeasureFormat.FormatWidth.NARROW, "25w"},
            {ULocale.US, MeasureUnit.WEEK_PERSON, MeasureFormat.FormatWidth.SHORT, "25 wks"},
            {ULocale.US, MeasureUnit.WEEK_PERSON, MeasureFormat.FormatWidth.WIDE, "25 weeks"},
            {ULocale.US, MeasureUnit.DAY_PERSON, MeasureFormat.FormatWidth.NARROW, "25d"},
            {ULocale.US, MeasureUnit.DAY_PERSON, MeasureFormat.FormatWidth.SHORT, "25 days"},
            {ULocale.US, MeasureUnit.DAY_PERSON, MeasureFormat.FormatWidth.WIDE, "25 days"}
        };
        for (Object[] cas : cases) {
            ULocale locale = (ULocale) cas[0];
            MeasureUnit unit = (MeasureUnit) cas[1];
            MeasureFormat.FormatWidth width = (MeasureFormat.FormatWidth) cas[2];
            String expected = (String) cas[3];

            MeasureFormat fmt = MeasureFormat.getInstance(locale, width);
            String result = fmt.formatMeasures(new Measure(25, unit));
            assertEquals("" + locale + " " + unit + " " + width, expected, result);
        }
    }

    // DO NOT DELETE THIS FUNCTION! It may appear as dead code, but we use this to generate code
    // for MeasureFormat during the release process.
    static Map<MeasureUnit, Pair<MeasureUnit, MeasureUnit>> getUnitsToPerParts() {
        TreeMap<String, List<MeasureUnit>> allUnits = getAllUnits();
        Map<MeasureUnit, Pair<String, String>> unitsToPerStrings =
                new HashMap<>();
        Map<String, MeasureUnit> namesToUnits = new HashMap<>();
        for (Map.Entry<String, List<MeasureUnit>> entry : allUnits.entrySet()) {
            String type = entry.getKey();
            // Currency types are always atomic units, so we can skip these
            if (type.equals("currency")) {
                continue;
            }
            for (MeasureUnit unit : entry.getValue()) {
                String javaName = toJAVAName(unit);
                String[] nameParts = javaName.split("_PER_");
                if (nameParts.length == 1) {
                    namesToUnits.put(nameParts[0], unit);
                } else if (nameParts.length == 2) {
                    unitsToPerStrings.put(unit, Pair.of(nameParts[0], nameParts[1]));
                }
            }
        }
        Map<MeasureUnit, Pair<MeasureUnit, MeasureUnit>> unitsToPerUnits =
                new HashMap<>();
        for (Map.Entry<MeasureUnit, Pair<String, String>> entry : unitsToPerStrings.entrySet()) {
            Pair<String, String> perStrings = entry.getValue();
            MeasureUnit unit = namesToUnits.get(perStrings.first);
            MeasureUnit perUnit = namesToUnits.get(perStrings.second);
            if (unit != null && perUnit != null) {
                unitsToPerUnits.put(entry.getKey(), Pair.of(unit, perUnit));
            }
        }
        return unitsToPerUnits;
    }

    // DO NOT DELETE THIS FUNCTION! It may appear as dead code, but we use this to generate code
    // for MeasureFormat during the release process.
    static void generateCXXHConstants(String thisVersion) {
        Map<String, MeasureUnit> seen = new HashMap<>();
        System.out.println();
        TreeMap<String, List<MeasureUnit>> allUnits = getAllUnits();
        for (Map.Entry<String, List<MeasureUnit>> entry : allUnits.entrySet()) {
            String type = entry.getKey();
            if (type.equals("currency")) {
                continue;
            }
            for (MeasureUnit unit : entry.getValue()) {
                String code = unit.getSubtype();
                String name = toCamelCase(unit);
                String javaName = toJAVAName(unit);
                checkForDup(seen, name, unit);
                if (isDraft(javaName)) {
                    System.out.println("#ifndef U_HIDE_DRAFT_API");
                }
                System.out.println("    /**");
                System.out.println("     * Returns by pointer, unit of " + type + ": " + code + ".");
                System.out.println("     * Caller owns returned value and must free it.");
                System.out.printf("     * Also see {@link #get%s()}.\n", name);
                System.out.println("     * @param status ICU error code.");
                if (isDraft(javaName)) {
                    System.out.println("     * @draft ICU " + getVersion(javaName, thisVersion));
                } else {
                    System.out.println("     * @stable ICU " + getVersion(javaName, thisVersion));
                }
                System.out.println("     */");
                System.out.printf("    static MeasureUnit *create%s(UErrorCode &status);\n", name);
                System.out.println();
                System.out.println("    /**");
                System.out.println("     * Returns by value, unit of " + type + ": " + code + ".");
                System.out.printf("     * Also see {@link #create%s()}.\n", name);
                // TODO: When the get* methods become stable in ICU 66, update their
                // @draft code to be more like that for the create* methods above.
                String getterVersion = getVersion(javaName, thisVersion);
                if (Integer.valueOf(getterVersion) < 64) {
                    getterVersion = "64";
                }
                System.out.println("     * @draft ICU " + getterVersion);
                System.out.println("     */");
                System.out.printf("    static MeasureUnit get%s();\n", name);
                if (isDraft(javaName)) {
                    System.out.println("#endif /* U_HIDE_DRAFT_API */");
                }
                System.out.println("");
            }
        }
    }

    private static void checkForDup(
            Map<String, MeasureUnit> seen, String name, MeasureUnit unit) {
        if (seen.containsKey(name)) {
            throw new RuntimeException("\nCollision!!" + unit + ", " + seen.get(name));
        } else {
            seen.put(name, unit);
        }
    }

    // DO NOT DELETE THIS FUNCTION! It may appear as dead code, but we use this to generate code
    // for MeasureFormat during the release process.
    static void updateJAVAVersions(String thisVersion) {
        System.out.println();
        Map<String, MeasureUnit> seen = new HashMap<>();
        TreeMap<String, List<MeasureUnit>> allUnits = getAllUnits();
        for (Map.Entry<String, List<MeasureUnit>> entry : allUnits.entrySet()) {
            String type = entry.getKey();
            if (type.equals("currency")) {
                continue;
            }
            for (MeasureUnit unit : entry.getValue()) {
                String javaName = toJAVAName(unit);
                checkForDup(seen, javaName, unit);
                if (!JAVA_VERSION_MAP.containsKey(javaName)) {
                    System.out.printf("        {\"%s\", \"%s\"},\n", javaName, thisVersion);
                }
            }
        }
    }

    static TreeMap<String, List<MeasureUnit>> getAllUnits() {
        TreeMap<String, List<MeasureUnit>> allUnits = new TreeMap<>();
        for (String type : MeasureUnit.getAvailableTypes()) {
            ArrayList<MeasureUnit> units = new ArrayList<>(MeasureUnit.getAvailable(type));
            Collections.sort(
                    units,
                    new Comparator<MeasureUnit>() {

                        @Override
                        public int compare(MeasureUnit o1, MeasureUnit o2) {
                            return o1.getSubtype().compareTo(o2.getSubtype());
                        }

                    });
            allUnits.put(type, units);
        }
        return allUnits;
    }

    // DO NOT DELETE THIS FUNCTION! It may appear as dead code, but we use this to generate code
    // for MeasureFormat during the release process.
    static void generateCXXConstants() {
        System.out.println("");
        TreeMap<String, List<MeasureUnit>> allUnits = getAllUnits();

        // Hack: for C++, add NoUnits here, but ignore them when printing the create methods.
        // ALso keep track of the base unit offset to make the C++ default constructor faster.
        allUnits.put("none", Arrays.asList(new MeasureUnit[]{NoUnit.BASE, NoUnit.PERCENT, NoUnit.PERMILLE}));
        int baseTypeIdx = -1;
        int baseSubTypeIdx = -1;

        System.out.println("static const int32_t gOffsets[] = {");
        int index = 0;
        for (Map.Entry<String, List<MeasureUnit>> entry : allUnits.entrySet()) {
            System.out.printf("    %d,\n", index);
            index += entry.getValue().size();
        }
        System.out.printf("    %d\n", index);
        System.out.println("};");
        System.out.println();
        System.out.println("static const int32_t gIndexes[] = {");
        index = 0;
        for (Map.Entry<String, List<MeasureUnit>> entry : allUnits.entrySet()) {
            System.out.printf("    %d,\n", index);
            if (!entry.getKey().equals("currency")) {
                index += entry.getValue().size();
            }
        }
        System.out.printf("    %d\n", index);
        System.out.println("};");
        System.out.println();
        System.out.println("// Must be sorted alphabetically.");
        System.out.println("static const char * const gTypes[] = {");
        boolean first = true;
        for (Map.Entry<String, List<MeasureUnit>> entry : allUnits.entrySet()) {
            if (!first) {
                System.out.println(",");
            }
            System.out.print("    \"" + entry.getKey() + "\"");
            first = false;
        }
        System.out.println();
        System.out.println("};");
        System.out.println();
        System.out.println("// Must be grouped by type and sorted alphabetically within each type.");
        System.out.println("static const char * const gSubTypes[] = {");
        first = true;
        int offset = 0;
        int typeIdx = 0;
        Map<MeasureUnit, Integer> measureUnitToOffset = new HashMap<>();
        Map<MeasureUnit, Pair<Integer, Integer>> measureUnitToTypeSubType =
                new HashMap<>();
        for (Map.Entry<String, List<MeasureUnit>> entry : allUnits.entrySet()) {
            int subTypeIdx = 0;
            for (MeasureUnit unit : entry.getValue()) {
                if (!first) {
                    System.out.println(",");
                }
                System.out.print("    \"" + unit.getSubtype() + "\"");
                first = false;
                measureUnitToOffset.put(unit, offset);
                measureUnitToTypeSubType.put(unit, Pair.of(typeIdx, subTypeIdx));
                if (unit == NoUnit.BASE) {
                    baseTypeIdx = typeIdx;
                    baseSubTypeIdx = subTypeIdx;
                }
                offset++;
                subTypeIdx++;
            }
            typeIdx++;
        }
        System.out.println();
        System.out.println("};");
        System.out.println();

        // Build unit per unit offsets to corresponding type sub types sorted by
        // unit first and then per unit.
        TreeMap<OrderedPair<Integer, Integer>, Pair<Integer, Integer>> unitPerUnitOffsetsToTypeSubType
                = new TreeMap<>();
        for (Map.Entry<MeasureUnit, Pair<MeasureUnit, MeasureUnit>> entry
                : getUnitsToPerParts().entrySet()) {
            Pair<MeasureUnit, MeasureUnit> unitPerUnit = entry.getValue();
            unitPerUnitOffsetsToTypeSubType.put(
                    OrderedPair.of(
                            measureUnitToOffset.get(unitPerUnit.first),
                            measureUnitToOffset.get(unitPerUnit.second)),
                    measureUnitToTypeSubType.get(entry.getKey()));
        }

        System.out.println("// Must be sorted by first value and then second value.");
        System.out.println("static int32_t unitPerUnitToSingleUnit[][4] = {");
        first = true;
        for (Map.Entry<OrderedPair<Integer, Integer>, Pair<Integer, Integer>> entry
                : unitPerUnitOffsetsToTypeSubType.entrySet()) {
            if (!first) {
                System.out.println(",");
            }
            first = false;
            OrderedPair<Integer, Integer> unitPerUnitOffsets = entry.getKey();
            Pair<Integer, Integer> typeSubType = entry.getValue();
            System.out.printf("        {%d, %d, %d, %d}",
                    unitPerUnitOffsets.first,
                    unitPerUnitOffsets.second,
                    typeSubType.first,
                    typeSubType.second);
        }
        System.out.println();
        System.out.println("};");
        System.out.println();

        // Print out the fast-path for the default constructor
        System.out.println("// Shortcuts to the base unit in order to make the default constructor fast");
        System.out.println("static const int32_t kBaseTypeIdx = " + baseTypeIdx + ";");
        System.out.println("static const int32_t kBaseSubTypeIdx = " + baseSubTypeIdx + ";");
        System.out.println();

        Map<String, MeasureUnit> seen = new HashMap<>();
        for (Map.Entry<String, List<MeasureUnit>> entry : allUnits.entrySet()) {

            String type = entry.getKey();
            if (type.equals("currency") || type.equals("none")) {
                continue;
            }
            for (MeasureUnit unit : entry.getValue()) {
                String name = toCamelCase(unit);
                Pair<Integer, Integer> typeSubType = measureUnitToTypeSubType.get(unit);
                if (typeSubType == null) {
                    throw new IllegalStateException();
                }
                checkForDup(seen, name, unit);
                System.out.printf("MeasureUnit *MeasureUnit::create%s(UErrorCode &status) {\n", name);
                System.out.printf("    return MeasureUnit::create(%d, %d, status);\n",
                        typeSubType.first, typeSubType.second);
                System.out.println("}");
                System.out.println();
                System.out.printf("MeasureUnit MeasureUnit::get%s() {\n", name);
                System.out.printf("    return MeasureUnit(%d, %d);\n",
                        typeSubType.first, typeSubType.second);
                System.out.println("}");
                System.out.println();
            }
        }
    }

    private static String toCamelCase(MeasureUnit unit) {
        StringBuilder result = new StringBuilder();
        boolean caps = true;
        String code = unit.getSubtype();

        String replacement = CLDR_NAME_REMAP.get(code);
        if (replacement != null) {
            code = replacement;
        }

        int len = code.length();
        for (int i = 0; i < len; i++) {
            char ch = code.charAt(i);
            if (ch == '-') {
                caps = true;
            } else if (Character.isDigit(ch)) {
                caps = true;
                result.append(ch);
            } else if (caps) {
                result.append(Character.toUpperCase(ch));
                caps = false;
            } else {
                result.append(ch);
            }
        }
        return result.toString();
    }

    static boolean isTypeHidden(String type) {
        return "currency".equals(type);
    }

    // DO NOT DELETE THIS FUNCTION! It may appear as dead code, but we use this to generate code
    // for MeasureFormat during the release process.
    static void generateBackwardCompatibilityTest(String version) {
        Map<String, MeasureUnit> seen = new HashMap<>();
        System.out.println();
        System.out.printf("    public void TestCompatible%s() {\n", version.replace(".", "_"));
        System.out.println("        MeasureUnit[] units = {");
        TreeMap<String, List<MeasureUnit>> allUnits = getAllUnits();
        int count = 0;
        for (Map.Entry<String, List<MeasureUnit>> entry : allUnits.entrySet()) {
            if (isTypeHidden(entry.getKey())) {
                continue;
            }
            for (MeasureUnit unit : entry.getValue()) {
                String javaName = toJAVAName(unit);
                checkForDup(seen, javaName, unit);
                System.out.printf("                MeasureUnit.%s,\n", javaName);
                count++;
            }
        }
        System.out.println("        };");
        System.out.printf("        assertEquals(\"\",  %d, units.length);\n", count);
        System.out.println("    }");
    }

    // DO NOT DELETE THIS FUNCTION! It may appear as dead code, but we use this to generate code
    // for MeasureFormat during the release process.
    static void generateCXXBackwardCompatibilityTest(String version) {
        System.out.println();
        Map<String, MeasureUnit> seen = new HashMap<>();
        System.out.printf("void MeasureFormatTest::TestCompatible%s() {\n", version.replace(".", "_"));
        System.out.println("    UErrorCode status = U_ZERO_ERROR;");
        System.out.println("    LocalPointer<MeasureUnit> measureUnit;");
        System.out.println("    MeasureUnit measureUnitValue;");
        TreeMap<String, List<MeasureUnit>> allUnits = getAllUnits();
        for (Map.Entry<String, List<MeasureUnit>> entry : allUnits.entrySet()) {
            if (isTypeHidden(entry.getKey())) {
                continue;
            }
            for (MeasureUnit unit : entry.getValue()) {
                String camelCase = toCamelCase(unit);
                checkForDup(seen, camelCase, unit);
                System.out.printf("    measureUnit.adoptInstead(MeasureUnit::create%s(status));\n", camelCase);
                System.out.printf("    measureUnitValue = MeasureUnit::get%s();\n", camelCase);
            }
        }
        System.out.println("    assertSuccess(\"\", status);");
        System.out.println("}");
    }

    static String toJAVAName(MeasureUnit unit) {
        String code = unit.getSubtype();
        String type = unit.getType();

        String replacement = CLDR_NAME_REMAP.get(code);
         if (replacement != null) {
            code = replacement;
        }

        String name = code.toUpperCase(Locale.ENGLISH).replace("-", "_");
        if (type.equals("angle")) {
            if (code.equals("minute") || code.equals("second")) {
                name = "ARC_" + name;
            }
        }
        return name;
    }

    // DO NOT DELETE THIS FUNCTION! It may appear as dead code, but we use this to generate code
    // for MeasureFormat during the release process.
    static void generateConstants(String thisVersion) {
        System.out.println();
        Map<String, MeasureUnit> seen = new HashMap<>();
        TreeMap<String, List<MeasureUnit>> allUnits = getAllUnits();
        for (Map.Entry<String, List<MeasureUnit>> entry : allUnits.entrySet()) {
            String type = entry.getKey();
            if (isTypeHidden(type)) {
                continue;
            }
            for (MeasureUnit unit : entry.getValue()) {
                String name = toJAVAName(unit);
                String code = unit.getSubtype();
                checkForDup(seen, name, unit);
                System.out.println("    /**");
                System.out.println("     * Constant for unit of " + type +
                        ": " +
                        code);
                // Special case JAVA had old constants for time from before.
                if ("duration".equals(type) && TIME_CODES.contains(code)) {
                    System.out.println("     * @stable ICU 4.0");
                }
                else if (isDraft(name)) {
                    System.out.println("     * @draft ICU " + getVersion(name, thisVersion));
                    System.out.println("     * @provisional This API might change or be removed in a future release.");
                } else {
                    System.out.println("     * @stable ICU " + getVersion(name, thisVersion));
                }
                System.out.println("    */");
                if ("duration".equals(type) && TIME_CODES.contains(code)) {
                    System.out.println("    public static final TimeUnit " + name + " = (TimeUnit) MeasureUnit.internalGetInstance(\"" +
                            type +
                            "\", \"" +
                            code +
                            "\");");
                } else {
                    System.out.println("    public static final MeasureUnit " + name + " = MeasureUnit.internalGetInstance(\"" +
                            type +
                            "\", \"" +
                            code +
                            "\");");
                }
                System.out.println();
            }
        }
        System.out.println("    private static HashMap<Pair<MeasureUnit, MeasureUnit>, MeasureUnit>unitPerUnitToSingleUnit =");
        System.out.println("            new HashMap<Pair<MeasureUnit, MeasureUnit>, MeasureUnit>();");
        System.out.println();
        System.out.println("    static {");
        for (Map.Entry<MeasureUnit, Pair<MeasureUnit, MeasureUnit>> unitPerUnitEntry
                : getUnitsToPerParts().entrySet()) {
            Pair<MeasureUnit, MeasureUnit> unitPerUnit = unitPerUnitEntry.getValue();
            System.out.println("        unitPerUnitToSingleUnit.put(Pair.<MeasureUnit, MeasureUnit>of(MeasureUnit." + toJAVAName(unitPerUnit.first) + ", MeasureUnit." + toJAVAName(unitPerUnit.second) + "), MeasureUnit." + toJAVAName(unitPerUnitEntry.getKey()) + ");");
        }
        System.out.println("    }");
    }

    private static String getVersion(String javaName, String thisVersion) {
        String version = JAVA_VERSION_MAP.get(javaName);
        if (version == null) {
            return thisVersion;
        }
        return version;
    }

    private static boolean isDraft(String javaName) {
        String version = JAVA_VERSION_MAP.get(javaName);
        if (version == null) {
            return true;
        }
        return DRAFT_VERSION_SET.contains(version);
    }

    public <T extends Serializable> void checkStreamingEquality(T item) {
        try {
          ByteArrayOutputStream byteOut = new ByteArrayOutputStream();
          ObjectOutputStream objectOutputStream = new ObjectOutputStream(byteOut);
          objectOutputStream.writeObject(item);
          objectOutputStream.close();
          byte[] contents = byteOut.toByteArray();
          logln("bytes: " + contents.length + "; " + item.getClass() + ": " + showBytes(contents));
          ByteArrayInputStream byteIn = new ByteArrayInputStream(contents);
          ObjectInputStream objectInputStream = new ObjectInputStream(byteIn);
          Object obj = objectInputStream.readObject();
          assertEquals("Streamed Object equals ", item, obj);
        } catch (IOException e) {
          e.printStackTrace();
          assertNull("Test Serialization " + item.getClass(), e);
        } catch (ClassNotFoundException e) {
          assertNull("Test Serialization " + item.getClass(), e);
        }
      }

    /**
     * @param contents
     * @return
     */
    private String showBytes(byte[] contents) {
      StringBuilder b = new StringBuilder("[");
      for (int i = 0; i < contents.length; ++i) {
        int item = contents[i] & 0xFF;
        if (item >= 0x20 && item <= 0x7F) {
          b.append((char) item);
        } else {
          b.append('(').append(Utility.hex(item, 2)).append(')');
        }
      }
      return b.append(']').toString();
    }

    private void verifyEqualsHashCode(Object o, Object eq, Object ne) {
        assertEquals("verifyEqualsHashCodeSame", o, o);
        assertEquals("verifyEqualsHashCodeEq", o, eq);
        assertNotEquals("verifyEqualsHashCodeNe", o, ne);
        assertNotEquals("verifyEqualsHashCodeEqTrans", eq, ne);
        assertEquals("verifyEqualsHashCodeHashEq", o.hashCode(), eq.hashCode());

        // May be a flaky test, but generally should be true.
        // May need to comment this out later.
        assertNotEquals("verifyEqualsHashCodeHashNe", o.hashCode(), ne.hashCode());
    }

    public static class MeasureUnitHandler implements SerializableTestUtility.Handler
    {
        @Override
        public Object[] getTestObjects()
        {
            MeasureUnit items[] = {
                    MeasureUnit.CELSIUS,
                    Currency.getInstance("EUR")
            };
            return items;
        }
        @Override
        public boolean hasSameBehavior(Object a, Object b)
        {
            MeasureUnit a1 = (MeasureUnit) a;
            MeasureUnit b1 = (MeasureUnit) b;
            return a1.getType().equals(b1.getType())
                    && a1.getSubtype().equals(b1.getSubtype());
        }
    }

    public static class MeasureFormatHandler  implements SerializableTestUtility.Handler
    {
        FormatHandler.NumberFormatHandler nfh = new FormatHandler.NumberFormatHandler();

        @Override
        public Object[] getTestObjects()
        {
            MeasureFormat items[] = {
                    MeasureFormat.getInstance(ULocale.FRANCE, FormatWidth.SHORT),
                    MeasureFormat.getInstance(
                            ULocale.FRANCE,
                            FormatWidth.WIDE,
                            NumberFormat.getIntegerInstance(ULocale.CANADA_FRENCH)),
            };
            return items;
        }
        @Override
        public boolean hasSameBehavior(Object a, Object b)
        {
            MeasureFormat a1 = (MeasureFormat) a;
            MeasureFormat b1 = (MeasureFormat) b;
            boolean getLocaleEqual = a1.getLocale().equals(b1.getLocale());
            boolean getWidthEqual = a1.getWidth().equals(b1.getWidth());
            boolean numFmtHasSameBehavior = nfh.hasSameBehavior(a1.getNumberFormat(), b1.getNumberFormat());
            if (getLocaleEqual && getWidthEqual && numFmtHasSameBehavior) {
                return true;
            }
            System.out.println("MeasureFormatHandler.hasSameBehavior fails:");
            if (!getLocaleEqual) {
                System.out.println("- getLocale equality fails: old a1: " + a1.getLocale().getName() + "; test b1: " + b1.getLocale().getName());
            }
            if (!getWidthEqual) {
                System.out.println("- getWidth equality fails: old a1: " + a1.getWidth().name() + "; test b1: " + b1.getWidth().name());
            }
            if (!numFmtHasSameBehavior) {
                System.out.println("- getNumberFormat hasSameBehavior fails");
            }
            return false;
        }
    }

    @Test
    public void TestNumericTimeNonLatin() {
        ULocale ulocale = ULocale.forLanguageTag("bn");
        MeasureFormat fmt = MeasureFormat.getInstance(ulocale, FormatWidth.NUMERIC);
        String actual = fmt.formatMeasures(new Measure(12, MeasureUnit.MINUTE), new Measure(39.12345, MeasureUnit.SECOND));
        assertEquals("Incorect digits", "১২:৩৯.১২৩", actual);
    }

    @Test
    public void TestNumericTime() {
        MeasureFormat fmt = MeasureFormat.getInstance(ULocale.forLanguageTag("en"), FormatWidth.NUMERIC);

        Measure hours = new Measure(112, MeasureUnit.HOUR);
        Measure minutes = new Measure(113, MeasureUnit.MINUTE);
        Measure seconds = new Measure(114, MeasureUnit.SECOND);
        Measure fhours = new Measure(112.8765, MeasureUnit.HOUR);
        Measure fminutes = new Measure(113.8765, MeasureUnit.MINUTE);
        Measure fseconds = new Measure(114.8765, MeasureUnit.SECOND);

        Assert.assertEquals("112h", fmt.formatMeasures(hours));
        Assert.assertEquals("113m", fmt.formatMeasures(minutes));
        Assert.assertEquals("114s", fmt.formatMeasures(seconds));

        Assert.assertEquals("112.876h", fmt.formatMeasures(fhours));
        Assert.assertEquals("113.876m", fmt.formatMeasures(fminutes));
        Assert.assertEquals("114.876s", fmt.formatMeasures(fseconds));

        Assert.assertEquals("112:113", fmt.formatMeasures(hours, minutes));
        Assert.assertEquals("112:00:114", fmt.formatMeasures(hours, seconds));
        Assert.assertEquals("113:114", fmt.formatMeasures(minutes, seconds));

        Assert.assertEquals("112:113.876", fmt.formatMeasures(hours, fminutes));
        Assert.assertEquals("112:00:114.876", fmt.formatMeasures(hours, fseconds));
        Assert.assertEquals("113:114.876", fmt.formatMeasures(minutes, fseconds));

        Assert.assertEquals("112:113", fmt.formatMeasures(fhours, minutes));
        Assert.assertEquals("112:00:114", fmt.formatMeasures(fhours, seconds));
        Assert.assertEquals("113:114", fmt.formatMeasures(fminutes, seconds));

        Assert.assertEquals("112:113.876", fmt.formatMeasures(fhours, fminutes));
        Assert.assertEquals("112:00:114.876", fmt.formatMeasures(fhours, fseconds));
        Assert.assertEquals("113:114.876", fmt.formatMeasures(fminutes, fseconds));

        Assert.assertEquals("112:113:114", fmt.formatMeasures(hours, minutes, seconds));
        Assert.assertEquals("112:113:114.876", fmt.formatMeasures(fhours, fminutes, fseconds));
    }

    @Test
    public void TestNumericTimeSomeSpecialFormats() {
        Measure fhours = new Measure(2.8765432, MeasureUnit.HOUR);
        Measure fminutes = new Measure(3.8765432, MeasureUnit.MINUTE);

        // Latvian is one of the very few locales 0-padding the hour
        MeasureFormat fmt = MeasureFormat.getInstance(ULocale.forLanguageTag("lt"), FormatWidth.NUMERIC);
        Assert.assertEquals("02:03,877", fmt.formatMeasures(fhours, fminutes));

        // Danish is one of the very few locales using '.' as separator
        fmt = MeasureFormat.getInstance(ULocale.forLanguageTag("da"), FormatWidth.NUMERIC);
        Assert.assertEquals("2.03,877", fmt.formatMeasures(fhours, fminutes));
    }

    @Test
    public void TestIdentifiers() {
        class TestCase {
<<<<<<< HEAD
        final String id;
        final String normalized;

        TestCase(String id, String normalized) {
            this.id = id;
            this.normalized = normalized;
        }
=======
            final String id;
            final String normalized;

            TestCase(String id, String normalized) {
                this.id = id;
                this.normalized = normalized;
            }
>>>>>>> 24a06cc3
        }

        TestCase cases[] = {
                // Correctly normalized identifiers should not change
<<<<<<< HEAD
                new TestCase("", ""),
=======
>>>>>>> 24a06cc3
                new TestCase("square-meter-per-square-meter", "square-meter-per-square-meter"),
                new TestCase("kilogram-meter-per-square-meter-square-second",
                        "kilogram-meter-per-square-meter-square-second"),
                new TestCase("square-mile-and-square-foot", "square-mile-and-square-foot"),
                new TestCase("square-foot-and-square-mile", "square-foot-and-square-mile"),
                new TestCase("per-cubic-centimeter", "per-cubic-centimeter"),
                new TestCase("per-kilometer", "per-kilometer"),

                // Normalization of power and per
                new TestCase(
                        "pow2-foot-and-pow2-mile", "square-foot-and-square-mile"),
                new TestCase(
                        "gram-square-gram-per-dekagram", "cubic-gram-per-dekagram"),
                new TestCase(
                        "kilogram-per-meter-per-second", "kilogram-per-meter-second"),

                // TODO(ICU-20920): Add more test cases once the proper ranking is available.
        };


<<<<<<< HEAD
        for (TestCase testCase :cases){
            MeasureUnit unit = MeasureUnit.forIdentifier (testCase.id);

        final String actual = unit.getIdentifier();
            assertEquals(testCase.id, testCase.normalized, actual);
        }
    }

    @Test(expected = InternalError.class)
=======
        for (TestCase testCase : cases) {
            MeasureUnit unit = MeasureUnit.forIdentifier(testCase.id);

            final String actual = unit.getIdentifier();
            assertEquals(testCase.id, testCase.normalized, actual);
        }

        assertEquals("for empty identifiers, the MeasureUnit will be null",
                null, MeasureUnit.forIdentifier(""));
    }

    @Test
>>>>>>> 24a06cc3
    public void TestInvalidIdentifiers() {
        final String inputs[] = {
                "kilo",
                "kilokilo",
                "onekilo",
                "meterkilo",
                "meter-kilo",
                "k",
                "meter-",
                "meter+",
                "-meter",
                "+meter",
                "-kilometer",
                "+kilometer",
                "-pow2-meter",
                "+pow2-meter",
                "p2-meter",
                "p4-meter",
                "+",
                "-",
                "-mile",
                "-and-mile",
                "-per-mile",
                "one",
                "one-one",
                "one-per-mile",
                "one-per-cubic-centimeter",
                "square--per-meter",
                "metersecond", // Must have compound part in between single units

                // Negative powers not supported in mixed units yet. TODO(CLDR-13701).
                "per-hour-and-hertz",
                "hertz-and-per-hour",

                // Compound units not supported in mixed units yet. TODO(CLDR-13700).
                "kilonewton-meter-and-newton-meter",
<<<<<<< HEAD

        };

        for (String input : inputs) {
            // TODO: test the failure for each input value.
          MeasureUnit.forIdentifier(input);
=======
        };

        for (String input : inputs) {
            try {
                MeasureUnit.forIdentifier(input);
                Assert.fail("An IllegalArgumentException must be thrown");
            } catch (IllegalArgumentException e) {
                continue;
            }
>>>>>>> 24a06cc3
        }
    }

    @Test
    public void TestCompoundUnitOperations() {
<<<<<<< HEAD
        // TODO: implement
=======
        MeasureUnit.forIdentifier("kilometer-per-second-joule");

        MeasureUnit kilometer = MeasureUnit.KILOMETER;
        MeasureUnit cubicMeter = MeasureUnit.CUBIC_METER;
        MeasureUnit meter = kilometer.withSIPrefix(MeasureUnit.SIPrefix.ONE);
        MeasureUnit centimeter1 = kilometer.withSIPrefix(MeasureUnit.SIPrefix.CENTI);
        MeasureUnit centimeter2 = meter.withSIPrefix(MeasureUnit.SIPrefix.CENTI);
        MeasureUnit cubicDecimeter = cubicMeter.withSIPrefix(MeasureUnit.SIPrefix.DECI);

        verifySingleUnit(kilometer, MeasureUnit.SIPrefix.KILO, 1, "kilometer");
        verifySingleUnit(meter, MeasureUnit.SIPrefix.ONE, 1, "meter");
        verifySingleUnit(centimeter1, MeasureUnit.SIPrefix.CENTI, 1, "centimeter");
        verifySingleUnit(centimeter2, MeasureUnit.SIPrefix.CENTI, 1, "centimeter");
        verifySingleUnit(cubicDecimeter, MeasureUnit.SIPrefix.DECI, 3, "cubic-decimeter");

        assertTrue("centimeter equality", centimeter1.equals( centimeter2));
        assertTrue("kilometer inequality", !centimeter1.equals( kilometer));

        MeasureUnit squareMeter = meter.withDimensionality(2);
        MeasureUnit overCubicCentimeter = centimeter1.withDimensionality(-3);
        MeasureUnit quarticKilometer = kilometer.withDimensionality(4);
        MeasureUnit overQuarticKilometer1 = kilometer.withDimensionality(-4);

        verifySingleUnit(squareMeter, MeasureUnit.SIPrefix.ONE, 2, "square-meter");
        verifySingleUnit(overCubicCentimeter, MeasureUnit.SIPrefix.CENTI, -3, "per-cubic-centimeter");
        verifySingleUnit(quarticKilometer, MeasureUnit.SIPrefix.KILO, 4, "pow4-kilometer");
        verifySingleUnit(overQuarticKilometer1, MeasureUnit.SIPrefix.KILO, -4, "per-pow4-kilometer");

        assertTrue("power inequality", quarticKilometer != overQuarticKilometer1);

        MeasureUnit overQuarticKilometer2 = quarticKilometer.reciprocal();
        MeasureUnit overQuarticKilometer3 = kilometer.product(kilometer)
                .product(kilometer)
                .product(kilometer)
                .reciprocal();
        MeasureUnit overQuarticKilometer4 = meter.withDimensionality(4)
                .reciprocal()
                .withSIPrefix(MeasureUnit.SIPrefix.KILO);

        verifySingleUnit(overQuarticKilometer2, MeasureUnit.SIPrefix.KILO, -4, "per-pow4-kilometer");
        verifySingleUnit(overQuarticKilometer3, MeasureUnit.SIPrefix.KILO, -4, "per-pow4-kilometer");
        verifySingleUnit(overQuarticKilometer4, MeasureUnit.SIPrefix.KILO, -4, "per-pow4-kilometer");

        assertTrue("reciprocal equality", overQuarticKilometer1.equals(overQuarticKilometer2));
        assertTrue("reciprocal equality", overQuarticKilometer1.equals(overQuarticKilometer3));
        assertTrue("reciprocal equality", overQuarticKilometer1.equals(overQuarticKilometer4));

        MeasureUnit kiloSquareSecond = MeasureUnit.SECOND
                .withDimensionality(2).withSIPrefix(MeasureUnit.SIPrefix.KILO);
        MeasureUnit meterSecond = meter.product(kiloSquareSecond);
        MeasureUnit cubicMeterSecond1 = meter.withDimensionality(3).product(kiloSquareSecond);
        MeasureUnit centimeterSecond1 = meter.withSIPrefix(MeasureUnit.SIPrefix.CENTI).product(kiloSquareSecond);
        MeasureUnit secondCubicMeter = kiloSquareSecond.product(meter.withDimensionality(3));
        MeasureUnit secondCentimeter = kiloSquareSecond.product(meter.withSIPrefix(MeasureUnit.SIPrefix.CENTI));
        MeasureUnit secondCentimeterPerKilometer = secondCentimeter.product(kilometer.reciprocal());

        verifySingleUnit(kiloSquareSecond, MeasureUnit.SIPrefix.KILO, 2, "square-kilosecond");
        String meterSecondSub[] = {
                "meter", "square-kilosecond"
        };
        verifyCompoundUnit(meterSecond, "meter-square-kilosecond",
                meterSecondSub, meterSecondSub.length);
        String cubicMeterSecond1Sub[] = {
                "cubic-meter", "square-kilosecond"
        };
        verifyCompoundUnit(cubicMeterSecond1, "cubic-meter-square-kilosecond",
                cubicMeterSecond1Sub, cubicMeterSecond1Sub.length);
        String centimeterSecond1Sub[] = {
                "centimeter", "square-kilosecond"
        };
        verifyCompoundUnit(centimeterSecond1, "centimeter-square-kilosecond",
                centimeterSecond1Sub, centimeterSecond1Sub.length);
        String secondCubicMeterSub[] = {
                "cubic-meter", "square-kilosecond"
        };
        verifyCompoundUnit(secondCubicMeter, "cubic-meter-square-kilosecond",
                secondCubicMeterSub, secondCubicMeterSub.length);
        String secondCentimeterSub[] = {
                "centimeter", "square-kilosecond"
        };
        verifyCompoundUnit(secondCentimeter, "centimeter-square-kilosecond",
                secondCentimeterSub, secondCentimeterSub.length);
        String secondCentimeterPerKilometerSub[] = {
                "centimeter", "square-kilosecond", "per-kilometer"
        };
        verifyCompoundUnit(secondCentimeterPerKilometer, "centimeter-square-kilosecond-per-kilometer",
                secondCentimeterPerKilometerSub, secondCentimeterPerKilometerSub.length);

        assertTrue("reordering equality", cubicMeterSecond1.equals(secondCubicMeter));
        assertTrue("additional simple units inequality", !secondCubicMeter.equals(secondCentimeter));

        // Don't allow get/set power or SI prefix on compound units
        try {
            meterSecond.getDimensionality();
            fail("UnsupportedOperationException must be thrown");
        } catch (UnsupportedOperationException e) {
            // Expecting an exception to be thrown
        }

        try {
            meterSecond.withDimensionality(3);
            fail("UnsupportedOperationException must be thrown");
        } catch (UnsupportedOperationException e) {
            // Expecting an exception to be thrown
        }

        try {
            meterSecond.getSIPrefix();
            fail("UnsupportedOperationException must be thrown");
        } catch (UnsupportedOperationException e) {
            // Expecting an exception to be thrown
        }

        try {
            meterSecond.withSIPrefix(MeasureUnit.SIPrefix.CENTI);
            fail("UnsupportedOperationException must be thrown");
        } catch (UnsupportedOperationException e) {
            // Expecting an exception to be thrown
        }

        MeasureUnit footInch = MeasureUnit.forIdentifier("foot-and-inch");
        MeasureUnit inchFoot = MeasureUnit.forIdentifier("inch-and-foot");

        String footInchSub[] = {
                "foot", "inch"
        };
        verifyMixedUnit(footInch, "foot-and-inch",
                footInchSub, footInchSub.length);
        String inchFootSub[] = {
                "inch", "foot"
        };
        verifyMixedUnit(inchFoot, "inch-and-foot",
                inchFootSub, inchFootSub.length);

        assertTrue("order matters inequality", !footInch.equals(inchFoot));


        MeasureUnit dimensionless  = NoUnit.BASE;
        MeasureUnit dimensionless2 = MeasureUnit.forIdentifier("");
        assertEquals("dimensionless equality", dimensionless, dimensionless2);

        // We support starting from an "identity" MeasureUnit and then combining it
        // with others via product:
        MeasureUnit kilometer2 = kilometer.product(dimensionless);

        verifySingleUnit(kilometer2, MeasureUnit.SIPrefix.KILO, 1, "kilometer");
        assertTrue("kilometer equality", kilometer.equals(kilometer2));

        // Test out-of-range powers
        MeasureUnit power15 = MeasureUnit.forIdentifier("pow15-kilometer");
        verifySingleUnit(power15, MeasureUnit.SIPrefix.KILO, 15, "pow15-kilometer");

        try {
            MeasureUnit.forIdentifier("pow16-kilometer");
            fail("An IllegalArgumentException must be thrown");
        } catch (IllegalArgumentException e) {
            // Expecting an exception to be thrown
        }

        try {
            power15.product(kilometer);
            fail("An IllegalArgumentException must be thrown");
        } catch (IllegalArgumentException e) {
            // Expecting an exception to be thrown
        }

        MeasureUnit powerN15 = MeasureUnit.forIdentifier("per-pow15-kilometer");
        verifySingleUnit(powerN15, MeasureUnit.SIPrefix.KILO, -15, "per-pow15-kilometer");

        try {
            MeasureUnit.forIdentifier("per-pow16-kilometer");
            fail("An IllegalArgumentException must be thrown");
        } catch (IllegalArgumentException e) {
            // Expecting an exception to be thrown
        }

        try {
            powerN15.product(overQuarticKilometer1);
            fail("An IllegalArgumentException must be thrown");
        } catch (IllegalArgumentException e) {
            // Expecting an exception to be thrown
        }
>>>>>>> 24a06cc3
    }

    @Test
    public void TestDimensionlessBehaviour() {
<<<<<<< HEAD
    MeasureUnit dimensionless = MeasureUnit.forIdentifier("");
    MeasureUnit modified;

    // At the time of writing, each of the seven groups below caused
    // Parser::from("") to be called:

    // splitToSingleUnits
    List<MeasureUnit> singles = dimensionless.splitToSingleUnits();
    assertEquals("no singles in dimensionless", 0, singles.size());

    // product(dimensionless)
    MeasureUnit mile = MeasureUnit.MILE;
    mile = mile.product(dimensionless);
    // TODO: uncomment
    // verifySingleUnit(mile, MeasureUnit.SIPrefix.ONE, 1, "mile");

    // dimensionless.getSIPrefix()
    MeasureUnit.SIPrefix siPrefix = dimensionless.getSIPrefix();
    assertEquals("dimensionless SIPrefix", MeasureUnit.SIPrefix.ONE, siPrefix);

    // dimensionless.withSIPrefix()
    modified = dimensionless.withSIPrefix(MeasureUnit.SIPrefix.KILO);
    singles = modified.splitToSingleUnits();
    assertEquals("no singles in modified", 0, singles.size());
    siPrefix = modified.getSIPrefix();
    assertEquals("modified SIPrefix", MeasureUnit.SIPrefix.ONE, siPrefix);

    // dimensionless.getComplexity()
    MeasureUnit.Complexity complexity = dimensionless.getComplexity();
    assertEquals("dimensionless complexity", MeasureUnit.Complexity.SINGLE, complexity);

    // Dimensionality is mostly meaningless for dimensionless units, but it's
    // still considered a SINGLE unit, so this code doesn't throw errors:

    // dimensionless.getDimensionality()
    int dimensionality = dimensionless.getDimensionality();
    assertEquals("dimensionless dimensionality", 0, dimensionality);

    // dimensionless.withDimensionality()
    dimensionless.withDimensionality(-1);
    dimensionality = dimensionless.getDimensionality();
    assertEquals("dimensionless dimensionality", 0, dimensionality);
}

    // ICU-21060
    @Test
    public void Test21060_AddressSanitizerProblem() {
        MeasureUnit first = MeasureUnit.forIdentifier("");

        // Experimentally, a compound unit like "kilogram-meter" failed. A single
        // unit like "kilogram" or "meter" did not fail, did not trigger the
        // problem.
        MeasureUnit crux = MeasureUnit.forIdentifier("per-meter");

        // Heap allocation of a new CharString for first.identifier happens here:
        first = first.product(crux);

        // Constructing second from first's identifier resulted in a failure later,
        // as second held a reference to a substring of first's identifier:
        MeasureUnit second = MeasureUnit.forIdentifier(first.getIdentifier());

        // Heap is freed here, as an old first.identifier CharString is deallocated
        // and a new CharString is allocated:
        first = first.product(crux);

        // heap-use-after-free failure happened here, since a SingleUnitImpl had
        // held onto a StringPiece pointing at a substring of an identifier that was
        // freed above:
        second = second.product(crux);
    }

// TODO: Implement
//
//    private void verifySingleUnit(MeasureUnit measureUnit, MeasureUnit.SIPrefix prefix, int power, String identifier) {
//    UnicodeString uid(identifier, -1, US_INV);
//    assertEquals(uid + ": SI prefix",
//        siPrefix,
//        unit.getSIPrefix(status));
//    status.errIfFailureAndReset("%s: SI prefix", identifier);
//    assertEquals(uid + ": Power",
//        static_cast<int32_t>(power),
//        static_cast<int32_t>(unit.getDimensionality(status)));
//    status.errIfFailureAndReset("%s: Power", identifier);
//    assertEquals(uid + ": Identifier",
//        identifier,
//        unit.getIdentifier());
//    status.errIfFailureAndReset("%s: Identifier", identifier);
//    assertTrue(uid + ": Constructor",
//        unit == MeasureUnit::forIdentifier(identifier, status));
//    status.errIfFailureAndReset("%s: Constructor", identifier);
//    assertEquals(uid + ": Complexity",
//        UMEASURE_UNIT_SINGLE,
//        unit.getComplexity(status));
//    status.errIfFailureAndReset("%s: Complexity", identifier);
//    }


=======
        MeasureUnit dimensionless = MeasureUnit.forIdentifier("");
        MeasureUnit dimensionless2 = NoUnit.BASE;
        MeasureUnit dimensionless3 = null;
        MeasureUnit dimensionless4 = MeasureUnit.forIdentifier(null);

        assertEquals("dimensionless must be equals", dimensionless, dimensionless2);
        assertEquals("dimensionless must be equals", dimensionless2, dimensionless3);
        assertEquals("dimensionless must be equals", dimensionless3, dimensionless4);

        // product(dimensionless)
        MeasureUnit mile = MeasureUnit.MILE;
        mile = mile.product(dimensionless);
        verifySingleUnit(mile, MeasureUnit.SIPrefix.ONE, 1, "mile");
    }

    private void verifySingleUnit(MeasureUnit singleMeasureUnit, MeasureUnit.SIPrefix prefix, int power, String identifier) {
        assertEquals(identifier + ": SI prefix", prefix, singleMeasureUnit.getSIPrefix());

        assertEquals(identifier + ": Power", power, singleMeasureUnit.getDimensionality());

        assertEquals(identifier + ": Identifier", identifier, singleMeasureUnit.getIdentifier());

        assertTrue(identifier + ": Constructor", singleMeasureUnit.equals(MeasureUnit.forIdentifier(identifier)));

        assertEquals(identifier + ": Complexity", MeasureUnit.Complexity.SINGLE, singleMeasureUnit.getComplexity());
    }


    // Kilogram is a "base unit", although it's also "gram" with a kilo- prefix.
    // This tests that it is handled in the preferred manner.
    @Test
    public void TestKilogramIdentifier() {
        // SI unit of mass
        MeasureUnit kilogram = MeasureUnit.forIdentifier("kilogram");
        // Metric mass unit
        MeasureUnit gram = MeasureUnit.forIdentifier("gram");
        // Microgram: still a built-in type
        MeasureUnit microgram = MeasureUnit.forIdentifier("microgram");
        // Nanogram: not a built-in type at this time
        MeasureUnit nanogram = MeasureUnit.forIdentifier("nanogram");

        assertEquals("parsed kilogram equals built-in kilogram", MeasureUnit.KILOGRAM.getType(),
                kilogram.getType());
        assertEquals("parsed kilogram equals built-in kilogram", MeasureUnit.KILOGRAM.getSubtype(),
                kilogram.getSubtype());
        assertEquals("parsed gram equals built-in gram", MeasureUnit.GRAM.getType(), gram.getType());
        assertEquals("parsed gram equals built-in gram", MeasureUnit.GRAM.getSubtype(),
                gram.getSubtype());
        assertEquals("parsed microgram equals built-in microgram", MeasureUnit.MICROGRAM.getType(),
                microgram.getType());
        assertEquals("parsed microgram equals built-in microgram", MeasureUnit.MICROGRAM.getSubtype(),
                microgram.getSubtype());
        assertEquals("nanogram", null, nanogram.getType());
        assertEquals("nanogram", "nanogram", nanogram.getIdentifier());

        assertEquals("prefix of kilogram", MeasureUnit.SIPrefix.KILO, kilogram.getSIPrefix());
        assertEquals("prefix of gram", MeasureUnit.SIPrefix.ONE, gram.getSIPrefix());
        assertEquals("prefix of microgram", MeasureUnit.SIPrefix.MICRO, microgram.getSIPrefix());
        assertEquals("prefix of nanogram", MeasureUnit.SIPrefix.NANO, nanogram.getSIPrefix());

        MeasureUnit tmp = kilogram.withSIPrefix(MeasureUnit.SIPrefix.MILLI);
        assertEquals("Kilogram + milli should be milligram, got: " + tmp.getIdentifier(),
                MeasureUnit.MILLIGRAM.getIdentifier(), tmp.getIdentifier());
    }

    private void verifyCompoundUnit(
            MeasureUnit unit,
            String identifier,
            String subIdentifiers[],
            int subIdentifierCount) {
        assertEquals(identifier + ": Identifier",
                identifier,
                unit.getIdentifier());

        assertTrue(identifier + ": Constructor",
                unit.equals(MeasureUnit.forIdentifier(identifier)));

        assertEquals(identifier + ": Complexity",
                MeasureUnit.Complexity.COMPOUND,
                unit.getComplexity());

        List<MeasureUnit> subUnits = unit.splitToSingleUnits();
        assertEquals(identifier + ": Length", subIdentifierCount, subUnits.size());
        for (int i = 0; ; i++) {
            if (i >= subIdentifierCount || i >= subUnits.size()) break;
            assertEquals(identifier + ": Sub-unit #" + i,
                    subIdentifiers[i],
                    subUnits.get(i).getIdentifier());
            assertEquals(identifier + ": Sub-unit Complexity",
                    MeasureUnit.Complexity.SINGLE,
                    subUnits.get(i).getComplexity());
        }
    }

    private void verifyMixedUnit(
            MeasureUnit unit,
            String identifier,
            String subIdentifiers[],
            int subIdentifierCount) {
        assertEquals(identifier + ": Identifier",
                identifier,
                unit.getIdentifier());
        assertTrue(identifier + ": Constructor",
                unit.equals(MeasureUnit.forIdentifier(identifier)));

        assertEquals(identifier + ": Complexity",
                MeasureUnit.Complexity.MIXED,
                unit.getComplexity());

        List<MeasureUnit> subUnits = unit.splitToSingleUnits();
        assertEquals(identifier + ": Length", subIdentifierCount, subUnits.size());
        for (int i = 0; ; i++) {
            if (i >= subIdentifierCount || i >= subUnits.size()) break;
            assertEquals(identifier + ": Sub-unit #" + i,
                    subIdentifiers[i],
                    subUnits.get(i).getIdentifier());
        }
    }
>>>>>>> 24a06cc3
}<|MERGE_RESOLUTION|>--- conflicted
+++ resolved
@@ -3466,15 +3466,6 @@
     @Test
     public void TestIdentifiers() {
         class TestCase {
-<<<<<<< HEAD
-        final String id;
-        final String normalized;
-
-        TestCase(String id, String normalized) {
-            this.id = id;
-            this.normalized = normalized;
-        }
-=======
             final String id;
             final String normalized;
 
@@ -3482,15 +3473,10 @@
                 this.id = id;
                 this.normalized = normalized;
             }
->>>>>>> 24a06cc3
         }
 
         TestCase cases[] = {
                 // Correctly normalized identifiers should not change
-<<<<<<< HEAD
-                new TestCase("", ""),
-=======
->>>>>>> 24a06cc3
                 new TestCase("square-meter-per-square-meter", "square-meter-per-square-meter"),
                 new TestCase("kilogram-meter-per-square-meter-square-second",
                         "kilogram-meter-per-square-meter-square-second"),
@@ -3511,17 +3497,6 @@
         };
 
 
-<<<<<<< HEAD
-        for (TestCase testCase :cases){
-            MeasureUnit unit = MeasureUnit.forIdentifier (testCase.id);
-
-        final String actual = unit.getIdentifier();
-            assertEquals(testCase.id, testCase.normalized, actual);
-        }
-    }
-
-    @Test(expected = InternalError.class)
-=======
         for (TestCase testCase : cases) {
             MeasureUnit unit = MeasureUnit.forIdentifier(testCase.id);
 
@@ -3534,7 +3509,6 @@
     }
 
     @Test
->>>>>>> 24a06cc3
     public void TestInvalidIdentifiers() {
         final String inputs[] = {
                 "kilo",
@@ -3571,14 +3545,6 @@
 
                 // Compound units not supported in mixed units yet. TODO(CLDR-13700).
                 "kilonewton-meter-and-newton-meter",
-<<<<<<< HEAD
-
-        };
-
-        for (String input : inputs) {
-            // TODO: test the failure for each input value.
-          MeasureUnit.forIdentifier(input);
-=======
         };
 
         for (String input : inputs) {
@@ -3588,15 +3554,11 @@
             } catch (IllegalArgumentException e) {
                 continue;
             }
->>>>>>> 24a06cc3
         }
     }
 
     @Test
     public void TestCompoundUnitOperations() {
-<<<<<<< HEAD
-        // TODO: implement
-=======
         MeasureUnit.forIdentifier("kilometer-per-second-joule");
 
         MeasureUnit kilometer = MeasureUnit.KILOMETER;
@@ -3779,110 +3741,10 @@
         } catch (IllegalArgumentException e) {
             // Expecting an exception to be thrown
         }
->>>>>>> 24a06cc3
     }
 
     @Test
     public void TestDimensionlessBehaviour() {
-<<<<<<< HEAD
-    MeasureUnit dimensionless = MeasureUnit.forIdentifier("");
-    MeasureUnit modified;
-
-    // At the time of writing, each of the seven groups below caused
-    // Parser::from("") to be called:
-
-    // splitToSingleUnits
-    List<MeasureUnit> singles = dimensionless.splitToSingleUnits();
-    assertEquals("no singles in dimensionless", 0, singles.size());
-
-    // product(dimensionless)
-    MeasureUnit mile = MeasureUnit.MILE;
-    mile = mile.product(dimensionless);
-    // TODO: uncomment
-    // verifySingleUnit(mile, MeasureUnit.SIPrefix.ONE, 1, "mile");
-
-    // dimensionless.getSIPrefix()
-    MeasureUnit.SIPrefix siPrefix = dimensionless.getSIPrefix();
-    assertEquals("dimensionless SIPrefix", MeasureUnit.SIPrefix.ONE, siPrefix);
-
-    // dimensionless.withSIPrefix()
-    modified = dimensionless.withSIPrefix(MeasureUnit.SIPrefix.KILO);
-    singles = modified.splitToSingleUnits();
-    assertEquals("no singles in modified", 0, singles.size());
-    siPrefix = modified.getSIPrefix();
-    assertEquals("modified SIPrefix", MeasureUnit.SIPrefix.ONE, siPrefix);
-
-    // dimensionless.getComplexity()
-    MeasureUnit.Complexity complexity = dimensionless.getComplexity();
-    assertEquals("dimensionless complexity", MeasureUnit.Complexity.SINGLE, complexity);
-
-    // Dimensionality is mostly meaningless for dimensionless units, but it's
-    // still considered a SINGLE unit, so this code doesn't throw errors:
-
-    // dimensionless.getDimensionality()
-    int dimensionality = dimensionless.getDimensionality();
-    assertEquals("dimensionless dimensionality", 0, dimensionality);
-
-    // dimensionless.withDimensionality()
-    dimensionless.withDimensionality(-1);
-    dimensionality = dimensionless.getDimensionality();
-    assertEquals("dimensionless dimensionality", 0, dimensionality);
-}
-
-    // ICU-21060
-    @Test
-    public void Test21060_AddressSanitizerProblem() {
-        MeasureUnit first = MeasureUnit.forIdentifier("");
-
-        // Experimentally, a compound unit like "kilogram-meter" failed. A single
-        // unit like "kilogram" or "meter" did not fail, did not trigger the
-        // problem.
-        MeasureUnit crux = MeasureUnit.forIdentifier("per-meter");
-
-        // Heap allocation of a new CharString for first.identifier happens here:
-        first = first.product(crux);
-
-        // Constructing second from first's identifier resulted in a failure later,
-        // as second held a reference to a substring of first's identifier:
-        MeasureUnit second = MeasureUnit.forIdentifier(first.getIdentifier());
-
-        // Heap is freed here, as an old first.identifier CharString is deallocated
-        // and a new CharString is allocated:
-        first = first.product(crux);
-
-        // heap-use-after-free failure happened here, since a SingleUnitImpl had
-        // held onto a StringPiece pointing at a substring of an identifier that was
-        // freed above:
-        second = second.product(crux);
-    }
-
-// TODO: Implement
-//
-//    private void verifySingleUnit(MeasureUnit measureUnit, MeasureUnit.SIPrefix prefix, int power, String identifier) {
-//    UnicodeString uid(identifier, -1, US_INV);
-//    assertEquals(uid + ": SI prefix",
-//        siPrefix,
-//        unit.getSIPrefix(status));
-//    status.errIfFailureAndReset("%s: SI prefix", identifier);
-//    assertEquals(uid + ": Power",
-//        static_cast<int32_t>(power),
-//        static_cast<int32_t>(unit.getDimensionality(status)));
-//    status.errIfFailureAndReset("%s: Power", identifier);
-//    assertEquals(uid + ": Identifier",
-//        identifier,
-//        unit.getIdentifier());
-//    status.errIfFailureAndReset("%s: Identifier", identifier);
-//    assertTrue(uid + ": Constructor",
-//        unit == MeasureUnit::forIdentifier(identifier, status));
-//    status.errIfFailureAndReset("%s: Constructor", identifier);
-//    assertEquals(uid + ": Complexity",
-//        UMEASURE_UNIT_SINGLE,
-//        unit.getComplexity(status));
-//    status.errIfFailureAndReset("%s: Complexity", identifier);
-//    }
-
-
-=======
         MeasureUnit dimensionless = MeasureUnit.forIdentifier("");
         MeasureUnit dimensionless2 = NoUnit.BASE;
         MeasureUnit dimensionless3 = null;
@@ -4001,5 +3863,4 @@
                     subUnits.get(i).getIdentifier());
         }
     }
->>>>>>> 24a06cc3
 }