--- conflicted
+++ resolved
@@ -26,167 +26,6 @@
  * copied to every implementation?
  */
 public interface DecimalQuantity extends PluralRules.IFixedDecimal {
-<<<<<<< HEAD
-  /**
-   * Sets the minimum and maximum integer digits that this {@link DecimalQuantity} should generate.
-   * This method does not perform rounding.
-   *
-   * @param minInt The minimum number of integer digits.
-   * @param maxInt The maximum number of integer digits.
-   */
-  public void setIntegerLength(int minInt, int maxInt);
-
-  /**
-   * Sets the minimum and maximum fraction digits that this {@link DecimalQuantity} should generate.
-   * This method does not perform rounding.
-   *
-   * @param minFrac The minimum number of fraction digits.
-   * @param maxFrac The maximum number of fraction digits.
-   */
-  public void setFractionLength(int minFrac, int maxFrac);
-
-  /**
-   * Rounds the number to a specified interval, such as 0.05.
-   *
-   * <p>If rounding to a power of ten, use the more efficient {@link #roundToMagnitude} instead.
-   *
-   * @param roundingInterval The increment to which to round.
-   * @param mathContext The {@link MathContext} to use if rounding is necessary. Undefined behavior
-   *     if null.
-   */
-  public void roundToIncrement(BigDecimal roundingInterval, MathContext mathContext);
-
-  /**
-   * Rounds the number to a specified magnitude (power of ten).
-   *
-   * @param roundingMagnitude The power of ten to which to round. For example, a value of -2 will
-   *     round to 2 decimal places.
-   * @param mathContext The {@link MathContext} to use if rounding is necessary. Undefined behavior
-   *     if null.
-   */
-  public void roundToMagnitude(int roundingMagnitude, MathContext mathContext);
-
-  /**
-   * Rounds the number to an infinite number of decimal points. This has no effect except for
-   * forcing the double in {@link DecimalQuantity_AbstractBCD} to adopt its exact representation.
-   */
-  public void roundToInfinity();
-
-  /**
-   * Truncates the decimals from this DecimalQuantity. Equivalent to calling roundToMagnitude(0, FLOOR)
-   */
-  void truncate();
-
-  /**
-   * Multiply the internal value.
-   *
-   * @param multiplicand The value by which to multiply.
-   */
-  public void multiplyBy(BigDecimal multiplicand);
-
-  /**
-   * Scales the number by a power of ten. For example, if the value is currently "1234.56", calling
-   * this method with delta=-3 will change the value to "1.23456".
-   *
-   * @param delta The number of magnitudes of ten to change by.
-   */
-  public void adjustMagnitude(int delta);
-
-  /**
-   * @return The power of ten corresponding to the most significant nonzero digit.
-   * @throws ArithmeticException If the value represented is zero.
-   */
-  public int getMagnitude() throws ArithmeticException;
-
-  /** @return Whether the value represented by this {@link DecimalQuantity} is zero. */
-  public boolean isZero();
-
-  /** @return Whether the value represented by this {@link DecimalQuantity} is less than zero. */
-  public boolean isNegative();
-
-  /** @return Whether the value represented by this {@link DecimalQuantity} is infinite. */
-  @Override
-  public boolean isInfinite();
-
-  /** @return Whether the value represented by this {@link DecimalQuantity} is not a number. */
-  @Override
-  public boolean isNaN();
-
-  /** @return The value contained in this {@link DecimalQuantity} approximated as a double. */
-  public double toDouble();
-
-  public BigDecimal toBigDecimal();
-
-  public void setToBigDecimal(BigDecimal input);
-
-  public int maxRepresentableDigits();
-
-  // TODO: Should this method be removed, since DecimalQuantity implements IFixedDecimal now?
-  /**
-   * Computes the plural form for this number based on the specified set of rules.
-   *
-   * @param rules A {@link PluralRules} object representing the set of rules.
-   * @return The {@link StandardPlural} according to the PluralRules. If the plural form is not in
-   *     the set of standard plurals, {@link StandardPlural#OTHER} is returned instead.
-   */
-  public StandardPlural getStandardPlural(PluralRules rules);
-
-  /**
-   * Gets the digit at the specified magnitude. For example, if the represented number is 12.3,
-   * getDigit(-1) returns 3, since 3 is the digit corresponding to 10^-1.
-   *
-   * @param magnitude The magnitude of the digit.
-   * @return The digit at the specified magnitude.
-   */
-  public byte getDigit(int magnitude);
-
-  /**
-   * Gets the largest power of ten that needs to be displayed. The value returned by this function
-   * will be bounded between minInt and maxInt.
-   *
-   * @return The highest-magnitude digit to be displayed.
-   */
-  public int getUpperDisplayMagnitude();
-
-  /**
-   * Gets the smallest power of ten that needs to be displayed. The value returned by this function
-   * will be bounded between -minFrac and -maxFrac.
-   *
-   * @return The lowest-magnitude digit to be displayed.
-   */
-  public int getLowerDisplayMagnitude();
-
-  /**
-   * Returns the string in "plain" format (no exponential notation) using ASCII digits.
-   */
-  public String toPlainString();
-
-  /**
-   * Like clone, but without the restrictions of the Cloneable interface clone.
-   *
-   * @return A copy of this instance which can be mutated without affecting this instance.
-   */
-  public DecimalQuantity createCopy();
-
-  /**
-   * Sets this instance to be equal to another instance.
-   *
-   * @param other The instance to copy from.
-   */
-  public void copyFrom(DecimalQuantity other);
-
-  /** This method is for internal testing only. */
-  public long getPositionFingerprint();
-
-  /**
-   * If the given {@link FieldPosition} is a {@link UFieldPosition}, populates it with the fraction
-   * length and fraction long value. If the argument is not a {@link UFieldPosition}, nothing
-   * happens.
-   *
-   * @param fp The {@link UFieldPosition} to populate.
-   */
-  public void populateUFieldPosition(FieldPosition fp);
-=======
     /**
      * Sets the minimum and maximum integer digits that this {@link DecimalQuantity} should generate.
      * This method does not perform rounding.
@@ -240,6 +79,11 @@
     public void roundToInfinity();
 
     /**
+     * Truncates the decimals from this DecimalQuantity. Equivalent to calling roundToMagnitude(0, FLOOR)
+     */
+    void truncate();
+
+    /**
      * Multiply the internal value.
      *
      * @param multiplicand
@@ -354,5 +198,4 @@
      *            The {@link UFieldPosition} to populate.
      */
     public void populateUFieldPosition(FieldPosition fp);
->>>>>>> fcc19886
 }