// © 2017 and later: Unicode, Inc. and others.
// License & terms of use: http://www.unicode.org/copyright.html#License
package com.ibm.icu.impl.locale;

import java.nio.ByteBuffer;
import java.util.Arrays;
import java.util.Collections;
import java.util.LinkedHashSet;
import java.util.Map;
import java.util.MissingResourceException;
import java.util.Set;
import java.util.TreeMap;

import com.ibm.icu.impl.ICUData;
import com.ibm.icu.impl.ICUResourceBundle;
import com.ibm.icu.impl.UResource;
import com.ibm.icu.util.BytesTrie;
import com.ibm.icu.util.LocaleMatcher;
import com.ibm.icu.util.LocaleMatcher.FavorSubtag;
import com.ibm.icu.util.ULocale;

/**
 * Offline-built data for LocaleMatcher.
 * Mostly but not only the data for mapping locales to their maximized forms.
 */
public class LocaleDistance {
    /**
     * Bit flag used on the last character of a subtag in the trie.
     * Must be set consistently by the builder and the lookup code.
     */
    public static final int END_OF_SUBTAG = 0x80;
    /** Distance value bit flag, set by the builder. */
    public static final int DISTANCE_SKIP_SCRIPT = 0x80;
    /** Distance value bit flag, set by trieNext(). */
    private static final int DISTANCE_IS_FINAL = 0x100;
    private static final int DISTANCE_IS_FINAL_OR_SKIP_SCRIPT =
            DISTANCE_IS_FINAL | DISTANCE_SKIP_SCRIPT;

    // The distance is shifted left to gain some fraction bits.
    private static final int DISTANCE_SHIFT = 3;
    private static final int DISTANCE_FRACTION_MASK = 7;
    // 7 bits for 0..100
    private static final int DISTANCE_INT_SHIFT = 7;
    private static final int INDEX_SHIFT = DISTANCE_INT_SHIFT + DISTANCE_SHIFT;
    private static final int DISTANCE_MASK = 0x3ff;
    // vate static final int MAX_INDEX = 0x1fffff;  // avoids sign bit
    private static final int INDEX_NEG_1 = 0xfffffc00;

    // Indexes into array of distances.
    public static final int IX_DEF_LANG_DISTANCE = 0;
    public static final int IX_DEF_SCRIPT_DISTANCE = 1;
    public static final int IX_DEF_REGION_DISTANCE = 2;
    public static final int IX_MIN_REGION_DISTANCE = 3;
    public static final int IX_LIMIT = 4;
    private static final int ABOVE_THRESHOLD = 100;

    private static final boolean DEBUG_OUTPUT = LSR.DEBUG_OUTPUT;

    // The trie maps each dlang+slang+dscript+sscript+dregion+sregion
    // (encoded in ASCII with bit 7 set on the last character of each subtag) to a distance.
    // There is also a trie value for each subsequence of whole subtags.
    // One '*' is used for a (desired, supported) pair of "und", "Zzzz"/"", or "ZZ"/"".
    private final BytesTrie trie;

    /**
     * Maps each region to zero or more single-character partitions.
     */
    private final byte[] regionToPartitionsIndex;
    private final String[] partitionArrays;

    /**
     * Used to get the paradigm region for a cluster, if there is one.
     */
    private final Set<LSR> paradigmLSRs;

    private final int defaultLanguageDistance;
    private final int defaultScriptDistance;
    private final int defaultRegionDistance;
    private final int minRegionDistance;
    private final int defaultDemotionPerDesiredLocale;

    public static final int shiftDistance(int distance) {
        return distance << DISTANCE_SHIFT;
    }

    public static final int getShiftedDistance(int indexAndDistance) {
        return indexAndDistance & DISTANCE_MASK;
    }

    public static final double getDistanceDouble(int indexAndDistance) {
        double shiftedDistance = getShiftedDistance(indexAndDistance);
        return shiftedDistance / (1 << DISTANCE_SHIFT);
    }

    private static final int getDistanceFloor(int indexAndDistance) {
        return (indexAndDistance & DISTANCE_MASK) >> DISTANCE_SHIFT;
    }

    public static final int getIndex(int indexAndDistance) {
        assert indexAndDistance >= 0;
        return indexAndDistance >> INDEX_SHIFT;
    }

    // VisibleForTesting
    public static final class Data {
        public byte[] trie;
        public byte[] regionToPartitionsIndex;
        public String[] partitionArrays;
        public Set<LSR> paradigmLSRs;
        public int[] distances;

        public Data(byte[] trie,
                byte[] regionToPartitionsIndex, String[] partitionArrays,
                Set<LSR> paradigmLSRs, int[] distances) {
            this.trie = trie;
            this.regionToPartitionsIndex = regionToPartitionsIndex;
            this.partitionArrays = partitionArrays;
            this.paradigmLSRs = paradigmLSRs;
            this.distances = distances;
        }

        private static UResource.Value getValue(UResource.Table table,
                String key, UResource.Value value) {
            if (!table.findValue(key, value)) {
                throw new MissingResourceException(
                        "langInfo.res missing data", "", "match/" + key);
            }
            return value;
        }

        // VisibleForTesting
        public static Data load() throws MissingResourceException {
            ICUResourceBundle langInfo = ICUResourceBundle.getBundleInstance(
                    ICUData.ICU_BASE_NAME, "langInfo",
                    ICUResourceBundle.ICU_DATA_CLASS_LOADER, ICUResourceBundle.OpenType.DIRECT);
            UResource.Value value = langInfo.getValueWithFallback("match");
            UResource.Table matchTable = value.getTable();

            ByteBuffer buffer = getValue(matchTable, "trie", value).getBinary();
            byte[] trie = new byte[buffer.remaining()];
            buffer.get(trie);

            buffer = getValue(matchTable, "regionToPartitions", value).getBinary();
            byte[] regionToPartitions = new byte[buffer.remaining()];
            buffer.get(regionToPartitions);
            if (regionToPartitions.length < LSR.REGION_INDEX_LIMIT) {
                throw new MissingResourceException(
                        "langInfo.res binary data too short", "", "match/regionToPartitions");
            }

            String[] partitions = getValue(matchTable, "partitions", value).getStringArray();

            Set<LSR> paradigmLSRs;
            if (matchTable.findValue("paradigms", value)) {
                String[] paradigms = value.getStringArray();
                // LinkedHashSet for stable order; otherwise a unit test is flaky.
                paradigmLSRs = new LinkedHashSet<>(paradigms.length / 3);
                for (int i = 0; i < paradigms.length; i += 3) {
                    paradigmLSRs.add(new LSR(paradigms[i], paradigms[i + 1], paradigms[i + 2],
                            LSR.DONT_CARE_FLAGS));
                }
            } else {
                paradigmLSRs = Collections.emptySet();
            }

            int[] distances = getValue(matchTable, "distances", value).getIntVector();
            if (distances.length < IX_LIMIT) {
                throw new MissingResourceException(
                        "langInfo.res intvector too short", "", "match/distances");
            }

            return new Data(trie, regionToPartitions, partitions, paradigmLSRs, distances);
        }

        @Override
        public boolean equals(Object other) {
            if (this == other) { return true; }
            if (other == null || !getClass().equals(other.getClass())) { return false; }
            Data od = (Data)other;
            return Arrays.equals(trie, od.trie) &&
                    Arrays.equals(regionToPartitionsIndex, od.regionToPartitionsIndex) &&
                    Arrays.equals(partitionArrays, od.partitionArrays) &&
                    paradigmLSRs.equals(od.paradigmLSRs) &&
                    Arrays.equals(distances, od.distances);
        }

        @Override
        public int hashCode() {  // unused; silence ErrorProne
            return 1;
        }
    }

    // VisibleForTesting
    public static final LocaleDistance INSTANCE = new LocaleDistance(Data.load());

    private LocaleDistance(Data data) {
        trie = new BytesTrie(data.trie, 0);
        regionToPartitionsIndex = data.regionToPartitionsIndex;
        partitionArrays = data.partitionArrays;
        paradigmLSRs = data.paradigmLSRs;
        defaultLanguageDistance = data.distances[IX_DEF_LANG_DISTANCE];
        defaultScriptDistance = data.distances[IX_DEF_SCRIPT_DISTANCE];
        defaultRegionDistance = data.distances[IX_DEF_REGION_DISTANCE];
        minRegionDistance = data.distances[IX_MIN_REGION_DISTANCE];

        // For the default demotion value, use the
        // default region distance between unrelated Englishes.
        // Thus, unless demotion is turned off,
        // a mere region difference for one desired locale
        // is as good as a perfect match for the next following desired locale.
        // As of CLDR 36, we have <languageMatch desired="en_*_*" supported="en_*_*" distance="5"/>.
        LSR en = new LSR("en", "Latn", "US", LSR.EXPLICIT_LSR);
        LSR enGB = new LSR("en", "Latn", "GB", LSR.EXPLICIT_LSR);
        int indexAndDistance = getBestIndexAndDistance(en, new LSR[] { enGB }, 1,
                shiftDistance(50), FavorSubtag.LANGUAGE, LocaleMatcher.Direction.WITH_ONE_WAY);
        defaultDemotionPerDesiredLocale  = getDistanceFloor(indexAndDistance);

        if (DEBUG_OUTPUT) {
            System.out.println("*** locale distance");
            System.out.println("defaultLanguageDistance=" + defaultLanguageDistance);
            System.out.println("defaultScriptDistance=" + defaultScriptDistance);
            System.out.println("defaultRegionDistance=" + defaultRegionDistance);
            testOnlyPrintDistanceTable();
        }
    }

    // VisibleForTesting
    public int testOnlyDistance(ULocale desired, ULocale supported,
            int threshold, FavorSubtag favorSubtag) {
        LSR supportedLSR = XLikelySubtags.INSTANCE.makeMaximizedLsrFrom(supported);
        LSR desiredLSR = XLikelySubtags.INSTANCE.makeMaximizedLsrFrom(desired);
        int indexAndDistance = getBestIndexAndDistance(desiredLSR, new LSR[] { supportedLSR }, 1,
                shiftDistance(threshold), favorSubtag, LocaleMatcher.Direction.WITH_ONE_WAY);
        return getDistanceFloor(indexAndDistance);
    }

    /**
     * Finds the supported LSR with the smallest distance from the desired one.
     * Equivalent LSR subtags must be normalized into a canonical form.
     *
     * <p>Returns the index of the lowest-distance supported LSR in the high bits
     * (negative if none has a distance below the threshold),
     * and its distance (0..ABOVE_THRESHOLD) in the low bits.
     */
    public int getBestIndexAndDistance(LSR desired, LSR[] supportedLSRs, int supportedLSRsLength,
            int shiftedThreshold, FavorSubtag favorSubtag, LocaleMatcher.Direction direction) {
<<<<<<< HEAD
        // Round up the shifted threshold (if fraction bits are not 0)
        // for comparison with un-shifted distances until we need fraction bits.
        // (If we simply shifted non-zero fraction bits away, then we might ignore a language
        // when it's really still a micro distance below the threshold.)
        int roundedThreshold = (shiftedThreshold + DISTANCE_FRACTION_MASK) >> DISTANCE_SHIFT;
=======
>>>>>>> 4bb58fc7
        BytesTrie iter = new BytesTrie(trie);
        // Look up the desired language only once for all supported LSRs.
        // Its "distance" is either a match point value of 0, or a non-match negative value.
        // Note: The data builder verifies that there are no <*, supported> or <desired, *> rules.
        int desLangDistance = trieNext(iter, desired.language, false);
        long desLangState = desLangDistance >= 0 && supportedLSRsLength > 1 ? iter.getState64() : 0;
        // Index of the supported LSR with the lowest distance.
        int bestIndex = -1;
        // Cached lookup info from XLikelySubtags.compareLikely().
        int bestLikelyInfo = -1;
        for (int slIndex = 0; slIndex < supportedLSRsLength; ++slIndex) {
            LSR supported = supportedLSRs[slIndex];
            boolean star = false;
            int distance = desLangDistance;
            if (distance >= 0) {
                assert (distance & DISTANCE_IS_FINAL) == 0;
                if (slIndex != 0) {
                    iter.resetToState64(desLangState);
                }
                distance = trieNext(iter, supported.language, true);
            }
            // Note: The data builder verifies that there are no rules with "any" (*) language and
            // real (non *) script or region subtags.
            // This means that if the lookup for either language fails we can use
            // the default distances without further lookups.
            int flags;
            if (distance >= 0) {
                flags = distance & DISTANCE_IS_FINAL_OR_SKIP_SCRIPT;
                distance &= ~DISTANCE_IS_FINAL_OR_SKIP_SCRIPT;
            } else {  // <*, *>
                if (desired.language.equals(supported.language)) {
                    distance = 0;
                } else {
                    distance = defaultLanguageDistance;
                }
                flags = 0;
                star = true;
            }
            assert 0 <= distance && distance <= 100;
            // Round up the shifted threshold (if fraction bits are not 0)
            // for comparison with un-shifted distances until we need fraction bits.
            // (If we simply shifted non-zero fraction bits away, then we might ignore a language
            // when it's really still a micro distance below the threshold.)
            int roundedThreshold = (shiftedThreshold + DISTANCE_FRACTION_MASK) >> DISTANCE_SHIFT;
            // We implement "favor subtag" by reducing the language subtag distance
            // (unscientifically reducing it to a quarter of the normal value),
            // so that the script distance is relatively more important.
            // For example, given a default language distance of 80, we reduce it to 20,
            // which is below the default threshold of 50, which is the default script distance.
            if (favorSubtag == FavorSubtag.SCRIPT) {
                distance >>= 2;
            }
            // Let distance == roundedThreshold pass until the tie-breaker logic
            // at the end of the loop.
            if (distance > roundedThreshold) {
                continue;
            }

            int scriptDistance;
            if (star || flags != 0) {
                if (desired.script.equals(supported.script)) {
                    scriptDistance = 0;
                } else {
                    scriptDistance = defaultScriptDistance;
                }
            } else {
                scriptDistance = getDesSuppScriptDistance(iter, iter.getState64(),
                        desired.script, supported.script);
                flags = scriptDistance & DISTANCE_IS_FINAL;
                scriptDistance &= ~DISTANCE_IS_FINAL;
            }
            distance += scriptDistance;
            if (distance > roundedThreshold) {
                continue;
            }

            if (desired.region.equals(supported.region)) {
                // regionDistance = 0
            } else if (star || (flags & DISTANCE_IS_FINAL) != 0) {
                distance += defaultRegionDistance;
            } else {
                int remainingThreshold = roundedThreshold - distance;
                if (minRegionDistance > remainingThreshold) {
                    continue;
                }

                // From here on we know the regions are not equal.
                // Map each region to zero or more partitions. (zero = one non-matching string)
                // (Each array of single-character partition strings is encoded as one string.)
                // If either side has more than one, then we find the maximum distance.
                // This could be optimized by adding some more structure, but probably not worth it.
                distance += getRegionPartitionsDistance(
                        iter, iter.getState64(),
                        partitionsForRegion(desired),
                        partitionsForRegion(supported),
                        remainingThreshold);
            }
            int shiftedDistance = shiftDistance(distance);
            if (shiftedDistance == 0) {
                // Distinguish between equivalent but originally unequal locales via an
                // additional micro distance.
                shiftedDistance |= (desired.flags ^ supported.flags);
                if (shiftedDistance < shiftedThreshold) {
                    if (direction != LocaleMatcher.Direction.ONLY_TWO_WAY ||
                            // Is there also a match when we swap desired/supported?
                            isMatch(supported, desired, shiftedThreshold, favorSubtag)) {
                        if (shiftedDistance == 0) {
                            return slIndex << INDEX_SHIFT;
                        }
                        bestIndex = slIndex;
                        shiftedThreshold = shiftedDistance;
                        bestLikelyInfo = -1;
                    }
                }
            } else {
                if (shiftedDistance < shiftedThreshold) {
                    if (direction != LocaleMatcher.Direction.ONLY_TWO_WAY ||
                            // Is there also a match when we swap desired/supported?
                            isMatch(supported, desired, shiftedThreshold, favorSubtag)) {
                        bestIndex = slIndex;
                        shiftedThreshold = shiftedDistance;
                        bestLikelyInfo = -1;
                    }
                } else if (shiftedDistance == shiftedThreshold && bestIndex >= 0) {
                    if (direction != LocaleMatcher.Direction.ONLY_TWO_WAY ||
                            // Is there also a match when we swap desired/supported?
                            isMatch(supported, desired, shiftedThreshold, favorSubtag)) {
                        bestLikelyInfo = XLikelySubtags.INSTANCE.compareLikely(
                                supported, supportedLSRs[bestIndex], bestLikelyInfo);
                        if ((bestLikelyInfo & 1) != 0) {
                            // This supported locale matches as well as the previous best match,
                            // and neither matches perfectly,
                            // but this one is "more likely" (has more-default subtags).
                            bestIndex = slIndex;
                        }
                    }
                }
            }
        }
        return bestIndex >= 0 ?
                (bestIndex << INDEX_SHIFT) | shiftedThreshold :
                INDEX_NEG_1 | shiftDistance(ABOVE_THRESHOLD);
    }

    private boolean isMatch(LSR desired, LSR supported,
            int shiftedThreshold, FavorSubtag favorSubtag) {
        return getBestIndexAndDistance(
                desired, new LSR[] { supported }, 1,
                shiftedThreshold, favorSubtag, null) >= 0;
    }

    private static final int getDesSuppScriptDistance(BytesTrie iter, long startState,
            String desired, String supported) {
        // Note: The data builder verifies that there are no <*, supported> or <desired, *> rules.
        int distance = trieNext(iter, desired, false);
        if (distance >= 0) {
            distance = trieNext(iter, supported, true);
        }
        if (distance < 0) {
            BytesTrie.Result result = iter.resetToState64(startState).next('*');  // <*, *>
            assert result.hasValue();
            if (desired.equals(supported)) {
                distance = 0;  // same script
            } else {
                distance = iter.getValue();
                assert distance >= 0;
            }
            if (result == BytesTrie.Result.FINAL_VALUE) {
                distance |= DISTANCE_IS_FINAL;
            }
        }
        return distance;
    }

    private static final int getRegionPartitionsDistance(BytesTrie iter, long startState,
            String desiredPartitions, String supportedPartitions, int threshold) {
        int desLength = desiredPartitions.length();
        int suppLength = supportedPartitions.length();
        if (desLength == 1 && suppLength == 1) {
            // Fastpath for single desired/supported partitions.
            BytesTrie.Result result = iter.next(desiredPartitions.charAt(0) | END_OF_SUBTAG);
            if (result.hasNext()) {
                result = iter.next(supportedPartitions.charAt(0) | END_OF_SUBTAG);
                if (result.hasValue()) {
                    return iter.getValue();
                }
            }
            return getFallbackRegionDistance(iter, startState);
        }

        int regionDistance = 0;
        // Fall back to * only once, not for each pair of partition strings.
        boolean star = false;
        for (int di = 0;;) {
            // Look up each desired-partition string only once,
            // not for each (desired, supported) pair.
            BytesTrie.Result result = iter.next(desiredPartitions.charAt(di++) | END_OF_SUBTAG);
            if (result.hasNext()) {
                long desState = suppLength > 1 ? iter.getState64() : 0;
                for (int si = 0;;) {
                    result = iter.next(supportedPartitions.charAt(si++) | END_OF_SUBTAG);
                    int d;
                    if (result.hasValue()) {
                        d = iter.getValue();
                    } else if (star) {
                        d = 0;
                    } else {
                        d = getFallbackRegionDistance(iter, startState);
                        star = true;
                    }
                    if (d > threshold) {
                        return d;
                    } else if (regionDistance < d) {
                        regionDistance = d;
                    }
                    if (si < suppLength) {
                        iter.resetToState64(desState);
                    } else {
                        break;
                    }
                }
            } else if (!star) {
                int d = getFallbackRegionDistance(iter, startState);
                if (d > threshold) {
                    return d;
                } else if (regionDistance < d) {
                    regionDistance = d;
                }
                star = true;
            }
            if (di < desLength) {
                iter.resetToState64(startState);
            } else {
                break;
            }
        }
        return regionDistance;
    }

    private static final int getFallbackRegionDistance(BytesTrie iter, long startState) {
        BytesTrie.Result result = iter.resetToState64(startState).next('*');  // <*, *>
        assert result.hasValue();
        int distance = iter.getValue();
        assert distance >= 0;
        return distance;
    }

    private static final int trieNext(BytesTrie iter, String s, boolean wantValue) {
        if (s.isEmpty()) {
            return -1;  // no empty subtags in the distance data
        }
        for (int i = 0, end = s.length() - 1;; ++i) {
            int c = s.charAt(i);
            if (i < end) {
                if (!iter.next(c).hasNext()) {
                    return -1;
                }
            } else {
                // last character of this subtag
                BytesTrie.Result result = iter.next(c | END_OF_SUBTAG);
                if (wantValue) {
                    if (result.hasValue()) {
                        int value = iter.getValue();
                        if (result == BytesTrie.Result.FINAL_VALUE) {
                            value |= DISTANCE_IS_FINAL;
                        }
                        return value;
                    }
                } else {
                    if (result.hasNext()) {
                        return 0;
                    }
                }
                return -1;
            }
        }
    }

    @Override
    public String toString() {
        return testOnlyGetDistanceTable().toString();
    }

    private String partitionsForRegion(LSR lsr) {
        // ill-formed region -> one non-matching string
        int pIndex = regionToPartitionsIndex[lsr.regionIndex];
        return partitionArrays[pIndex];
    }

    public boolean isParadigmLSR(LSR lsr) {
        // Linear search for a very short list (length 6 as of 2019),
        // because we look for equivalence not equality, and
        // HashSet does not support customizing equality.
        // If there are many paradigm LSRs we should revisit this.
        assert paradigmLSRs.size() <= 15;
        for (LSR plsr : paradigmLSRs) {
            if (lsr.isEquivalentTo(plsr)) {
                return true;
            }
        }
        return false;
    }

    // VisibleForTesting
    public int getDefaultScriptDistance() {
        return defaultScriptDistance;
    }

    int getDefaultRegionDistance() {
        return defaultRegionDistance;
    }

    public int getDefaultDemotionPerDesiredLocale() {
        return defaultDemotionPerDesiredLocale;
    }

    // VisibleForTesting
    public Map<String, Integer> testOnlyGetDistanceTable() {
        Map<String, Integer> map = new TreeMap<>();
        StringBuilder sb = new StringBuilder();
        for (BytesTrie.Entry entry : trie) {
            sb.setLength(0);
            int length = entry.bytesLength();
            for (int i = 0; i < length; ++i) {
                byte b = entry.byteAt(i);
                if (b == '*') {
                    // One * represents a (desired, supported) = (ANY, ANY) pair.
                    sb.append("*-*-");
                } else {
                    if (b >= 0) {
                        sb.append((char) b);
                    } else {  // end of subtag
                        sb.append((char) (b & 0x7f)).append('-');
                    }
                }
            }
            assert sb.length() > 0 && sb.charAt(sb.length() - 1) == '-';
            sb.setLength(sb.length() - 1);
            map.put(sb.toString(), entry.value);
        }
        return map;
    }

    // VisibleForTesting
    public void testOnlyPrintDistanceTable() {
        for (Map.Entry<String, Integer> mapping : testOnlyGetDistanceTable().entrySet()) {
            String suffix = "";
            int value = mapping.getValue();
            if ((value & DISTANCE_SKIP_SCRIPT) != 0) {
                value &= ~DISTANCE_SKIP_SCRIPT;
                suffix = " skip script";
            }
            System.out.println(mapping.getKey() + '=' + value + suffix);
        }
    }
}<|MERGE_RESOLUTION|>--- conflicted
+++ resolved
@@ -244,14 +244,6 @@
      */
     public int getBestIndexAndDistance(LSR desired, LSR[] supportedLSRs, int supportedLSRsLength,
             int shiftedThreshold, FavorSubtag favorSubtag, LocaleMatcher.Direction direction) {
-<<<<<<< HEAD
-        // Round up the shifted threshold (if fraction bits are not 0)
-        // for comparison with un-shifted distances until we need fraction bits.
-        // (If we simply shifted non-zero fraction bits away, then we might ignore a language
-        // when it's really still a micro distance below the threshold.)
-        int roundedThreshold = (shiftedThreshold + DISTANCE_FRACTION_MASK) >> DISTANCE_SHIFT;
-=======
->>>>>>> 4bb58fc7
         BytesTrie iter = new BytesTrie(trie);
         // Look up the desired language only once for all supported LSRs.
         // Its "distance" is either a match point value of 0, or a non-match negative value.
