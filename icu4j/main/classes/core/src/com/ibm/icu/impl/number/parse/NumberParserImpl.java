--- conflicted
+++ resolved
@@ -278,11 +278,7 @@
      * Creates a new, empty parser.
      *
      * @param parseFlags
-<<<<<<< HEAD
-     *            Settings for constructing the parser.
-=======
      *            The parser settings defined in the PARSE_FLAG_* fields.
->>>>>>> bfcedd77
      */
     public NumberParserImpl(int parseFlags) {
         matchers = new ArrayList<NumberParseMatcher>();
