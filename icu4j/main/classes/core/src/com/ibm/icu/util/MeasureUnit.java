// © 2016 and later: Unicode, Inc. and others.
// License & terms of use: http://www.unicode.org/copyright.html
/*
 *******************************************************************************
 * Copyright (C) 2004-2016, Google Inc, International Business Machines
 * Corporation and others. All Rights Reserved.
 *******************************************************************************
 */
package com.ibm.icu.util;

import java.io.Externalizable;
import java.io.IOException;
import java.io.ObjectInput;
import java.io.ObjectOutput;
import java.io.ObjectStreamException;
import java.io.Serializable;
<<<<<<< HEAD
import java.util.*;
=======
import java.util.ArrayList;
import java.util.Collections;
import java.util.List;
import java.util.Map;
import java.util.HashMap;
import java.util.HashSet;
import java.util.Set;
>>>>>>> 24a06cc3

import com.ibm.icu.impl.CollectionSet;
import com.ibm.icu.impl.ICUData;
import com.ibm.icu.impl.ICUResourceBundle;
import com.ibm.icu.impl.Pair;
import com.ibm.icu.impl.UResource;
import com.ibm.icu.impl.units.MeasureUnitImpl;
import com.ibm.icu.impl.units.SingleUnitImpl;
<<<<<<< HEAD
import com.ibm.icu.impl.units.UnitsData;
=======
>>>>>>> 24a06cc3
import com.ibm.icu.text.UnicodeSet;


/**
 * A unit such as length, mass, volume, currency, etc.  A unit is
 * coupled with a numeric amount to produce a Measure. MeasureUnit objects are immutable.
 * All subclasses must guarantee that. (However, subclassing is discouraged.)

 *
 * @see com.ibm.icu.util.Measure
 * @author Alan Liu
 * @stable ICU 3.0
 */
public class MeasureUnit implements Serializable {
    private static final long serialVersionUID = -1839973855554750484L;

    // Cache of MeasureUnits.
    // All access to the cache or cacheIsPopulated flag must be synchronized on class MeasureUnit,
    // i.e. from synchronized static methods. Beware of non-static methods.
    private static final Map<String, Map<String,MeasureUnit>> cache
        = new HashMap<>();
    private static boolean cacheIsPopulated = false;

    /**
     * If type set to null, measureUnitImpl is in use instead of type and subType.
     * @internal
     * @deprecated This API is ICU internal only.
     */
    @Deprecated
    protected final String type;

    /**
     * If subType set to null, measureUnitImpl is in use instead of type and subType.
     * @internal
     * @deprecated This API is ICU internal only.
     */
    @Deprecated
    protected final String subType;

    /**
     * Used by new draft APIs in ICU 68.
     *
     * @internal
     */
    private MeasureUnitImpl measureUnitImpl = null;

    /**
     * Enumeration for unit complexity. There are three levels:
     * <p>
     * - SINGLE: A single unit, optionally with a power and/or SI prefix. Examples: hectare,
     * square-kilometer, kilojoule, one-per-second.
     * - COMPOUND: A unit composed of the product of multiple single units. Examples:
     * meter-per-second, kilowatt-hour, kilogram-meter-per-square-second.
     * - MIXED: A unit composed of the sum of multiple single units. Examples: foot-and-inch,
     * hour-and-minute-and-second, degree-and-arcminute-and-arcsecond.
     * <p>
     * The complexity determines which operations are available. For example, you cannot set the power
     * or SI prefix of a compound unit.
     *
     * @draft ICU 68
<<<<<<< HEAD
=======
     * @provisional This API might change or be removed in a future release.
>>>>>>> 24a06cc3
     */
    public enum Complexity {
        /**
         * A single unit, like kilojoule.
         *
         * @draft ICU 68
<<<<<<< HEAD
=======
         * @provisional This API might change or be removed in a future release.
>>>>>>> 24a06cc3
         */
        SINGLE,

        /**
         * A compound unit, like meter-per-second.
         *
         * @draft ICU 68
<<<<<<< HEAD
=======
         * @provisional This API might change or be removed in a future release.
>>>>>>> 24a06cc3
         */
        COMPOUND,

        /**
<<<<<<< HEAD
         * A mixed unit, like hour+minute.
         *
         * @draft ICU 68
=======
         * A mixed unit, like hour-and-minute.
         *
         * @draft ICU 68
         * @provisional This API might change or be removed in a future release.
>>>>>>> 24a06cc3
         */
        MIXED
    }

<<<<<<< HEAD
        /**
     * Enumeration for SI prefixes, such as "kilo".
     *
     * @draft ICU 68
=======
    /**
     * Enumeration for SI prefixes, such as "kilo".
     *
     * @draft ICU 68
     * @provisional This API might change or be removed in a future release.
>>>>>>> 24a06cc3
     */
    public enum SIPrefix {

        /**
         * SI prefix: yotta, 10^24.
         *
         * @draft ICU 68
<<<<<<< HEAD
=======
         * @provisional This API might change or be removed in a future release.
>>>>>>> 24a06cc3
         */
        YOTTA(24, "yotta"),

        /**
         * SI prefix: zetta, 10^21.
         *
         * @draft ICU 68
<<<<<<< HEAD
=======
         * @provisional This API might change or be removed in a future release.
>>>>>>> 24a06cc3
         */
        ZETTA(21, "zetta"),

        /**
         * SI prefix: exa, 10^18.
         *
         * @draft ICU 68
<<<<<<< HEAD
=======
         * @provisional This API might change or be removed in a future release.
>>>>>>> 24a06cc3
         */
        EXA(18, "exa"),

        /**
         * SI prefix: peta, 10^15.
         *
         * @draft ICU 68
<<<<<<< HEAD
=======
         * @provisional This API might change or be removed in a future release.
>>>>>>> 24a06cc3
         */
        PETA(15, "peta"),

        /**
         * SI prefix: tera, 10^12.
         *
         * @draft ICU 68
<<<<<<< HEAD
=======
         * @provisional This API might change or be removed in a future release.
>>>>>>> 24a06cc3
         */
        TERA(12, "tera"),

        /**
         * SI prefix: giga, 10^9.
         *
         * @draft ICU 68
<<<<<<< HEAD
=======
         * @provisional This API might change or be removed in a future release.
>>>>>>> 24a06cc3
         */
        GIGA(9, "giga"),

        /**
         * SI prefix: mega, 10^6.
         *
         * @draft ICU 68
<<<<<<< HEAD
=======
         * @provisional This API might change or be removed in a future release.
>>>>>>> 24a06cc3
         */
        MEGA(6, "mega"),

        /**
         * SI prefix: kilo, 10^3.
         *
         * @draft ICU 68
<<<<<<< HEAD
=======
         * @provisional This API might change or be removed in a future release.
>>>>>>> 24a06cc3
         */
        KILO(3, "kilo"),

        /**
         * SI prefix: hecto, 10^2.
         *
         * @draft ICU 68
<<<<<<< HEAD
=======
         * @provisional This API might change or be removed in a future release.
>>>>>>> 24a06cc3
         */
        HECTO(2, "hecto"),

        /**
         * SI prefix: deka, 10^1.
         *
         * @draft ICU 68
<<<<<<< HEAD
=======
         * @provisional This API might change or be removed in a future release.
>>>>>>> 24a06cc3
         */
        DEKA(1, "deka"),

        /**
         * The absence of an SI prefix.
         *
         * @draft ICU 68
<<<<<<< HEAD
=======
         * @provisional This API might change or be removed in a future release.
>>>>>>> 24a06cc3
         */
        ONE(0, ""),

        /**
         * SI prefix: deci, 10^-1.
         *
         * @draft ICU 68
<<<<<<< HEAD
=======
         * @provisional This API might change or be removed in a future release.
>>>>>>> 24a06cc3
         */
        DECI(-1, "deci"),

        /**
         * SI prefix: centi, 10^-2.
         *
         * @draft ICU 68
<<<<<<< HEAD
=======
         * @provisional This API might change or be removed in a future release.
>>>>>>> 24a06cc3
         */
        CENTI(-2, "centi"),

        /**
         * SI prefix: milli, 10^-3.
         *
         * @draft ICU 68
<<<<<<< HEAD
=======
         * @provisional This API might change or be removed in a future release.
>>>>>>> 24a06cc3
         */
        MILLI(-3, "milli"),

        /**
         * SI prefix: micro, 10^-6.
         *
         * @draft ICU 68
<<<<<<< HEAD
=======
         * @provisional This API might change or be removed in a future release.
>>>>>>> 24a06cc3
         */
        MICRO(-6, "micro"),

        /**
         * SI prefix: nano, 10^-9.
         *
         * @draft ICU 68
<<<<<<< HEAD
=======
         * @provisional This API might change or be removed in a future release.
>>>>>>> 24a06cc3
         */
        NANO(-9, "nano"),

        /**
         * SI prefix: pico, 10^-12.
         *
         * @draft ICU 68
<<<<<<< HEAD
=======
         * @provisional This API might change or be removed in a future release.
>>>>>>> 24a06cc3
         */
        PICO(-12, "pico"),

        /**
         * SI prefix: femto, 10^-15.
         *
         * @draft ICU 68
<<<<<<< HEAD
=======
         * @provisional This API might change or be removed in a future release.
>>>>>>> 24a06cc3
         */
        FEMTO(-15, "femto"),

        /**
         * SI prefix: atto, 10^-18.
         *
         * @draft ICU 68
<<<<<<< HEAD
=======
         * @provisional This API might change or be removed in a future release.
>>>>>>> 24a06cc3
         */
        ATTO(-18, "atto"),

        /**
         * SI prefix: zepto, 10^-21.
         *
         * @draft ICU 68
<<<<<<< HEAD
=======
         * @provisional This API might change or be removed in a future release.
>>>>>>> 24a06cc3
         */
        ZEPTO(-21, "zepto"),

        /**
         * SI prefix: yocto, 10^-24.
         *
         * @draft ICU 68
<<<<<<< HEAD
=======
         * @provisional This API might change or be removed in a future release.
>>>>>>> 24a06cc3
         */
        YOCTO(-24, "yocto");

        private final int siPrefixPower;
        private final String identifier;

        SIPrefix(int siPrefixPower, String identifier) {
            this.siPrefixPower = siPrefixPower;
            this.identifier = identifier;
        }

        public String getIdentifier() {
            return identifier;
        }

        public int getSiPrefixPower() {
            return siPrefixPower;
        }
<<<<<<< HEAD

        /**
         * @internal
         */
        public int getTrieIndex() {
            return siPrefixPower + UnitsData.Constants.kSIPrefixOffset;
        }

        /**
         * @internal
         */
        public static SIPrefix getSiPrefixFromTrieIndex(int trieIndex) {
            for (SIPrefix element :
                    SIPrefix.values()) {
                if (element.getTrieIndex() == trieIndex)
                    return element;
            }

            throw new InternalError("Incorrect trieIndex");
        }
=======
>>>>>>> 24a06cc3
    }

    /**
     * @internal
     * @deprecated This API is ICU internal only.
     */
    @Deprecated
    protected MeasureUnit(String type, String subType) {
        this.type = type;
        this.subType = subType;
    }

    /**
<<<<<<< HEAD
     * Construct a MeasureUnit from a CLDR Sequence Unit Identifier, defined in UTS 35.
     * Validates and canonicalizes the identifier.
     *
=======
     * Construct a MeasureUnit from a CLDR Unit Identifier, defined in UTS 35.
     * Validates and canonicalizes the identifier.
     *
     * Note: dimensionless <code>MeasureUnit</code> is <code>null</code>
     *
>>>>>>> 24a06cc3
     * <pre>
     * MeasureUnit example = MeasureUnit::forIdentifier("furlong-per-nanosecond")
     * </pre>
     *
     * @param identifier The CLDR Sequence Unit Identifier
     * @throws IllegalArgumentException if the identifier is invalid.
     * @draft ICU 68
<<<<<<< HEAD
     */
    public static MeasureUnit forIdentifier(String identifier) {
=======
     * @provisional This API might change or be removed in a future release.
     */
    public static MeasureUnit forIdentifier(String identifier) {
        if (identifier == null || identifier.isEmpty()) {
            return NoUnit.BASE;
        }

>>>>>>> 24a06cc3
        return MeasureUnitImpl.forIdentifier(identifier).build();
    }

    /**
     * @internal
     * @param measureUnitImpl
     */
<<<<<<< HEAD
    public MeasureUnit(MeasureUnitImpl measureUnitImpl) {
        this.subType = null;
        this.type = null;

        if (MeasureUnit.findBySubType(measureUnitImpl.getIdentifier()) == null) {
            this.measureUnitImpl = measureUnitImpl;
        }
    }

=======
    public static MeasureUnit fromMeasureUnitImpl(MeasureUnitImpl measureUnitImpl) {
        measureUnitImpl.serialize();
        String identifier = measureUnitImpl.getIdentifier();
        MeasureUnit result = MeasureUnit.findBySubType(identifier);
        if (result != null) {
            return result;
        }

        return new MeasureUnit(measureUnitImpl);
    }

    private MeasureUnit(MeasureUnitImpl measureUnitImpl) {
        type = null;
        subType = null;
        this.measureUnitImpl = measureUnitImpl.clone();
    }



>>>>>>> 24a06cc3
    /**
     * Get the type, such as "length"
     *
     * @stable ICU 53
     */
    public String getType() {
        return type;
    }


    /**
     * Get the subType, such as “foot”.
     *
     * @stable ICU 53
     */
    public String getSubtype() {
        return subType;
    }

    /**
<<<<<<< HEAD
     * Gets the CLDR Sequence Unit Identifier for this MeasureUnit, as defined in UTS 35.
     *
     * @return The string form of this unit.
     * @draft ICU 68
=======
     * Gets the CLDR Unit Identifier for this MeasureUnit, as defined in UTS 35.
     *
     * @return The string form of this unit.
     * @draft ICU 68
     * @provisional This API might change or be removed in a future release.
>>>>>>> 24a06cc3
     */
    public String getIdentifier() {
        String result = measureUnitImpl == null ? getSubtype() : measureUnitImpl.getIdentifier();
        return result == null ? "" : result;
    }

    /**
     * Compute the complexity of the unit. See Complexity for more information.
     *
     * @return The unit complexity.
     * @draft ICU 68
<<<<<<< HEAD
=======
     * @provisional This API might change or be removed in a future release.
>>>>>>> 24a06cc3
     */
    public Complexity getComplexity() {
        if (measureUnitImpl == null) {
            return MeasureUnitImpl.forIdentifier(getIdentifier()).getComplexity();
        }

        return measureUnitImpl.getComplexity();
    }

    /**
     * Creates a MeasureUnit which is this SINGLE unit augmented with the specified SI prefix.
     * For example, SI_PREFIX_KILO for "kilo".
     * May return this if this unit already has that prefix.
     * <p>
     * There is sufficient locale data to format all standard SI prefixes.
     * <p>
     * NOTE: Only works on SINGLE units. If this is a COMPOUND or MIXED unit, an error will
     * occur. For more information, see `Complexity`.
     *
     * @param prefix The SI prefix, from SIPrefix.
     * @return A new SINGLE unit.
     * @throws UnsupportedOperationException if this unit is a COMPOUND or MIXED unit.
     * @draft ICU 68
<<<<<<< HEAD
=======
     * @provisional This API might change or be removed in a future release.
>>>>>>> 24a06cc3
     */
    public MeasureUnit withSIPrefix(SIPrefix prefix) {
        SingleUnitImpl singleUnit = getSingleUnitImpl();
        singleUnit.setSiPrefix(prefix);
        return singleUnit.build();
    }

    /**
     * Returns the current SI prefix of this SINGLE unit. For example, if the unit has the SI prefix
     * "kilo", then SI_PREFIX_KILO is returned.
     * <p>
     * NOTE: Only works on SINGLE units. If this is a COMPOUND or MIXED unit, an error will
     * occur. For more information, see `Complexity`.
     *
     * @return The SI prefix of this SINGLE unit, from SIPrefix.
     * @throws UnsupportedOperationException if the unit is COMPOUND or MIXED.
     * @draft ICU 68
<<<<<<< HEAD
=======
     * @provisional This API might change or be removed in a future release.
>>>>>>> 24a06cc3
     */
    public SIPrefix getSIPrefix() {
        return getSingleUnitImpl().getSiPrefix();
    }

    /**
     * Returns the dimensionality (power) of this MeasureUnit. For example, if the unit is square,
     * then 2 is returned.
     * <p>
     * NOTE: Only works on SINGLE units. If this is a COMPOUND or MIXED unit, an exception will be thrown.
     * For more information, see `Complexity`.
     *
     * @return The dimensionality (power) of this simple unit.
     * @throws UnsupportedOperationException if the unit is COMPOUND or MIXED.
     * @draft ICU 68
<<<<<<< HEAD
     */
    public int getDimensionality() {
        SingleUnitImpl singleUnit = getSingleUnitImpl();
        if (singleUnit.isDimensionless()) {
            return 0;
        }

        return singleUnit.getDimensionality();
=======
     * @provisional This API might change or be removed in a future release.
     */
    public int getDimensionality() {
        return getSingleUnitImpl().getDimensionality();
>>>>>>> 24a06cc3
    }

    /**
     * Creates a MeasureUnit which is this SINGLE unit augmented with the specified dimensionality
     * (power). For example, if dimensionality is 2, the unit will be squared.
     * <p>
     * NOTE: Only works on SINGLE units. If this is a COMPOUND or MIXED unit, an exception is thrown.
     * For more information, see `Complexity`.
     *
     * @param dimensionality The dimensionality (power).
     * @return A new SINGLE unit.
     * @throws UnsupportedOperationException if the unit is COMPOUND or MIXED.
     * @draft ICU 68
<<<<<<< HEAD
=======
     * @provisional This API might change or be removed in a future release.
>>>>>>> 24a06cc3
     */
    public MeasureUnit withDimensionality(int dimensionality) {
        SingleUnitImpl singleUnit = getSingleUnitImpl();
        singleUnit.setDimensionality(dimensionality);
        return singleUnit.build();
    }

    /**
     * Computes the reciprocal of this MeasureUnit, with the numerator and denominator flipped.
     * <p>
     * For example, if the receiver is "meter-per-second", the unit "second-per-meter" is returned.
     * <p>
     * NOTE: Only works on SINGLE and COMPOUND units. If this is a MIXED unit, an error will
     * occur. For more information, see `Complexity`.
     *
     * @return The reciprocal of the target unit.
     * @throws UnsupportedOperationException if the unit is MIXED.
     * @draft ICU 68
<<<<<<< HEAD
=======
     * @provisional This API might change or be removed in a future release.
>>>>>>> 24a06cc3
     */
    public MeasureUnit reciprocal() {
        MeasureUnitImpl measureUnit = getCopyOfMeasureUnitImpl();
        measureUnit.takeReciprocal();
        return measureUnit.build();
    }
<<<<<<< HEAD

    /**
     * Computes the product of this unit with another unit. This is a way to build units from
     * constituent parts.
     * <p>
     * The numerator and denominator are preserved through this operation.
     * <p>
     * For example, if the receiver is "kilowatt" and the argument is "hour-per-day", then the
     * unit "kilowatt-hour-per-day" is returned.
     * <p>
     * NOTE: Only works on SINGLE and COMPOUND units. If either unit (receivee and argument) is a
     * MIXED unit, an error will occur. For more information, see `Complexity`.
     *
     * @param other The MeasureUnit to multiply with the target.
     * @return The product of the target unit with the provided unit.
     * @throws UnsupportedOperationException if the unit is MIXED.
     * @draft ICU 68
     */
    public MeasureUnit product(MeasureUnit other) {
        MeasureUnitImpl implCopy = getCopyOfMeasureUnitImpl();
        MeasureUnitImpl otherImplCopy = other.getCopyOfMeasureUnitImpl();
        if (implCopy.getComplexity() == Complexity.MIXED || otherImplCopy.getComplexity() == Complexity.MIXED) {
            throw new UnsupportedOperationException();
        }

        for (SingleUnitImpl singleUnit :
                otherImplCopy.getSingleUnits()) {
            implCopy.appendSingleUnit(singleUnit);

=======

    /**
     * Computes the product of this unit with another unit. This is a way to build units from
     * constituent parts.
     * <p>
     * The numerator and denominator are preserved through this operation.
     * <p>
     * For example, if the receiver is "kilowatt" and the argument is "hour-per-day", then the
     * unit "kilowatt-hour-per-day" is returned.
     * <p>
     * NOTE: Only works on SINGLE and COMPOUND units. If either unit (receivee and argument) is a
     * MIXED unit, an error will occur. For more information, see `Complexity`.
     *
     * @param other The MeasureUnit to multiply with the target.
     * @return The product of the target unit with the provided unit.
     * @throws UnsupportedOperationException if the unit is MIXED.
     * @draft ICU 68
     * @provisional This API might change or be removed in a future release.
     */
    public MeasureUnit product(MeasureUnit other) {
        MeasureUnitImpl implCopy = getCopyOfMeasureUnitImpl();

        if (other == null /* dimensionless */) {
            return implCopy.build();
        }

        final MeasureUnitImpl otherImplRef = other.getMayBeReferenceOfMeasureUnitImpl();
        if (implCopy.getComplexity() == Complexity.MIXED || otherImplRef.getComplexity() == Complexity.MIXED) {
            throw new UnsupportedOperationException();
        }

        for (SingleUnitImpl singleUnit :
                otherImplRef.getSingleUnits()) {
            implCopy.appendSingleUnit(singleUnit);
>>>>>>> 24a06cc3
        }

        return implCopy.build();
    }

    /**
     * Returns the list of SINGLE units contained within a sequence of COMPOUND units.
     * <p>
     * Examples:
     * - Given "meter-kilogram-per-second", three units will be returned: "meter",
     * "kilogram", and "one-per-second".
     * - Given "hour+minute+second", three units will be returned: "hour", "minute",
     * and "second".
     * <p>
     * If this is a SINGLE unit, a list of length 1 will be returned.
     *
     * @return An unmodifiable list of single units
     * @internal ICU 68 Technology Preview
<<<<<<< HEAD
     */
    public List<MeasureUnit> splitToSingleUnits() {
        ArrayList<SingleUnitImpl> singleUnits = getCopyOfMeasureUnitImpl().getSingleUnits();
        ArrayList<MeasureUnit> result = new ArrayList<>(singleUnits.size());
=======
     * @provisional This API might change or be removed in a future release.
     */
    public List<MeasureUnit> splitToSingleUnits() {
        final ArrayList<SingleUnitImpl> singleUnits = getMayBeReferenceOfMeasureUnitImpl().getSingleUnits();
        List<MeasureUnit> result = new ArrayList<>(singleUnits.size());
>>>>>>> 24a06cc3
        for (SingleUnitImpl singleUnit : singleUnits) {
            result.add(singleUnit.build());
        }

        return result;
    }

    /**
     * {@inheritDoc}
     *
     * @stable ICU 3.0
     */
    @Override
    public int hashCode() {
        return 31 * type.hashCode() + subType.hashCode();
    }

    /**
     * {@inheritDoc}
     *
     * @stable ICU 3.0
     */
    @Override
    public boolean equals(Object rhs) {
        if (rhs == this) {
            return true;
        }
        if (!(rhs instanceof MeasureUnit)) {
            return false;
        }

        return this.getIdentifier().equals(((MeasureUnit) rhs).getIdentifier());
    }

    /**
     * {@inheritDoc}
     *
     * @stable ICU 3.0
     */
    @Override
    public String toString() {
        return type + "-" + subType;
    }

    /**
     * Get all of the available units' types. Returned set is unmodifiable.
     *
     * @stable ICU 53
     */
    public synchronized static Set<String> getAvailableTypes() {
        populateCache();
        return Collections.unmodifiableSet(cache.keySet());
    }

    /**
     * For the given type, return the available units.
     * @param type the type
     * @return the available units for type. Returned set is unmodifiable.
     * @stable ICU 53
     */
    public synchronized static Set<MeasureUnit> getAvailable(String type) {
        populateCache();
        Map<String, MeasureUnit> units = cache.get(type);
        // Train users not to modify returned set from the start giving us more
        // flexibility for implementation.
        // Use CollectionSet instead of HashSet for better performance.
        return units == null ? Collections.<MeasureUnit>emptySet()
                : Collections.unmodifiableSet(new CollectionSet<>(units.values()));
    }

    /**
     * Get all of the available units. Returned set is unmodifiable.
     *
     * @stable ICU 53
     */
    public synchronized static Set<MeasureUnit> getAvailable() {
        Set<MeasureUnit> result = new HashSet<>();
        for (String type : new HashSet<>(MeasureUnit.getAvailableTypes())) {
            for (MeasureUnit unit : MeasureUnit.getAvailable(type)) {
                result.add(unit);
            }
        }
        // Train users not to modify returned set from the start giving us more
        // flexibility for implementation.
        return Collections.unmodifiableSet(result);
    }

    /**
     * Creates a MeasureUnit instance (creates a singleton instance) or returns one from the cache.
     * <p>
     * Normally this method should not be used, since there will be no formatting data
     * available for it, and it may not be returned by getAvailable().
     * However, for special purposes (such as CLDR tooling), it is available.
     *
     * @internal
     * @deprecated This API is ICU internal only.
     */
    @Deprecated
    public static MeasureUnit internalGetInstance(String type, String subType) {
        if (type == null || subType == null) {
            throw new NullPointerException("Type and subType must be non-null");
        }
        if (!"currency".equals(type)) {
            if (!ASCII.containsAll(type) || !ASCII_HYPHEN_DIGITS.containsAll(subType)) {
                throw new IllegalArgumentException("The type or subType are invalid.");
            }
        }
        Factory factory;
        if ("currency".equals(type)) {
            factory = CURRENCY_FACTORY;
        } else if ("duration".equals(type)) {
            factory = TIMEUNIT_FACTORY;
        } else {
            factory = UNIT_FACTORY;
        }
        return MeasureUnit.addUnit(type, subType, factory);
    }

    private static MeasureUnit findBySubType(String subType) {
        populateCache();
        for (Map<String, MeasureUnit> unitsForType : cache.values()) {
            if (unitsForType.containsKey(subType)) {
                return unitsForType.get(subType);
            }
        }
        return null;
    }

    /**
     * For ICU use only.
     * @internal
     * @deprecated This API is ICU internal only.
     */
    @Deprecated
    public static MeasureUnit[] parseCoreUnitIdentifier(String coreUnitIdentifier) {
        // First search for the whole code unit identifier as a subType
        MeasureUnit whole = findBySubType(coreUnitIdentifier);
        if (whole != null) {
            return new MeasureUnit[] { whole }; // found a numerator but not denominator
        }

        // If not found, try breaking apart numerator and denominator
        int perIdx = coreUnitIdentifier.indexOf("-per-");
        if (perIdx == -1) {
            // String does not contain "-per-"
            return null;
        }
        String numeratorStr = coreUnitIdentifier.substring(0, perIdx);
        String denominatorStr = coreUnitIdentifier.substring(perIdx + 5);
        MeasureUnit numerator = findBySubType(numeratorStr);
        MeasureUnit denominator = findBySubType(denominatorStr);
        if (numerator != null && denominator != null) {
            return new MeasureUnit[] { numerator, denominator }; // found both a numerator and denominator
        }

        // The numerator or denominator were invalid
        return null;
    }

    /**
     * For ICU use only.
     * @internal
     * @deprecated This API is ICU internal only.
     */
    @Deprecated
    public static MeasureUnit resolveUnitPerUnit(MeasureUnit unit, MeasureUnit perUnit) {
        return unitPerUnitToSingleUnit.get(Pair.of(unit, perUnit));
    }

    static final UnicodeSet ASCII = new UnicodeSet('a', 'z').freeze();
    static final UnicodeSet ASCII_HYPHEN_DIGITS = new UnicodeSet('-', '-', '0', '9', 'a', 'z').freeze();

    /**
     * @internal
     * @deprecated This API is ICU internal only.
     */
    @Deprecated
    protected interface Factory {
        /**
         * @internal
         * @deprecated This API is ICU internal only.
         */
        @Deprecated
        MeasureUnit create(String type, String subType);
    }

    private static Factory UNIT_FACTORY = new Factory() {
        @Override
        public MeasureUnit create(String type, String subType) {
            return new MeasureUnit(type, subType);
        }
    };

    static Factory CURRENCY_FACTORY = new Factory() {
        @Override
        public MeasureUnit create(String unusedType, String subType) {
            return new Currency(subType);
        }
    };

    static Factory TIMEUNIT_FACTORY = new Factory() {
        @Override
        public MeasureUnit create(String type, String subType) {
           return new TimeUnit(type, subType);
        }
    };

    /**
     * Sink for enumerating the available measure units.
     */
    private static final class MeasureUnitSink extends UResource.Sink {
        @Override
        public void put(UResource.Key key, UResource.Value value, boolean noFallback) {
            UResource.Table unitTypesTable = value.getTable();
            for (int i2 = 0; unitTypesTable.getKeyAndValue(i2, key, value); ++i2) {
                // Skip "compound" and "coordinate" since they are treated differently from the other units
                if (key.contentEquals("compound") || key.contentEquals("coordinate")) {
                    continue;
                }

                String unitType = key.toString();
                UResource.Table unitNamesTable = value.getTable();
                for (int i3 = 0; unitNamesTable.getKeyAndValue(i3, key, value); ++i3) {
                    String unitName = key.toString();
                    internalGetInstance(unitType, unitName);
                }
            }
        }
    }

    /**
     * Sink for enumerating the currency numeric codes.
     */
    private static final class CurrencyNumericCodeSink extends UResource.Sink {
        @Override
        public void put(UResource.Key key, UResource.Value value, boolean noFallback) {
            UResource.Table codesTable = value.getTable();
            for (int i1 = 0; codesTable.getKeyAndValue(i1, key, value); ++i1) {
                internalGetInstance("currency", key.toString());
            }
        }
    }

    /**
     * Populate the MeasureUnit cache with all types from the data.
     * Population is done lazily, in response to MeasureUnit.getAvailable()
     * or other API that expects to see all of the MeasureUnits.
     *
     * <p>At static initialization time the MeasureUnits cache is populated
     * with public static instances (G_FORCE, METER_PER_SECOND_SQUARED, etc.) only.
     * Adding of others is deferred until later to avoid circular static init
     * dependencies with classes Currency and TimeUnit.
     *
     * <p>Synchronization: this function must be called from static synchronized methods only.
     *
     * @internal
     */
    static private void populateCache() {
        if (cacheIsPopulated) {
            return;
        }
        cacheIsPopulated = true;

        /*  Schema:
         *
         *  units{
         *    duration{
         *      day{
         *        one{"{0} ден"}
         *        other{"{0} дена"}
         *      }
         */

        // Load the unit types.  Use English, since we know that that is a superset.
        ICUResourceBundle rb1 = (ICUResourceBundle) UResourceBundle.getBundleInstance(
                ICUData.ICU_UNIT_BASE_NAME,
                "en");
        rb1.getAllItemsWithFallback("units", new MeasureUnitSink());

        // Load the currencies
        ICUResourceBundle rb2 = (ICUResourceBundle) UResourceBundle.getBundleInstance(
                ICUData.ICU_BASE_NAME,
                "currencyNumericCodes",
                ICUResourceBundle.ICU_DATA_CLASS_LOADER);
        rb2.getAllItemsWithFallback("codeMap", new CurrencyNumericCodeSink());
    }

    /**
     * @internal
     * @deprecated This API is ICU internal only.
     */
    @Deprecated
    protected synchronized static MeasureUnit addUnit(String type, String unitName, Factory factory) {
        Map<String, MeasureUnit> tmp = cache.get(type);
        if (tmp == null) {
            cache.put(type, tmp = new HashMap<>());
        } else {
            // "intern" the type by setting to first item's type.
            type = tmp.entrySet().iterator().next().getValue().type;
        }
        MeasureUnit unit = tmp.get(unitName);
        if (unit == null) {
            tmp.put(unitName, unit = factory.create(type, unitName));
        }
        return unit;
    }


    /*
     * Useful constants. Not necessarily complete: see {@link #getAvailable()}.
     */

// All code between the "Start generated MeasureUnit constants" comment and
// the "End generated MeasureUnit constants" comment is auto generated code
// and must not be edited manually. For instructions on how to correctly
// update this code, refer to:
// http://site.icu-project.org/design/formatting/measureformat/updating-measure-unit
//
    // Start generated MeasureUnit constants

    /**
     * Constant for unit of acceleration: g-force
     * @stable ICU 53
     */
    public static final MeasureUnit G_FORCE = MeasureUnit.internalGetInstance("acceleration", "g-force");

    /**
     * Constant for unit of acceleration: meter-per-square-second
     * @stable ICU 54
     */
    public static final MeasureUnit METER_PER_SECOND_SQUARED = MeasureUnit.internalGetInstance("acceleration", "meter-per-square-second");

    /**
     * Constant for unit of angle: arc-minute
     * @stable ICU 53
     */
    public static final MeasureUnit ARC_MINUTE = MeasureUnit.internalGetInstance("angle", "arc-minute");

    /**
     * Constant for unit of angle: arc-second
     * @stable ICU 53
     */
    public static final MeasureUnit ARC_SECOND = MeasureUnit.internalGetInstance("angle", "arc-second");

    /**
     * Constant for unit of angle: degree
     * @stable ICU 53
     */
    public static final MeasureUnit DEGREE = MeasureUnit.internalGetInstance("angle", "degree");

    /**
     * Constant for unit of angle: radian
     * @stable ICU 54
     */
    public static final MeasureUnit RADIAN = MeasureUnit.internalGetInstance("angle", "radian");

    /**
     * Constant for unit of angle: revolution
     * @stable ICU 56
     */
    public static final MeasureUnit REVOLUTION_ANGLE = MeasureUnit.internalGetInstance("angle", "revolution");

    /**
     * Constant for unit of area: acre
     * @stable ICU 53
     */
    public static final MeasureUnit ACRE = MeasureUnit.internalGetInstance("area", "acre");

    /**
     * Constant for unit of area: dunam
     * @stable ICU 64
     */
    public static final MeasureUnit DUNAM = MeasureUnit.internalGetInstance("area", "dunam");

    /**
     * Constant for unit of area: hectare
     * @stable ICU 53
     */
    public static final MeasureUnit HECTARE = MeasureUnit.internalGetInstance("area", "hectare");

    /**
     * Constant for unit of area: square-centimeter
     * @stable ICU 54
     */
    public static final MeasureUnit SQUARE_CENTIMETER = MeasureUnit.internalGetInstance("area", "square-centimeter");

    /**
     * Constant for unit of area: square-foot
     * @stable ICU 53
     */
    public static final MeasureUnit SQUARE_FOOT = MeasureUnit.internalGetInstance("area", "square-foot");

    /**
     * Constant for unit of area: square-inch
     * @stable ICU 54
     */
    public static final MeasureUnit SQUARE_INCH = MeasureUnit.internalGetInstance("area", "square-inch");

    /**
     * Constant for unit of area: square-kilometer
     * @stable ICU 53
     */
    public static final MeasureUnit SQUARE_KILOMETER = MeasureUnit.internalGetInstance("area", "square-kilometer");

    /**
     * Constant for unit of area: square-meter
     * @stable ICU 53
     */
    public static final MeasureUnit SQUARE_METER = MeasureUnit.internalGetInstance("area", "square-meter");

    /**
     * Constant for unit of area: square-mile
     * @stable ICU 53
     */
    public static final MeasureUnit SQUARE_MILE = MeasureUnit.internalGetInstance("area", "square-mile");

    /**
     * Constant for unit of area: square-yard
     * @stable ICU 54
     */
    public static final MeasureUnit SQUARE_YARD = MeasureUnit.internalGetInstance("area", "square-yard");

    /**
     * Constant for unit of concentr: karat
     * @stable ICU 54
     */
    public static final MeasureUnit KARAT = MeasureUnit.internalGetInstance("concentr", "karat");

    /**
     * Constant for unit of concentr: milligram-per-deciliter
     * @stable ICU 57
     */
    public static final MeasureUnit MILLIGRAM_PER_DECILITER = MeasureUnit.internalGetInstance("concentr", "milligram-per-deciliter");

    /**
     * Constant for unit of concentr: millimole-per-liter
     * @stable ICU 57
     */
    public static final MeasureUnit MILLIMOLE_PER_LITER = MeasureUnit.internalGetInstance("concentr", "millimole-per-liter");

    /**
     * Constant for unit of concentr: mole
     * @stable ICU 64
     */
    public static final MeasureUnit MOLE = MeasureUnit.internalGetInstance("concentr", "mole");

    /**
     * Constant for unit of concentr: percent
     * @stable ICU 63
     */
    public static final MeasureUnit PERCENT = MeasureUnit.internalGetInstance("concentr", "percent");

    /**
     * Constant for unit of concentr: permille
     * @stable ICU 63
     */
    public static final MeasureUnit PERMILLE = MeasureUnit.internalGetInstance("concentr", "permille");

    /**
     * Constant for unit of concentr: permillion
     * @stable ICU 57
     */
    public static final MeasureUnit PART_PER_MILLION = MeasureUnit.internalGetInstance("concentr", "permillion");

    /**
     * Constant for unit of concentr: permyriad
     * @stable ICU 64
     */
    public static final MeasureUnit PERMYRIAD = MeasureUnit.internalGetInstance("concentr", "permyriad");

    /**
     * Constant for unit of consumption: liter-per-100-kilometer
     * @stable ICU 56
     */
    public static final MeasureUnit LITER_PER_100KILOMETERS = MeasureUnit.internalGetInstance("consumption", "liter-per-100-kilometer");

    /**
     * Constant for unit of consumption: liter-per-kilometer
     * @stable ICU 54
     */
    public static final MeasureUnit LITER_PER_KILOMETER = MeasureUnit.internalGetInstance("consumption", "liter-per-kilometer");

    /**
     * Constant for unit of consumption: mile-per-gallon
     * @stable ICU 54
     */
    public static final MeasureUnit MILE_PER_GALLON = MeasureUnit.internalGetInstance("consumption", "mile-per-gallon");

    /**
     * Constant for unit of consumption: mile-per-gallon-imperial
     * @stable ICU 57
     */
    public static final MeasureUnit MILE_PER_GALLON_IMPERIAL = MeasureUnit.internalGetInstance("consumption", "mile-per-gallon-imperial");

    /**
     * Constant for unit of digital: bit
     * @stable ICU 54
     */
    public static final MeasureUnit BIT = MeasureUnit.internalGetInstance("digital", "bit");

    /**
     * Constant for unit of digital: byte
     * @stable ICU 54
     */
    public static final MeasureUnit BYTE = MeasureUnit.internalGetInstance("digital", "byte");

    /**
     * Constant for unit of digital: gigabit
     * @stable ICU 54
     */
    public static final MeasureUnit GIGABIT = MeasureUnit.internalGetInstance("digital", "gigabit");

    /**
     * Constant for unit of digital: gigabyte
     * @stable ICU 54
     */
    public static final MeasureUnit GIGABYTE = MeasureUnit.internalGetInstance("digital", "gigabyte");

    /**
     * Constant for unit of digital: kilobit
     * @stable ICU 54
     */
    public static final MeasureUnit KILOBIT = MeasureUnit.internalGetInstance("digital", "kilobit");

    /**
     * Constant for unit of digital: kilobyte
     * @stable ICU 54
     */
    public static final MeasureUnit KILOBYTE = MeasureUnit.internalGetInstance("digital", "kilobyte");

    /**
     * Constant for unit of digital: megabit
     * @stable ICU 54
     */
    public static final MeasureUnit MEGABIT = MeasureUnit.internalGetInstance("digital", "megabit");

    /**
     * Constant for unit of digital: megabyte
     * @stable ICU 54
     */
    public static final MeasureUnit MEGABYTE = MeasureUnit.internalGetInstance("digital", "megabyte");

    /**
     * Constant for unit of digital: petabyte
     * @stable ICU 63
     */
    public static final MeasureUnit PETABYTE = MeasureUnit.internalGetInstance("digital", "petabyte");

    /**
     * Constant for unit of digital: terabit
     * @stable ICU 54
     */
    public static final MeasureUnit TERABIT = MeasureUnit.internalGetInstance("digital", "terabit");

    /**
     * Constant for unit of digital: terabyte
     * @stable ICU 54
     */
    public static final MeasureUnit TERABYTE = MeasureUnit.internalGetInstance("digital", "terabyte");

    /**
     * Constant for unit of duration: century
     * @stable ICU 56
     */
    public static final MeasureUnit CENTURY = MeasureUnit.internalGetInstance("duration", "century");

    /**
     * Constant for unit of duration: day
     * @stable ICU 4.0
     */
    public static final TimeUnit DAY = (TimeUnit) MeasureUnit.internalGetInstance("duration", "day");

    /**
     * Constant for unit of duration: day-person
     * @stable ICU 64
     */
    public static final MeasureUnit DAY_PERSON = MeasureUnit.internalGetInstance("duration", "day-person");

    /**
     * Constant for unit of duration: decade
     * @stable ICU 65
     */
    public static final MeasureUnit DECADE = MeasureUnit.internalGetInstance("duration", "decade");

    /**
     * Constant for unit of duration: hour
     * @stable ICU 4.0
     */
    public static final TimeUnit HOUR = (TimeUnit) MeasureUnit.internalGetInstance("duration", "hour");

    /**
     * Constant for unit of duration: microsecond
     * @stable ICU 54
     */
    public static final MeasureUnit MICROSECOND = MeasureUnit.internalGetInstance("duration", "microsecond");

    /**
     * Constant for unit of duration: millisecond
     * @stable ICU 53
     */
    public static final MeasureUnit MILLISECOND = MeasureUnit.internalGetInstance("duration", "millisecond");

    /**
     * Constant for unit of duration: minute
     * @stable ICU 4.0
     */
    public static final TimeUnit MINUTE = (TimeUnit) MeasureUnit.internalGetInstance("duration", "minute");

    /**
     * Constant for unit of duration: month
     * @stable ICU 4.0
     */
    public static final TimeUnit MONTH = (TimeUnit) MeasureUnit.internalGetInstance("duration", "month");

    /**
     * Constant for unit of duration: month-person
     * @stable ICU 64
     */
    public static final MeasureUnit MONTH_PERSON = MeasureUnit.internalGetInstance("duration", "month-person");

    /**
     * Constant for unit of duration: nanosecond
     * @stable ICU 54
     */
    public static final MeasureUnit NANOSECOND = MeasureUnit.internalGetInstance("duration", "nanosecond");

    /**
     * Constant for unit of duration: second
     * @stable ICU 4.0
     */
    public static final TimeUnit SECOND = (TimeUnit) MeasureUnit.internalGetInstance("duration", "second");

    /**
     * Constant for unit of duration: week
     * @stable ICU 4.0
     */
    public static final TimeUnit WEEK = (TimeUnit) MeasureUnit.internalGetInstance("duration", "week");

    /**
     * Constant for unit of duration: week-person
     * @stable ICU 64
     */
    public static final MeasureUnit WEEK_PERSON = MeasureUnit.internalGetInstance("duration", "week-person");

    /**
     * Constant for unit of duration: year
     * @stable ICU 4.0
     */
    public static final TimeUnit YEAR = (TimeUnit) MeasureUnit.internalGetInstance("duration", "year");

    /**
     * Constant for unit of duration: year-person
     * @stable ICU 64
     */
    public static final MeasureUnit YEAR_PERSON = MeasureUnit.internalGetInstance("duration", "year-person");

    /**
     * Constant for unit of electric: ampere
     * @stable ICU 54
     */
    public static final MeasureUnit AMPERE = MeasureUnit.internalGetInstance("electric", "ampere");

    /**
     * Constant for unit of electric: milliampere
     * @stable ICU 54
     */
    public static final MeasureUnit MILLIAMPERE = MeasureUnit.internalGetInstance("electric", "milliampere");

    /**
     * Constant for unit of electric: ohm
     * @stable ICU 54
     */
    public static final MeasureUnit OHM = MeasureUnit.internalGetInstance("electric", "ohm");

    /**
     * Constant for unit of electric: volt
     * @stable ICU 54
     */
    public static final MeasureUnit VOLT = MeasureUnit.internalGetInstance("electric", "volt");

    /**
     * Constant for unit of energy: british-thermal-unit
     * @stable ICU 64
     */
    public static final MeasureUnit BRITISH_THERMAL_UNIT = MeasureUnit.internalGetInstance("energy", "british-thermal-unit");

    /**
     * Constant for unit of energy: calorie
     * @stable ICU 54
     */
    public static final MeasureUnit CALORIE = MeasureUnit.internalGetInstance("energy", "calorie");

    /**
     * Constant for unit of energy: electronvolt
     * @stable ICU 64
     */
    public static final MeasureUnit ELECTRONVOLT = MeasureUnit.internalGetInstance("energy", "electronvolt");

    /**
     * Constant for unit of energy: foodcalorie
     * @stable ICU 54
     */
    public static final MeasureUnit FOODCALORIE = MeasureUnit.internalGetInstance("energy", "foodcalorie");

    /**
     * Constant for unit of energy: joule
     * @stable ICU 54
     */
    public static final MeasureUnit JOULE = MeasureUnit.internalGetInstance("energy", "joule");

    /**
     * Constant for unit of energy: kilocalorie
     * @stable ICU 54
     */
    public static final MeasureUnit KILOCALORIE = MeasureUnit.internalGetInstance("energy", "kilocalorie");

    /**
     * Constant for unit of energy: kilojoule
     * @stable ICU 54
     */
    public static final MeasureUnit KILOJOULE = MeasureUnit.internalGetInstance("energy", "kilojoule");

    /**
     * Constant for unit of energy: kilowatt-hour
     * @stable ICU 54
     */
    public static final MeasureUnit KILOWATT_HOUR = MeasureUnit.internalGetInstance("energy", "kilowatt-hour");

    /**
     * Constant for unit of energy: therm-us
     * @stable ICU 65
     */
    public static final MeasureUnit THERM_US = MeasureUnit.internalGetInstance("energy", "therm-us");

    /**
     * Constant for unit of force: newton
     * @stable ICU 64
     */
    public static final MeasureUnit NEWTON = MeasureUnit.internalGetInstance("force", "newton");

    /**
     * Constant for unit of force: pound-force
     * @stable ICU 64
     */
    public static final MeasureUnit POUND_FORCE = MeasureUnit.internalGetInstance("force", "pound-force");

    /**
     * Constant for unit of frequency: gigahertz
     * @stable ICU 54
     */
    public static final MeasureUnit GIGAHERTZ = MeasureUnit.internalGetInstance("frequency", "gigahertz");

    /**
     * Constant for unit of frequency: hertz
     * @stable ICU 54
     */
    public static final MeasureUnit HERTZ = MeasureUnit.internalGetInstance("frequency", "hertz");

    /**
     * Constant for unit of frequency: kilohertz
     * @stable ICU 54
     */
    public static final MeasureUnit KILOHERTZ = MeasureUnit.internalGetInstance("frequency", "kilohertz");

    /**
     * Constant for unit of frequency: megahertz
     * @stable ICU 54
     */
    public static final MeasureUnit MEGAHERTZ = MeasureUnit.internalGetInstance("frequency", "megahertz");

    /**
     * Constant for unit of graphics: dot
     * @draft ICU 68
     * @provisional This API might change or be removed in a future release.
    */
    public static final MeasureUnit DOT = MeasureUnit.internalGetInstance("graphics", "dot");

    /**
     * Constant for unit of graphics: dot-per-centimeter
     * @stable ICU 65
     */
    public static final MeasureUnit DOT_PER_CENTIMETER = MeasureUnit.internalGetInstance("graphics", "dot-per-centimeter");

    /**
     * Constant for unit of graphics: dot-per-inch
     * @stable ICU 65
     */
    public static final MeasureUnit DOT_PER_INCH = MeasureUnit.internalGetInstance("graphics", "dot-per-inch");

    /**
     * Constant for unit of graphics: em
     * @stable ICU 65
     */
    public static final MeasureUnit EM = MeasureUnit.internalGetInstance("graphics", "em");

    /**
     * Constant for unit of graphics: megapixel
     * @stable ICU 65
     */
    public static final MeasureUnit MEGAPIXEL = MeasureUnit.internalGetInstance("graphics", "megapixel");

    /**
     * Constant for unit of graphics: pixel
     * @stable ICU 65
     */
    public static final MeasureUnit PIXEL = MeasureUnit.internalGetInstance("graphics", "pixel");

    /**
     * Constant for unit of graphics: pixel-per-centimeter
     * @stable ICU 65
     */
    public static final MeasureUnit PIXEL_PER_CENTIMETER = MeasureUnit.internalGetInstance("graphics", "pixel-per-centimeter");

    /**
     * Constant for unit of graphics: pixel-per-inch
     * @stable ICU 65
     */
    public static final MeasureUnit PIXEL_PER_INCH = MeasureUnit.internalGetInstance("graphics", "pixel-per-inch");

    /**
     * Constant for unit of length: astronomical-unit
     * @stable ICU 54
     */
    public static final MeasureUnit ASTRONOMICAL_UNIT = MeasureUnit.internalGetInstance("length", "astronomical-unit");

    /**
     * Constant for unit of length: centimeter
     * @stable ICU 53
     */
    public static final MeasureUnit CENTIMETER = MeasureUnit.internalGetInstance("length", "centimeter");

    /**
     * Constant for unit of length: decimeter
     * @stable ICU 54
     */
    public static final MeasureUnit DECIMETER = MeasureUnit.internalGetInstance("length", "decimeter");

    /**
     * Constant for unit of length: earth-radius
     * @draft ICU 68
     * @provisional This API might change or be removed in a future release.
    */
    public static final MeasureUnit EARTH_RADIUS = MeasureUnit.internalGetInstance("length", "earth-radius");

    /**
     * Constant for unit of length: fathom
     * @stable ICU 54
     */
    public static final MeasureUnit FATHOM = MeasureUnit.internalGetInstance("length", "fathom");

    /**
     * Constant for unit of length: foot
     * @stable ICU 53
     */
    public static final MeasureUnit FOOT = MeasureUnit.internalGetInstance("length", "foot");

    /**
     * Constant for unit of length: furlong
     * @stable ICU 54
     */
    public static final MeasureUnit FURLONG = MeasureUnit.internalGetInstance("length", "furlong");

    /**
     * Constant for unit of length: inch
     * @stable ICU 53
     */
    public static final MeasureUnit INCH = MeasureUnit.internalGetInstance("length", "inch");

    /**
     * Constant for unit of length: kilometer
     * @stable ICU 53
     */
    public static final MeasureUnit KILOMETER = MeasureUnit.internalGetInstance("length", "kilometer");

    /**
     * Constant for unit of length: light-year
     * @stable ICU 53
     */
    public static final MeasureUnit LIGHT_YEAR = MeasureUnit.internalGetInstance("length", "light-year");

    /**
     * Constant for unit of length: meter
     * @stable ICU 53
     */
    public static final MeasureUnit METER = MeasureUnit.internalGetInstance("length", "meter");

    /**
     * Constant for unit of length: micrometer
     * @stable ICU 54
     */
    public static final MeasureUnit MICROMETER = MeasureUnit.internalGetInstance("length", "micrometer");

    /**
     * Constant for unit of length: mile
     * @stable ICU 53
     */
    public static final MeasureUnit MILE = MeasureUnit.internalGetInstance("length", "mile");

    /**
     * Constant for unit of length: mile-scandinavian
     * @stable ICU 56
     */
    public static final MeasureUnit MILE_SCANDINAVIAN = MeasureUnit.internalGetInstance("length", "mile-scandinavian");

    /**
     * Constant for unit of length: millimeter
     * @stable ICU 53
     */
    public static final MeasureUnit MILLIMETER = MeasureUnit.internalGetInstance("length", "millimeter");

    /**
     * Constant for unit of length: nanometer
     * @stable ICU 54
     */
    public static final MeasureUnit NANOMETER = MeasureUnit.internalGetInstance("length", "nanometer");

    /**
     * Constant for unit of length: nautical-mile
     * @stable ICU 54
     */
    public static final MeasureUnit NAUTICAL_MILE = MeasureUnit.internalGetInstance("length", "nautical-mile");

    /**
     * Constant for unit of length: parsec
     * @stable ICU 54
     */
    public static final MeasureUnit PARSEC = MeasureUnit.internalGetInstance("length", "parsec");

    /**
     * Constant for unit of length: picometer
     * @stable ICU 53
     */
    public static final MeasureUnit PICOMETER = MeasureUnit.internalGetInstance("length", "picometer");

    /**
     * Constant for unit of length: point
     * @stable ICU 59
     */
    public static final MeasureUnit POINT = MeasureUnit.internalGetInstance("length", "point");

    /**
     * Constant for unit of length: solar-radius
     * @stable ICU 64
     */
    public static final MeasureUnit SOLAR_RADIUS = MeasureUnit.internalGetInstance("length", "solar-radius");

    /**
     * Constant for unit of length: yard
     * @stable ICU 53
     */
    public static final MeasureUnit YARD = MeasureUnit.internalGetInstance("length", "yard");

    /**
     * Constant for unit of light: candela
     * @draft ICU 68
     * @provisional This API might change or be removed in a future release.
    */
    public static final MeasureUnit CANDELA = MeasureUnit.internalGetInstance("light", "candela");

    /**
     * Constant for unit of light: lumen
     * @draft ICU 68
     * @provisional This API might change or be removed in a future release.
    */
    public static final MeasureUnit LUMEN = MeasureUnit.internalGetInstance("light", "lumen");

    /**
     * Constant for unit of light: lux
     * @stable ICU 54
     */
    public static final MeasureUnit LUX = MeasureUnit.internalGetInstance("light", "lux");

    /**
     * Constant for unit of light: solar-luminosity
     * @stable ICU 64
     */
    public static final MeasureUnit SOLAR_LUMINOSITY = MeasureUnit.internalGetInstance("light", "solar-luminosity");

    /**
     * Constant for unit of mass: carat
     * @stable ICU 54
     */
    public static final MeasureUnit CARAT = MeasureUnit.internalGetInstance("mass", "carat");

    /**
     * Constant for unit of mass: dalton
     * @stable ICU 64
     */
    public static final MeasureUnit DALTON = MeasureUnit.internalGetInstance("mass", "dalton");

    /**
     * Constant for unit of mass: earth-mass
     * @stable ICU 64
     */
    public static final MeasureUnit EARTH_MASS = MeasureUnit.internalGetInstance("mass", "earth-mass");

    /**
     * Constant for unit of mass: grain
     * @draft ICU 68
     * @provisional This API might change or be removed in a future release.
    */
    public static final MeasureUnit GRAIN = MeasureUnit.internalGetInstance("mass", "grain");

    /**
     * Constant for unit of mass: gram
     * @stable ICU 53
     */
    public static final MeasureUnit GRAM = MeasureUnit.internalGetInstance("mass", "gram");

    /**
     * Constant for unit of mass: kilogram
     * @stable ICU 53
     */
    public static final MeasureUnit KILOGRAM = MeasureUnit.internalGetInstance("mass", "kilogram");

    /**
     * Constant for unit of mass: metric-ton
     * @stable ICU 54
     */
    public static final MeasureUnit METRIC_TON = MeasureUnit.internalGetInstance("mass", "metric-ton");

    /**
     * Constant for unit of mass: microgram
     * @stable ICU 54
     */
    public static final MeasureUnit MICROGRAM = MeasureUnit.internalGetInstance("mass", "microgram");

    /**
     * Constant for unit of mass: milligram
     * @stable ICU 54
     */
    public static final MeasureUnit MILLIGRAM = MeasureUnit.internalGetInstance("mass", "milligram");

    /**
     * Constant for unit of mass: ounce
     * @stable ICU 53
     */
    public static final MeasureUnit OUNCE = MeasureUnit.internalGetInstance("mass", "ounce");

    /**
     * Constant for unit of mass: ounce-troy
     * @stable ICU 54
     */
    public static final MeasureUnit OUNCE_TROY = MeasureUnit.internalGetInstance("mass", "ounce-troy");

    /**
     * Constant for unit of mass: pound
     * @stable ICU 53
     */
    public static final MeasureUnit POUND = MeasureUnit.internalGetInstance("mass", "pound");

    /**
     * Constant for unit of mass: solar-mass
     * @stable ICU 64
     */
    public static final MeasureUnit SOLAR_MASS = MeasureUnit.internalGetInstance("mass", "solar-mass");

    /**
     * Constant for unit of mass: stone
     * @stable ICU 54
     */
    public static final MeasureUnit STONE = MeasureUnit.internalGetInstance("mass", "stone");

    /**
     * Constant for unit of mass: ton
     * @stable ICU 54
     */
    public static final MeasureUnit TON = MeasureUnit.internalGetInstance("mass", "ton");

    /**
     * Constant for unit of power: gigawatt
     * @stable ICU 54
     */
    public static final MeasureUnit GIGAWATT = MeasureUnit.internalGetInstance("power", "gigawatt");

    /**
     * Constant for unit of power: horsepower
     * @stable ICU 53
     */
    public static final MeasureUnit HORSEPOWER = MeasureUnit.internalGetInstance("power", "horsepower");

    /**
     * Constant for unit of power: kilowatt
     * @stable ICU 53
     */
    public static final MeasureUnit KILOWATT = MeasureUnit.internalGetInstance("power", "kilowatt");

    /**
     * Constant for unit of power: megawatt
     * @stable ICU 54
     */
    public static final MeasureUnit MEGAWATT = MeasureUnit.internalGetInstance("power", "megawatt");

    /**
     * Constant for unit of power: milliwatt
     * @stable ICU 54
     */
    public static final MeasureUnit MILLIWATT = MeasureUnit.internalGetInstance("power", "milliwatt");

    /**
     * Constant for unit of power: watt
     * @stable ICU 53
     */
    public static final MeasureUnit WATT = MeasureUnit.internalGetInstance("power", "watt");

    /**
     * Constant for unit of pressure: atmosphere
     * @stable ICU 63
     */
    public static final MeasureUnit ATMOSPHERE = MeasureUnit.internalGetInstance("pressure", "atmosphere");

    /**
     * Constant for unit of pressure: bar
     * @stable ICU 65
     */
    public static final MeasureUnit BAR = MeasureUnit.internalGetInstance("pressure", "bar");

    /**
     * Constant for unit of pressure: hectopascal
     * @stable ICU 53
     */
    public static final MeasureUnit HECTOPASCAL = MeasureUnit.internalGetInstance("pressure", "hectopascal");

    /**
     * Constant for unit of pressure: inch-ofhg
     * @stable ICU 53
     */
    public static final MeasureUnit INCH_HG = MeasureUnit.internalGetInstance("pressure", "inch-ofhg");

    /**
     * Constant for unit of pressure: kilopascal
     * @stable ICU 64
     */
    public static final MeasureUnit KILOPASCAL = MeasureUnit.internalGetInstance("pressure", "kilopascal");

    /**
     * Constant for unit of pressure: megapascal
     * @stable ICU 64
     */
    public static final MeasureUnit MEGAPASCAL = MeasureUnit.internalGetInstance("pressure", "megapascal");

    /**
     * Constant for unit of pressure: millibar
     * @stable ICU 53
     */
    public static final MeasureUnit MILLIBAR = MeasureUnit.internalGetInstance("pressure", "millibar");

    /**
     * Constant for unit of pressure: millimeter-ofhg
     * @stable ICU 54
     */
    public static final MeasureUnit MILLIMETER_OF_MERCURY = MeasureUnit.internalGetInstance("pressure", "millimeter-ofhg");

    /**
     * Constant for unit of pressure: pascal
     * @stable ICU 65
     */
    public static final MeasureUnit PASCAL = MeasureUnit.internalGetInstance("pressure", "pascal");

    /**
     * Constant for unit of pressure: pound-force-per-square-inch
     * @stable ICU 54
     */
    public static final MeasureUnit POUND_PER_SQUARE_INCH = MeasureUnit.internalGetInstance("pressure", "pound-force-per-square-inch");

    /**
     * Constant for unit of speed: kilometer-per-hour
     * @stable ICU 53
     */
    public static final MeasureUnit KILOMETER_PER_HOUR = MeasureUnit.internalGetInstance("speed", "kilometer-per-hour");

    /**
     * Constant for unit of speed: knot
     * @stable ICU 56
     */
    public static final MeasureUnit KNOT = MeasureUnit.internalGetInstance("speed", "knot");

    /**
     * Constant for unit of speed: meter-per-second
     * @stable ICU 53
     */
    public static final MeasureUnit METER_PER_SECOND = MeasureUnit.internalGetInstance("speed", "meter-per-second");

    /**
     * Constant for unit of speed: mile-per-hour
     * @stable ICU 53
     */
    public static final MeasureUnit MILE_PER_HOUR = MeasureUnit.internalGetInstance("speed", "mile-per-hour");

    /**
     * Constant for unit of temperature: celsius
     * @stable ICU 53
     */
    public static final MeasureUnit CELSIUS = MeasureUnit.internalGetInstance("temperature", "celsius");

    /**
     * Constant for unit of temperature: fahrenheit
     * @stable ICU 53
     */
    public static final MeasureUnit FAHRENHEIT = MeasureUnit.internalGetInstance("temperature", "fahrenheit");

    /**
     * Constant for unit of temperature: generic
     * @stable ICU 56
     */
    public static final MeasureUnit GENERIC_TEMPERATURE = MeasureUnit.internalGetInstance("temperature", "generic");

    /**
     * Constant for unit of temperature: kelvin
     * @stable ICU 54
     */
    public static final MeasureUnit KELVIN = MeasureUnit.internalGetInstance("temperature", "kelvin");

    /**
     * Constant for unit of torque: newton-meter
     * @stable ICU 64
     */
    public static final MeasureUnit NEWTON_METER = MeasureUnit.internalGetInstance("torque", "newton-meter");

    /**
     * Constant for unit of torque: pound-force-foot
     * @stable ICU 64
     */
    public static final MeasureUnit POUND_FOOT = MeasureUnit.internalGetInstance("torque", "pound-force-foot");

    /**
     * Constant for unit of volume: acre-foot
     * @stable ICU 54
     */
    public static final MeasureUnit ACRE_FOOT = MeasureUnit.internalGetInstance("volume", "acre-foot");

    /**
     * Constant for unit of volume: barrel
     * @stable ICU 64
     */
    public static final MeasureUnit BARREL = MeasureUnit.internalGetInstance("volume", "barrel");

    /**
     * Constant for unit of volume: bushel
     * @stable ICU 54
     */
    public static final MeasureUnit BUSHEL = MeasureUnit.internalGetInstance("volume", "bushel");

    /**
     * Constant for unit of volume: centiliter
     * @stable ICU 54
     */
    public static final MeasureUnit CENTILITER = MeasureUnit.internalGetInstance("volume", "centiliter");

    /**
     * Constant for unit of volume: cubic-centimeter
     * @stable ICU 54
     */
    public static final MeasureUnit CUBIC_CENTIMETER = MeasureUnit.internalGetInstance("volume", "cubic-centimeter");

    /**
     * Constant for unit of volume: cubic-foot
     * @stable ICU 54
     */
    public static final MeasureUnit CUBIC_FOOT = MeasureUnit.internalGetInstance("volume", "cubic-foot");

    /**
     * Constant for unit of volume: cubic-inch
     * @stable ICU 54
     */
    public static final MeasureUnit CUBIC_INCH = MeasureUnit.internalGetInstance("volume", "cubic-inch");

    /**
     * Constant for unit of volume: cubic-kilometer
     * @stable ICU 53
     */
    public static final MeasureUnit CUBIC_KILOMETER = MeasureUnit.internalGetInstance("volume", "cubic-kilometer");

    /**
     * Constant for unit of volume: cubic-meter
     * @stable ICU 54
     */
    public static final MeasureUnit CUBIC_METER = MeasureUnit.internalGetInstance("volume", "cubic-meter");

    /**
     * Constant for unit of volume: cubic-mile
     * @stable ICU 53
     */
    public static final MeasureUnit CUBIC_MILE = MeasureUnit.internalGetInstance("volume", "cubic-mile");

    /**
     * Constant for unit of volume: cubic-yard
     * @stable ICU 54
     */
    public static final MeasureUnit CUBIC_YARD = MeasureUnit.internalGetInstance("volume", "cubic-yard");

    /**
     * Constant for unit of volume: cup
     * @stable ICU 54
     */
    public static final MeasureUnit CUP = MeasureUnit.internalGetInstance("volume", "cup");

    /**
     * Constant for unit of volume: cup-metric
     * @stable ICU 56
     */
    public static final MeasureUnit CUP_METRIC = MeasureUnit.internalGetInstance("volume", "cup-metric");

    /**
     * Constant for unit of volume: deciliter
     * @stable ICU 54
     */
    public static final MeasureUnit DECILITER = MeasureUnit.internalGetInstance("volume", "deciliter");

    /**
     * Constant for unit of volume: dessert-spoon
     * @draft ICU 68
     * @provisional This API might change or be removed in a future release.
    */
    public static final MeasureUnit DESSERT_SPOON = MeasureUnit.internalGetInstance("volume", "dessert-spoon");

    /**
     * Constant for unit of volume: dessert-spoon-imperial
     * @draft ICU 68
     * @provisional This API might change or be removed in a future release.
    */
    public static final MeasureUnit DESSERT_SPOON_IMPERIAL = MeasureUnit.internalGetInstance("volume", "dessert-spoon-imperial");

    /**
     * Constant for unit of volume: dram
     * @draft ICU 68
     * @provisional This API might change or be removed in a future release.
    */
    public static final MeasureUnit DRAM = MeasureUnit.internalGetInstance("volume", "dram");

    /**
     * Constant for unit of volume: drop
     * @draft ICU 68
     * @provisional This API might change or be removed in a future release.
    */
    public static final MeasureUnit DROP = MeasureUnit.internalGetInstance("volume", "drop");

    /**
     * Constant for unit of volume: fluid-ounce
     * @stable ICU 54
     */
    public static final MeasureUnit FLUID_OUNCE = MeasureUnit.internalGetInstance("volume", "fluid-ounce");

    /**
     * Constant for unit of volume: fluid-ounce-imperial
     * @stable ICU 64
     */
    public static final MeasureUnit FLUID_OUNCE_IMPERIAL = MeasureUnit.internalGetInstance("volume", "fluid-ounce-imperial");

    /**
     * Constant for unit of volume: gallon
     * @stable ICU 54
     */
    public static final MeasureUnit GALLON = MeasureUnit.internalGetInstance("volume", "gallon");

    /**
     * Constant for unit of volume: gallon-imperial
     * @stable ICU 57
     */
    public static final MeasureUnit GALLON_IMPERIAL = MeasureUnit.internalGetInstance("volume", "gallon-imperial");

    /**
     * Constant for unit of volume: hectoliter
     * @stable ICU 54
     */
    public static final MeasureUnit HECTOLITER = MeasureUnit.internalGetInstance("volume", "hectoliter");

    /**
     * Constant for unit of volume: jigger
     * @draft ICU 68
     * @provisional This API might change or be removed in a future release.
    */
    public static final MeasureUnit JIGGER = MeasureUnit.internalGetInstance("volume", "jigger");

    /**
     * Constant for unit of volume: liter
     * @stable ICU 53
     */
    public static final MeasureUnit LITER = MeasureUnit.internalGetInstance("volume", "liter");

    /**
     * Constant for unit of volume: megaliter
     * @stable ICU 54
     */
    public static final MeasureUnit MEGALITER = MeasureUnit.internalGetInstance("volume", "megaliter");

    /**
     * Constant for unit of volume: milliliter
     * @stable ICU 54
     */
    public static final MeasureUnit MILLILITER = MeasureUnit.internalGetInstance("volume", "milliliter");

    /**
     * Constant for unit of volume: pinch
     * @draft ICU 68
     * @provisional This API might change or be removed in a future release.
    */
    public static final MeasureUnit PINCH = MeasureUnit.internalGetInstance("volume", "pinch");

    /**
     * Constant for unit of volume: pint
     * @stable ICU 54
     */
    public static final MeasureUnit PINT = MeasureUnit.internalGetInstance("volume", "pint");

    /**
     * Constant for unit of volume: pint-metric
     * @stable ICU 56
     */
    public static final MeasureUnit PINT_METRIC = MeasureUnit.internalGetInstance("volume", "pint-metric");

    /**
     * Constant for unit of volume: quart
     * @stable ICU 54
     */
    public static final MeasureUnit QUART = MeasureUnit.internalGetInstance("volume", "quart");

    /**
     * Constant for unit of volume: quart-imperial
     * @draft ICU 68
     * @provisional This API might change or be removed in a future release.
    */
    public static final MeasureUnit QUART_IMPERIAL = MeasureUnit.internalGetInstance("volume", "quart-imperial");

    /**
     * Constant for unit of volume: tablespoon
     * @stable ICU 54
     */
    public static final MeasureUnit TABLESPOON = MeasureUnit.internalGetInstance("volume", "tablespoon");

    /**
     * Constant for unit of volume: teaspoon
     * @stable ICU 54
     */
    public static final MeasureUnit TEASPOON = MeasureUnit.internalGetInstance("volume", "teaspoon");

    private static HashMap<Pair<MeasureUnit, MeasureUnit>, MeasureUnit>unitPerUnitToSingleUnit =
            new HashMap<>();

    static {
        unitPerUnitToSingleUnit.put(Pair.<MeasureUnit, MeasureUnit>of(MeasureUnit.LITER, MeasureUnit.KILOMETER), MeasureUnit.LITER_PER_KILOMETER);
        unitPerUnitToSingleUnit.put(Pair.<MeasureUnit, MeasureUnit>of(MeasureUnit.POUND, MeasureUnit.SQUARE_INCH), MeasureUnit.POUND_PER_SQUARE_INCH);
        unitPerUnitToSingleUnit.put(Pair.<MeasureUnit, MeasureUnit>of(MeasureUnit.PIXEL, MeasureUnit.CENTIMETER), MeasureUnit.PIXEL_PER_CENTIMETER);
        unitPerUnitToSingleUnit.put(Pair.<MeasureUnit, MeasureUnit>of(MeasureUnit.DOT, MeasureUnit.CENTIMETER), MeasureUnit.DOT_PER_CENTIMETER);
        unitPerUnitToSingleUnit.put(Pair.<MeasureUnit, MeasureUnit>of(MeasureUnit.MILE, MeasureUnit.HOUR), MeasureUnit.MILE_PER_HOUR);
        unitPerUnitToSingleUnit.put(Pair.<MeasureUnit, MeasureUnit>of(MeasureUnit.MILLIGRAM, MeasureUnit.DECILITER), MeasureUnit.MILLIGRAM_PER_DECILITER);
        unitPerUnitToSingleUnit.put(Pair.<MeasureUnit, MeasureUnit>of(MeasureUnit.MILE, MeasureUnit.GALLON_IMPERIAL), MeasureUnit.MILE_PER_GALLON_IMPERIAL);
        unitPerUnitToSingleUnit.put(Pair.<MeasureUnit, MeasureUnit>of(MeasureUnit.KILOMETER, MeasureUnit.HOUR), MeasureUnit.KILOMETER_PER_HOUR);
        unitPerUnitToSingleUnit.put(Pair.<MeasureUnit, MeasureUnit>of(MeasureUnit.MILE, MeasureUnit.GALLON), MeasureUnit.MILE_PER_GALLON);
        unitPerUnitToSingleUnit.put(Pair.<MeasureUnit, MeasureUnit>of(MeasureUnit.PIXEL, MeasureUnit.INCH), MeasureUnit.PIXEL_PER_INCH);
        unitPerUnitToSingleUnit.put(Pair.<MeasureUnit, MeasureUnit>of(MeasureUnit.DOT, MeasureUnit.INCH), MeasureUnit.DOT_PER_INCH);
        unitPerUnitToSingleUnit.put(Pair.<MeasureUnit, MeasureUnit>of(MeasureUnit.METER, MeasureUnit.SECOND), MeasureUnit.METER_PER_SECOND);
    }

    // End generated MeasureUnit constants
    /* Private */

    private Object writeReplace() throws ObjectStreamException {
        return new MeasureUnitProxy(type, subType);
    }

    /**
     *
     * @return this object as a SingleUnitImpl.
     * @throws UnsupportedOperationException if this object could not be converted to a single unit.
     */
    private SingleUnitImpl getSingleUnitImpl() {
        if (measureUnitImpl == null) {
            return MeasureUnitImpl.forIdentifier(getIdentifier()).getSingleUnitImpl();
        }

        return measureUnitImpl.getSingleUnitImpl();
    }

    /**
     *
     * @return this object in a MeasureUnitImpl form.
     */
    private MeasureUnitImpl getCopyOfMeasureUnitImpl() {
        return this.measureUnitImpl == null ?
                MeasureUnitImpl.forIdentifier(getIdentifier()) :
                this.measureUnitImpl.clone();
    }

<<<<<<< HEAD
=======
    /**
     *
     * @return this object in a MeasureUnitImpl form.
     */
    private MeasureUnitImpl getMayBeReferenceOfMeasureUnitImpl(){
        return this.measureUnitImpl == null ?
                MeasureUnitImpl.forIdentifier(getIdentifier()) :
                this.measureUnitImpl;
    }

>>>>>>> 24a06cc3
    static final class MeasureUnitProxy implements Externalizable {
        private static final long serialVersionUID = -3910681415330989598L;

        private String type;
        private String subType;

        public MeasureUnitProxy(String type, String subType) {
            this.type = type;
            this.subType = subType;
        }

        // Must have public constructor, to enable Externalizable
        public MeasureUnitProxy() {
        }

        @Override
        public void writeExternal(ObjectOutput out) throws IOException {
            out.writeByte(0); // version
            out.writeUTF(type);
            out.writeUTF(subType);
            out.writeShort(0); // allow for more data.
        }

        @Override
        public void readExternal(ObjectInput in) throws IOException, ClassNotFoundException {
            /* byte version = */ in.readByte(); // version
            type = in.readUTF();
            subType = in.readUTF();
            // allow for more data from future version
            int extra = in.readShort();
            if (extra > 0) {
                byte[] extraBytes = new byte[extra];
                in.read(extraBytes, 0, extra);
            }
        }

        private Object readResolve() throws ObjectStreamException {
            return MeasureUnit.internalGetInstance(type, subType);
        }
    }
}<|MERGE_RESOLUTION|>--- conflicted
+++ resolved
@@ -14,9 +14,6 @@
 import java.io.ObjectOutput;
 import java.io.ObjectStreamException;
 import java.io.Serializable;
-<<<<<<< HEAD
-import java.util.*;
-=======
 import java.util.ArrayList;
 import java.util.Collections;
 import java.util.List;
@@ -24,7 +21,6 @@
 import java.util.HashMap;
 import java.util.HashSet;
 import java.util.Set;
->>>>>>> 24a06cc3
 
 import com.ibm.icu.impl.CollectionSet;
 import com.ibm.icu.impl.ICUData;
@@ -33,10 +29,6 @@
 import com.ibm.icu.impl.UResource;
 import com.ibm.icu.impl.units.MeasureUnitImpl;
 import com.ibm.icu.impl.units.SingleUnitImpl;
-<<<<<<< HEAD
-import com.ibm.icu.impl.units.UnitsData;
-=======
->>>>>>> 24a06cc3
 import com.ibm.icu.text.UnicodeSet;
 
 
@@ -97,20 +89,14 @@
      * or SI prefix of a compound unit.
      *
      * @draft ICU 68
-<<<<<<< HEAD
-=======
-     * @provisional This API might change or be removed in a future release.
->>>>>>> 24a06cc3
+     * @provisional This API might change or be removed in a future release.
      */
     public enum Complexity {
         /**
          * A single unit, like kilojoule.
          *
          * @draft ICU 68
-<<<<<<< HEAD
-=======
-         * @provisional This API might change or be removed in a future release.
->>>>>>> 24a06cc3
+         * @provisional This API might change or be removed in a future release.
          */
         SINGLE,
 
@@ -118,40 +104,24 @@
          * A compound unit, like meter-per-second.
          *
          * @draft ICU 68
-<<<<<<< HEAD
-=======
-         * @provisional This API might change or be removed in a future release.
->>>>>>> 24a06cc3
+         * @provisional This API might change or be removed in a future release.
          */
         COMPOUND,
 
         /**
-<<<<<<< HEAD
-         * A mixed unit, like hour+minute.
-         *
-         * @draft ICU 68
-=======
          * A mixed unit, like hour-and-minute.
          *
          * @draft ICU 68
          * @provisional This API might change or be removed in a future release.
->>>>>>> 24a06cc3
          */
         MIXED
     }
 
-<<<<<<< HEAD
-        /**
+    /**
      * Enumeration for SI prefixes, such as "kilo".
      *
      * @draft ICU 68
-=======
-    /**
-     * Enumeration for SI prefixes, such as "kilo".
-     *
-     * @draft ICU 68
-     * @provisional This API might change or be removed in a future release.
->>>>>>> 24a06cc3
+     * @provisional This API might change or be removed in a future release.
      */
     public enum SIPrefix {
 
@@ -159,10 +129,7 @@
          * SI prefix: yotta, 10^24.
          *
          * @draft ICU 68
-<<<<<<< HEAD
-=======
-         * @provisional This API might change or be removed in a future release.
->>>>>>> 24a06cc3
+         * @provisional This API might change or be removed in a future release.
          */
         YOTTA(24, "yotta"),
 
@@ -170,10 +137,7 @@
          * SI prefix: zetta, 10^21.
          *
          * @draft ICU 68
-<<<<<<< HEAD
-=======
-         * @provisional This API might change or be removed in a future release.
->>>>>>> 24a06cc3
+         * @provisional This API might change or be removed in a future release.
          */
         ZETTA(21, "zetta"),
 
@@ -181,10 +145,7 @@
          * SI prefix: exa, 10^18.
          *
          * @draft ICU 68
-<<<<<<< HEAD
-=======
-         * @provisional This API might change or be removed in a future release.
->>>>>>> 24a06cc3
+         * @provisional This API might change or be removed in a future release.
          */
         EXA(18, "exa"),
 
@@ -192,10 +153,7 @@
          * SI prefix: peta, 10^15.
          *
          * @draft ICU 68
-<<<<<<< HEAD
-=======
-         * @provisional This API might change or be removed in a future release.
->>>>>>> 24a06cc3
+         * @provisional This API might change or be removed in a future release.
          */
         PETA(15, "peta"),
 
@@ -203,10 +161,7 @@
          * SI prefix: tera, 10^12.
          *
          * @draft ICU 68
-<<<<<<< HEAD
-=======
-         * @provisional This API might change or be removed in a future release.
->>>>>>> 24a06cc3
+         * @provisional This API might change or be removed in a future release.
          */
         TERA(12, "tera"),
 
@@ -214,10 +169,7 @@
          * SI prefix: giga, 10^9.
          *
          * @draft ICU 68
-<<<<<<< HEAD
-=======
-         * @provisional This API might change or be removed in a future release.
->>>>>>> 24a06cc3
+         * @provisional This API might change or be removed in a future release.
          */
         GIGA(9, "giga"),
 
@@ -225,10 +177,7 @@
          * SI prefix: mega, 10^6.
          *
          * @draft ICU 68
-<<<<<<< HEAD
-=======
-         * @provisional This API might change or be removed in a future release.
->>>>>>> 24a06cc3
+         * @provisional This API might change or be removed in a future release.
          */
         MEGA(6, "mega"),
 
@@ -236,10 +185,7 @@
          * SI prefix: kilo, 10^3.
          *
          * @draft ICU 68
-<<<<<<< HEAD
-=======
-         * @provisional This API might change or be removed in a future release.
->>>>>>> 24a06cc3
+         * @provisional This API might change or be removed in a future release.
          */
         KILO(3, "kilo"),
 
@@ -247,10 +193,7 @@
          * SI prefix: hecto, 10^2.
          *
          * @draft ICU 68
-<<<<<<< HEAD
-=======
-         * @provisional This API might change or be removed in a future release.
->>>>>>> 24a06cc3
+         * @provisional This API might change or be removed in a future release.
          */
         HECTO(2, "hecto"),
 
@@ -258,10 +201,7 @@
          * SI prefix: deka, 10^1.
          *
          * @draft ICU 68
-<<<<<<< HEAD
-=======
-         * @provisional This API might change or be removed in a future release.
->>>>>>> 24a06cc3
+         * @provisional This API might change or be removed in a future release.
          */
         DEKA(1, "deka"),
 
@@ -269,10 +209,7 @@
          * The absence of an SI prefix.
          *
          * @draft ICU 68
-<<<<<<< HEAD
-=======
-         * @provisional This API might change or be removed in a future release.
->>>>>>> 24a06cc3
+         * @provisional This API might change or be removed in a future release.
          */
         ONE(0, ""),
 
@@ -280,10 +217,7 @@
          * SI prefix: deci, 10^-1.
          *
          * @draft ICU 68
-<<<<<<< HEAD
-=======
-         * @provisional This API might change or be removed in a future release.
->>>>>>> 24a06cc3
+         * @provisional This API might change or be removed in a future release.
          */
         DECI(-1, "deci"),
 
@@ -291,10 +225,7 @@
          * SI prefix: centi, 10^-2.
          *
          * @draft ICU 68
-<<<<<<< HEAD
-=======
-         * @provisional This API might change or be removed in a future release.
->>>>>>> 24a06cc3
+         * @provisional This API might change or be removed in a future release.
          */
         CENTI(-2, "centi"),
 
@@ -302,10 +233,7 @@
          * SI prefix: milli, 10^-3.
          *
          * @draft ICU 68
-<<<<<<< HEAD
-=======
-         * @provisional This API might change or be removed in a future release.
->>>>>>> 24a06cc3
+         * @provisional This API might change or be removed in a future release.
          */
         MILLI(-3, "milli"),
 
@@ -313,10 +241,7 @@
          * SI prefix: micro, 10^-6.
          *
          * @draft ICU 68
-<<<<<<< HEAD
-=======
-         * @provisional This API might change or be removed in a future release.
->>>>>>> 24a06cc3
+         * @provisional This API might change or be removed in a future release.
          */
         MICRO(-6, "micro"),
 
@@ -324,10 +249,7 @@
          * SI prefix: nano, 10^-9.
          *
          * @draft ICU 68
-<<<<<<< HEAD
-=======
-         * @provisional This API might change or be removed in a future release.
->>>>>>> 24a06cc3
+         * @provisional This API might change or be removed in a future release.
          */
         NANO(-9, "nano"),
 
@@ -335,10 +257,7 @@
          * SI prefix: pico, 10^-12.
          *
          * @draft ICU 68
-<<<<<<< HEAD
-=======
-         * @provisional This API might change or be removed in a future release.
->>>>>>> 24a06cc3
+         * @provisional This API might change or be removed in a future release.
          */
         PICO(-12, "pico"),
 
@@ -346,10 +265,7 @@
          * SI prefix: femto, 10^-15.
          *
          * @draft ICU 68
-<<<<<<< HEAD
-=======
-         * @provisional This API might change or be removed in a future release.
->>>>>>> 24a06cc3
+         * @provisional This API might change or be removed in a future release.
          */
         FEMTO(-15, "femto"),
 
@@ -357,10 +273,7 @@
          * SI prefix: atto, 10^-18.
          *
          * @draft ICU 68
-<<<<<<< HEAD
-=======
-         * @provisional This API might change or be removed in a future release.
->>>>>>> 24a06cc3
+         * @provisional This API might change or be removed in a future release.
          */
         ATTO(-18, "atto"),
 
@@ -368,10 +281,7 @@
          * SI prefix: zepto, 10^-21.
          *
          * @draft ICU 68
-<<<<<<< HEAD
-=======
-         * @provisional This API might change or be removed in a future release.
->>>>>>> 24a06cc3
+         * @provisional This API might change or be removed in a future release.
          */
         ZEPTO(-21, "zepto"),
 
@@ -379,10 +289,7 @@
          * SI prefix: yocto, 10^-24.
          *
          * @draft ICU 68
-<<<<<<< HEAD
-=======
-         * @provisional This API might change or be removed in a future release.
->>>>>>> 24a06cc3
+         * @provisional This API might change or be removed in a future release.
          */
         YOCTO(-24, "yocto");
 
@@ -401,29 +308,6 @@
         public int getSiPrefixPower() {
             return siPrefixPower;
         }
-<<<<<<< HEAD
-
-        /**
-         * @internal
-         */
-        public int getTrieIndex() {
-            return siPrefixPower + UnitsData.Constants.kSIPrefixOffset;
-        }
-
-        /**
-         * @internal
-         */
-        public static SIPrefix getSiPrefixFromTrieIndex(int trieIndex) {
-            for (SIPrefix element :
-                    SIPrefix.values()) {
-                if (element.getTrieIndex() == trieIndex)
-                    return element;
-            }
-
-            throw new InternalError("Incorrect trieIndex");
-        }
-=======
->>>>>>> 24a06cc3
     }
 
     /**
@@ -437,17 +321,11 @@
     }
 
     /**
-<<<<<<< HEAD
-     * Construct a MeasureUnit from a CLDR Sequence Unit Identifier, defined in UTS 35.
-     * Validates and canonicalizes the identifier.
-     *
-=======
      * Construct a MeasureUnit from a CLDR Unit Identifier, defined in UTS 35.
      * Validates and canonicalizes the identifier.
      *
      * Note: dimensionless <code>MeasureUnit</code> is <code>null</code>
      *
->>>>>>> 24a06cc3
      * <pre>
      * MeasureUnit example = MeasureUnit::forIdentifier("furlong-per-nanosecond")
      * </pre>
@@ -455,10 +333,6 @@
      * @param identifier The CLDR Sequence Unit Identifier
      * @throws IllegalArgumentException if the identifier is invalid.
      * @draft ICU 68
-<<<<<<< HEAD
-     */
-    public static MeasureUnit forIdentifier(String identifier) {
-=======
      * @provisional This API might change or be removed in a future release.
      */
     public static MeasureUnit forIdentifier(String identifier) {
@@ -466,7 +340,6 @@
             return NoUnit.BASE;
         }
 
->>>>>>> 24a06cc3
         return MeasureUnitImpl.forIdentifier(identifier).build();
     }
 
@@ -474,17 +347,6 @@
      * @internal
      * @param measureUnitImpl
      */
-<<<<<<< HEAD
-    public MeasureUnit(MeasureUnitImpl measureUnitImpl) {
-        this.subType = null;
-        this.type = null;
-
-        if (MeasureUnit.findBySubType(measureUnitImpl.getIdentifier()) == null) {
-            this.measureUnitImpl = measureUnitImpl;
-        }
-    }
-
-=======
     public static MeasureUnit fromMeasureUnitImpl(MeasureUnitImpl measureUnitImpl) {
         measureUnitImpl.serialize();
         String identifier = measureUnitImpl.getIdentifier();
@@ -504,7 +366,6 @@
 
 
 
->>>>>>> 24a06cc3
     /**
      * Get the type, such as "length"
      *
@@ -525,18 +386,11 @@
     }
 
     /**
-<<<<<<< HEAD
-     * Gets the CLDR Sequence Unit Identifier for this MeasureUnit, as defined in UTS 35.
+     * Gets the CLDR Unit Identifier for this MeasureUnit, as defined in UTS 35.
      *
      * @return The string form of this unit.
      * @draft ICU 68
-=======
-     * Gets the CLDR Unit Identifier for this MeasureUnit, as defined in UTS 35.
-     *
-     * @return The string form of this unit.
-     * @draft ICU 68
-     * @provisional This API might change or be removed in a future release.
->>>>>>> 24a06cc3
+     * @provisional This API might change or be removed in a future release.
      */
     public String getIdentifier() {
         String result = measureUnitImpl == null ? getSubtype() : measureUnitImpl.getIdentifier();
@@ -548,10 +402,7 @@
      *
      * @return The unit complexity.
      * @draft ICU 68
-<<<<<<< HEAD
-=======
-     * @provisional This API might change or be removed in a future release.
->>>>>>> 24a06cc3
+     * @provisional This API might change or be removed in a future release.
      */
     public Complexity getComplexity() {
         if (measureUnitImpl == null) {
@@ -575,10 +426,7 @@
      * @return A new SINGLE unit.
      * @throws UnsupportedOperationException if this unit is a COMPOUND or MIXED unit.
      * @draft ICU 68
-<<<<<<< HEAD
-=======
-     * @provisional This API might change or be removed in a future release.
->>>>>>> 24a06cc3
+     * @provisional This API might change or be removed in a future release.
      */
     public MeasureUnit withSIPrefix(SIPrefix prefix) {
         SingleUnitImpl singleUnit = getSingleUnitImpl();
@@ -596,10 +444,7 @@
      * @return The SI prefix of this SINGLE unit, from SIPrefix.
      * @throws UnsupportedOperationException if the unit is COMPOUND or MIXED.
      * @draft ICU 68
-<<<<<<< HEAD
-=======
-     * @provisional This API might change or be removed in a future release.
->>>>>>> 24a06cc3
+     * @provisional This API might change or be removed in a future release.
      */
     public SIPrefix getSIPrefix() {
         return getSingleUnitImpl().getSiPrefix();
@@ -615,21 +460,10 @@
      * @return The dimensionality (power) of this simple unit.
      * @throws UnsupportedOperationException if the unit is COMPOUND or MIXED.
      * @draft ICU 68
-<<<<<<< HEAD
-     */
-    public int getDimensionality() {
-        SingleUnitImpl singleUnit = getSingleUnitImpl();
-        if (singleUnit.isDimensionless()) {
-            return 0;
-        }
-
-        return singleUnit.getDimensionality();
-=======
      * @provisional This API might change or be removed in a future release.
      */
     public int getDimensionality() {
         return getSingleUnitImpl().getDimensionality();
->>>>>>> 24a06cc3
     }
 
     /**
@@ -643,10 +477,7 @@
      * @return A new SINGLE unit.
      * @throws UnsupportedOperationException if the unit is COMPOUND or MIXED.
      * @draft ICU 68
-<<<<<<< HEAD
-=======
-     * @provisional This API might change or be removed in a future release.
->>>>>>> 24a06cc3
+     * @provisional This API might change or be removed in a future release.
      */
     public MeasureUnit withDimensionality(int dimensionality) {
         SingleUnitImpl singleUnit = getSingleUnitImpl();
@@ -665,17 +496,13 @@
      * @return The reciprocal of the target unit.
      * @throws UnsupportedOperationException if the unit is MIXED.
      * @draft ICU 68
-<<<<<<< HEAD
-=======
-     * @provisional This API might change or be removed in a future release.
->>>>>>> 24a06cc3
+     * @provisional This API might change or be removed in a future release.
      */
     public MeasureUnit reciprocal() {
         MeasureUnitImpl measureUnit = getCopyOfMeasureUnitImpl();
         measureUnit.takeReciprocal();
         return measureUnit.build();
     }
-<<<<<<< HEAD
 
     /**
      * Computes the product of this unit with another unit. This is a way to build units from
@@ -693,36 +520,6 @@
      * @return The product of the target unit with the provided unit.
      * @throws UnsupportedOperationException if the unit is MIXED.
      * @draft ICU 68
-     */
-    public MeasureUnit product(MeasureUnit other) {
-        MeasureUnitImpl implCopy = getCopyOfMeasureUnitImpl();
-        MeasureUnitImpl otherImplCopy = other.getCopyOfMeasureUnitImpl();
-        if (implCopy.getComplexity() == Complexity.MIXED || otherImplCopy.getComplexity() == Complexity.MIXED) {
-            throw new UnsupportedOperationException();
-        }
-
-        for (SingleUnitImpl singleUnit :
-                otherImplCopy.getSingleUnits()) {
-            implCopy.appendSingleUnit(singleUnit);
-
-=======
-
-    /**
-     * Computes the product of this unit with another unit. This is a way to build units from
-     * constituent parts.
-     * <p>
-     * The numerator and denominator are preserved through this operation.
-     * <p>
-     * For example, if the receiver is "kilowatt" and the argument is "hour-per-day", then the
-     * unit "kilowatt-hour-per-day" is returned.
-     * <p>
-     * NOTE: Only works on SINGLE and COMPOUND units. If either unit (receivee and argument) is a
-     * MIXED unit, an error will occur. For more information, see `Complexity`.
-     *
-     * @param other The MeasureUnit to multiply with the target.
-     * @return The product of the target unit with the provided unit.
-     * @throws UnsupportedOperationException if the unit is MIXED.
-     * @draft ICU 68
      * @provisional This API might change or be removed in a future release.
      */
     public MeasureUnit product(MeasureUnit other) {
@@ -740,7 +537,6 @@
         for (SingleUnitImpl singleUnit :
                 otherImplRef.getSingleUnits()) {
             implCopy.appendSingleUnit(singleUnit);
->>>>>>> 24a06cc3
         }
 
         return implCopy.build();
@@ -759,18 +555,11 @@
      *
      * @return An unmodifiable list of single units
      * @internal ICU 68 Technology Preview
-<<<<<<< HEAD
-     */
-    public List<MeasureUnit> splitToSingleUnits() {
-        ArrayList<SingleUnitImpl> singleUnits = getCopyOfMeasureUnitImpl().getSingleUnits();
-        ArrayList<MeasureUnit> result = new ArrayList<>(singleUnits.size());
-=======
      * @provisional This API might change or be removed in a future release.
      */
     public List<MeasureUnit> splitToSingleUnits() {
         final ArrayList<SingleUnitImpl> singleUnits = getMayBeReferenceOfMeasureUnitImpl().getSingleUnits();
         List<MeasureUnit> result = new ArrayList<>(singleUnits.size());
->>>>>>> 24a06cc3
         for (SingleUnitImpl singleUnit : singleUnits) {
             result.add(singleUnit.build());
         }
@@ -2255,8 +2044,6 @@
                 this.measureUnitImpl.clone();
     }
 
-<<<<<<< HEAD
-=======
     /**
      *
      * @return this object in a MeasureUnitImpl form.
@@ -2267,7 +2054,6 @@
                 this.measureUnitImpl;
     }
 
->>>>>>> 24a06cc3
     static final class MeasureUnitProxy implements Externalizable {
         private static final long serialVersionUID = -3910681415330989598L;
 
