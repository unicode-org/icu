--- conflicted
+++ resolved
@@ -1030,7 +1030,6 @@
         assert(!isApproximate);
         if (isNegative()) {
             result.append('-');
-<<<<<<< HEAD
         }
         if (precision == 0) {
             result.append('0');
@@ -1042,40 +1041,20 @@
         if (upper < lReqPos - 1) {
             upper = lReqPos - 1;
         }
-=======
-        }
-        if (precision == 0) {
-            result.append('0');
-            return;
-        }
-
-        int upper = scale + precision + exponent - 1;
-        int lower = scale + exponent;
-        if (upper < lReqPos - 1) {
-            upper = lReqPos - 1;
-        }
->>>>>>> c0372817
         if (lower > rReqPos) {
             lower = rReqPos;
         }
 
         int p = upper;
-<<<<<<< HEAD
+        if (p < 0) {
+            result.append('0');
+        }
         for (; p >= 0; p--) {
             result.append((char) ('0' + getDigitPos(p - scale - exponent)));
         }
-        result.append('.');
-=======
-        if (p < 0) {
-            result.append('0');
-        }
-        for (; p >= 0; p--) {
-            result.append((char) ('0' + getDigitPos(p - scale - exponent)));
-        }
         if (lower < 0) {
             result.append('.');
         }
->>>>>>> c0372817
         for(; p >= lower; p--) {
             result.append((char) ('0' + getDigitPos(p - scale - exponent)));
         }
