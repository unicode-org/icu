--- conflicted
+++ resolved
@@ -27,15 +27,9 @@
     public static final BigDecimal EPSILON = BigDecimal.valueOf(Math.ulp(1.0));
     public static final BigDecimal EPSILON_MULTIPLIER = BigDecimal.valueOf(1).add(EPSILON);
     private ArrayList<UnitConverter> unitConverters_;
-<<<<<<< HEAD
+    // Individual units of mixed units, sorted big to small
     private List<MeasureUnitImpl> units_;
     private MeasureUnitImpl inputUnit_;
-=======
-    // Individual units of mixed units, sorted big to small
-    private ArrayList<MeasureUnitImpl> units_;
-    // Individual units of mixed units, sorted in desired output order
-    private ArrayList<MeasureUnit> outputUnits_;
->>>>>>> 48813331
 
     /**
      * Constructs <code>ComplexUnitsConverter</code> for an <code>inputUnit</code> that could be Single, Compound or Mixed.
@@ -73,18 +67,9 @@
      */
     public ComplexUnitsConverter(MeasureUnitImpl inputUnit, MeasureUnitImpl outputUnits,
                                  ConversionRates conversionRates) {
-<<<<<<< HEAD
         this.inputUnit_ = inputUnit;
         this.units_ = outputUnits.extractIndividualUnitsWithIndex();
         assert (!this.units_.isEmpty());
-=======
-        units_ = outputUnits.extractIndividualUnits();
-        outputUnits_ = new ArrayList<>(units_.size());
-        for (MeasureUnitImpl itr : units_) {
-            outputUnits_.add(itr.build());
-        }
-        assert (!units_.isEmpty());
->>>>>>> 48813331
 
         // Sort the units in a descending order.
         Collections.sort(
@@ -143,13 +128,6 @@
      * the smallest element is the only element that could have fractional values. And all
      * other elements are floored to the nearest integer
      */
-<<<<<<< HEAD
-    public List<Measure> convert(BigDecimal quantity) {
-        // Initialize the result array list.
-        assert this.units_.size() == this.unitConverters_.size();
-        List<Measure> result = new ArrayList<>(this.unitConverters_.size());
-        for (int i = 0; i < this.unitConverters_.size(); i++) { result.add(null); }
-=======
     public List<Measure> convert(BigDecimal quantity, Precision rounder) {
         List<Measure> result = new ArrayList<>(unitConverters_.size());
 
@@ -160,7 +138,6 @@
         // - the Nth converter (index N-1) converts to the smallest unit, which
         //   isn't (necessarily) an integer.
         List<BigDecimal> intValues = new ArrayList<>(unitConverters_.size() - 1);
->>>>>>> 48813331
 
         for (int i = 0, n = unitConverters_.size(); i < n; ++i) {
             quantity = (unitConverters_.get(i)).convert(quantity);
@@ -172,15 +149,9 @@
                 // decision is made. However after the thresholding, we use the
                 // original values to ensure unbiased accuracy (to the extent of
                 // double's capabilities).
-<<<<<<< HEAD
-                BigDecimal newQuantity = quantity.multiply(EPSILON_MULTIPLIER).setScale(0, RoundingMode.FLOOR);
-
-                result.set(this.units_.get(i).index, new Measure(newQuantity, units_.get(i).build()));
-=======
                 BigDecimal roundedQuantity =
                     quantity.multiply(EPSILON_MULTIPLIER).setScale(0, RoundingMode.FLOOR);
                 intValues.add(roundedQuantity);
->>>>>>> 48813331
 
                 // Keep the residual of the quantity.
                 //   For example: `3.6 feet`, keep only `0.6 feet`
@@ -189,9 +160,6 @@
                     quantity = BigDecimal.ZERO;
                 }
             } else { // LAST ELEMENT
-<<<<<<< HEAD
-                result.set(this.units_.get(i).index, new Measure(quantity, units_.get(i).build()));
-=======
                 if (rounder == null) {
                     // Nothing to do for the last element.
                     break;
@@ -239,7 +207,6 @@
                 result.add(new Measure(intValues.get(i), units_.get(i).build()));
             } else {
                 result.add(new Measure(quantity, units_.get(i).build()));
->>>>>>> 48813331
             }
         }
 
