--- conflicted
+++ resolved
@@ -111,17 +111,7 @@
             "timeData",
             "weekData",
             "weekOfPreference");
-<<<<<<< HEAD
-    private static final PathMatcher UNITS_DATA_PATHS =
-        supplementalMatcher(
-            "convertUnits",
-            "unitConstants",
-            "unitQuantities",
-            "unitPreferenceData");
-    private static final PathMatcher CURRENCY_DATA_PATHS =
-=======
     private static final Predicate<CldrPath> CURRENCY_DATA_PATHS =
->>>>>>> 55127d67
         supplementalMatcher("currencyData");
     private static final Predicate<CldrPath> UNITS_DATA_PATHS =
         supplementalMatcher(
