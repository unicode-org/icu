--- conflicted
+++ resolved
@@ -51,11 +51,7 @@
             UnicodeString("yMMMd"),
             UnicodeString("MMMMd"),
             UnicodeString("jm"),
-<<<<<<< HEAD
-            UnicodeString(""),
-=======
-            0,
->>>>>>> f99c5c14
+            UnicodeString("")
         };
     u_fprintf(out,"%-10s%-22s%-22s%-35s%-35s\n", "Skeleton","from","to","Date Interval in en_US","Date Interval in Ja");
     int i=0;
@@ -111,11 +107,7 @@
     UnicodeString skeletons[] = {
             UnicodeString("yMMMd"),
             UnicodeString("Hm"),
-<<<<<<< HEAD
-            UnicodeString(""),
-=======
-            0,
->>>>>>> f99c5c14
+            UnicodeString("")
         };
         u_printf("%-10s%-22s%-22s%-45s%-35s\n", "Skeleton", "from","to", "Date Interval in en_US","Date Interval in Ja");
         // Create an empty DateIntervalInfo object
