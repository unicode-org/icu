--- conflicted
+++ resolved
@@ -23,12 +23,6 @@
 CLEANFILES = *~
 
 SUBDIRS = cal citer coll csdet date datecal ufortune uresb datefmt msgfmt numfmt props strsrch translit uciter8 ucnv udata ustring dtitvfmtsample dtptngsample plurfmtsample
-
-<<<<<<< HEAD
-
-=======
-ALLSUBDIRS = break case csdet datefmt msgfmt numfmt props translit ucnv udata ufortune uresb ustring citer uciter8 ugrep
->>>>>>> aabeef37
 
 ## List of phony targets
 .PHONY : all all-local all-recursive install install-local		\
