--- conflicted
+++ resolved
@@ -428,17 +428,12 @@
     *this = other;
 }
 
-<<<<<<< HEAD
 Locale::Locale(Locale&& other) U_NOEXCEPT
     : UObject(other), fullName(fullNameBuffer), baseName(fullName) {
   *this = std::move(other);
 }
 
-Locale &Locale::operator=(const Locale &other)
-{
-=======
 Locale& Locale::operator=(const Locale& other) {
->>>>>>> a90ef6c6
     if (this == &other) {
         return *this;
     }
