--- conflicted
+++ resolved
@@ -222,13 +222,9 @@
 struct range_type<
     Range,
     std::void_t<decltype(std::declval<Range>().begin()),
-<<<<<<< HEAD
                 decltype(std::declval<Range>().end())>> : std::true_type {};
-=======
-    decltype(std::declval<Range>().end())>> : std::true_type {};
 
 /** @internal */
->>>>>>> 08d01458
 template<typename Range>
 constexpr bool range = range_type<Range>::value;
 
