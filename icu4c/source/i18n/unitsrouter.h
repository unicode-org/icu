--- conflicted
+++ resolved
@@ -90,10 +90,7 @@
   public:
     UnitsRouter(MeasureUnit inputUnit, StringPiece locale, StringPiece usage, UErrorCode &status);
 
-<<<<<<< HEAD
     RouteResult route(double quantity, UErrorCode &status);
-=======
-    MaybeStackVector<Measure> route(double quantity, UErrorCode &status) const;
 
     /**
      * Returns the list of possible output units, i.e. the full set of
@@ -103,7 +100,6 @@
      * UnitsRouter instance.
      */
     const MaybeStackVector<MeasureUnit> *getOutputUnits() const;
->>>>>>> 08132e7a
 
   private:
     // List of possible output units
