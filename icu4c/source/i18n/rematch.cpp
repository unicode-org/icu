--- conflicted
+++ resolved
@@ -3216,88 +3216,10 @@
         case URX_BACKSLASH_X:
             //  Match a Grapheme, as defined by Unicode UAX 29.
 
-<<<<<<< HEAD
-                // Examine (and consume) the current char.
-                //   Dispatch into a little state machine, based on the char.
-                UChar32  c;
-                c = UTEXT_NEXT32(fInputText);
-                fp->fInputIdx = UTEXT_GETNATIVEINDEX(fInputText);
-                UnicodeSet *sets = RegexStaticSets::gStaticSets->fPropSets;
-                if (sets[URX_GC_NORMAL].contains(c))  goto GC_Extend;
-                if (sets[URX_GC_CONTROL].contains(c)) goto GC_Control;
-                if (sets[URX_GC_L].contains(c))       goto GC_L;
-                if (sets[URX_GC_LV].contains(c))      goto GC_V;
-                if (sets[URX_GC_LVT].contains(c))     goto GC_T;
-                if (sets[URX_GC_V].contains(c))       goto GC_V;
-                if (sets[URX_GC_T].contains(c))       goto GC_T;
-                goto GC_Extend;
-
-
-
-GC_L:
-                if (fp->fInputIdx >= fActiveLimit)         goto GC_Done;
-                c = UTEXT_NEXT32(fInputText);
-                fp->fInputIdx = UTEXT_GETNATIVEINDEX(fInputText);
-                if (sets[URX_GC_L].contains(c))       goto GC_L;
-                if (sets[URX_GC_LV].contains(c))      goto GC_V;
-                if (sets[URX_GC_LVT].contains(c))     goto GC_T;
-                if (sets[URX_GC_V].contains(c))       goto GC_V;
-                (void)UTEXT_PREVIOUS32(fInputText);
-                fp->fInputIdx = UTEXT_GETNATIVEINDEX(fInputText);
-                goto GC_Extend;
-
-GC_V:
-                if (fp->fInputIdx >= fActiveLimit)         goto GC_Done;
-                c = UTEXT_NEXT32(fInputText);
-                fp->fInputIdx = UTEXT_GETNATIVEINDEX(fInputText);
-                if (sets[URX_GC_V].contains(c))       goto GC_V;
-                if (sets[URX_GC_T].contains(c))       goto GC_T;
-                (void)UTEXT_PREVIOUS32(fInputText);
-                fp->fInputIdx = UTEXT_GETNATIVEINDEX(fInputText);
-                goto GC_Extend;
-
-GC_T:
-                if (fp->fInputIdx >= fActiveLimit)         goto GC_Done;
-                c = UTEXT_NEXT32(fInputText);
-                fp->fInputIdx = UTEXT_GETNATIVEINDEX(fInputText);
-                if (sets[URX_GC_T].contains(c))       goto GC_T;
-                (void)UTEXT_PREVIOUS32(fInputText);
-                fp->fInputIdx = UTEXT_GETNATIVEINDEX(fInputText);
-                goto GC_Extend;
-
-GC_Extend:
-                // Combining characters are consumed here
-                for (;;) {
-                    if (fp->fInputIdx >= fActiveLimit) {
-                        break;
-                    }
-                    c = UTEXT_CURRENT32(fInputText);
-                    if (sets[URX_GC_EXTEND].contains(c) == FALSE) {
-                        break;
-                    }
-                    (void)UTEXT_NEXT32(fInputText);
-                    fp->fInputIdx = UTEXT_GETNATIVEINDEX(fInputText);
-                }
-                goto GC_Done;
-
-GC_Control:
-                // Most control chars stand alone (don't combine with combining chars),
-                //   except for that CR/LF sequence is a single grapheme cluster.
-                if (c == 0x0d && fp->fInputIdx < fActiveLimit && UTEXT_CURRENT32(fInputText) == 0x0a) {
-                    c = UTEXT_NEXT32(fInputText);
-                    fp->fInputIdx = UTEXT_GETNATIVEINDEX(fInputText);
-                }
-
-GC_Done:
-                if (fp->fInputIdx >= fActiveLimit) {
-                    fHitEnd = TRUE;
-                }
-=======
             // Fail if at end of input
             if (fp->fInputIdx >= fActiveLimit) {
                 fHitEnd = TRUE;
                 fp = (REStackFrame *)fStack->popFrame(fFrameSize);
->>>>>>> c0372817
                 break;
             }
 
@@ -4800,73 +4722,7 @@
                 break;
             }
 
-<<<<<<< HEAD
-            // Examine (and consume) the current char.
-            //   Dispatch into a little state machine, based on the char.
-            UChar32  c;
-            U16_NEXT(inputBuf, fp->fInputIdx, fActiveLimit, c);
-            UnicodeSet *sets = RegexStaticSets::gStaticSets->fPropSets;
-            if (sets[URX_GC_NORMAL].contains(c))  goto GC_Extend;
-            if (sets[URX_GC_CONTROL].contains(c)) goto GC_Control;
-            if (sets[URX_GC_L].contains(c))       goto GC_L;
-            if (sets[URX_GC_LV].contains(c))      goto GC_V;
-            if (sets[URX_GC_LVT].contains(c))     goto GC_T;
-            if (sets[URX_GC_V].contains(c))       goto GC_V;
-            if (sets[URX_GC_T].contains(c))       goto GC_T;
-            goto GC_Extend;
-
-
-
-GC_L:
-            if (fp->fInputIdx >= fActiveLimit)         goto GC_Done;
-            U16_NEXT(inputBuf, fp->fInputIdx, fActiveLimit, c);
-            if (sets[URX_GC_L].contains(c))       goto GC_L;
-            if (sets[URX_GC_LV].contains(c))      goto GC_V;
-            if (sets[URX_GC_LVT].contains(c))     goto GC_T;
-            if (sets[URX_GC_V].contains(c))       goto GC_V;
-            U16_PREV(inputBuf, 0, fp->fInputIdx, c);
-            goto GC_Extend;
-
-GC_V:
-            if (fp->fInputIdx >= fActiveLimit)         goto GC_Done;
-            U16_NEXT(inputBuf, fp->fInputIdx, fActiveLimit, c);
-            if (sets[URX_GC_V].contains(c))       goto GC_V;
-            if (sets[URX_GC_T].contains(c))       goto GC_T;
-            U16_PREV(inputBuf, 0, fp->fInputIdx, c);
-            goto GC_Extend;
-
-GC_T:
-            if (fp->fInputIdx >= fActiveLimit)         goto GC_Done;
-            U16_NEXT(inputBuf, fp->fInputIdx, fActiveLimit, c);
-            if (sets[URX_GC_T].contains(c))       goto GC_T;
-            U16_PREV(inputBuf, 0, fp->fInputIdx, c);
-            goto GC_Extend;
-
-GC_Extend:
-            // Combining characters are consumed here
-            for (;;) {
-                if (fp->fInputIdx >= fActiveLimit) {
-                    break;
-                }
-                U16_NEXT(inputBuf, fp->fInputIdx, fActiveLimit, c);
-                if (sets[URX_GC_EXTEND].contains(c) == FALSE) {
-                    U16_BACK_1(inputBuf, 0, fp->fInputIdx);
-                    break;
-                }
-            }
-            goto GC_Done;
-
-GC_Control:
-            // Most control chars stand alone (don't combine with combining chars),
-            //   except for that CR/LF sequence is a single grapheme cluster.
-            if (c == 0x0d && fp->fInputIdx < fActiveLimit && inputBuf[fp->fInputIdx] == 0x0a) {
-                fp->fInputIdx++;
-            }
-
-GC_Done:
-=======
             fp->fInputIdx = followingGCBoundary(fp->fInputIdx, status);
->>>>>>> c0372817
             if (fp->fInputIdx >= fActiveLimit) {
                 fHitEnd = TRUE;
                 fp->fInputIdx = fActiveLimit;
