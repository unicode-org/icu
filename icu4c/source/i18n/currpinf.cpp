--- conflicted
+++ resolved
@@ -332,63 +332,37 @@
     LocalPointer<StringEnumeration> keywords(fPluralRules->getKeywords(ec), ec);
     if (U_SUCCESS(ec)) {
         const char* pluralCount;
-<<<<<<< HEAD
-        while ((pluralCount = keywords->next(NULL, ec)) != NULL) {
-            if ( U_SUCCESS(ec) ) {
-                int32_t ptnLength;
-                UErrorCode err = U_ZERO_ERROR;
-                const UChar* patternChars = ures_getStringByKeyWithFallback(
-                    currencyRes, pluralCount, &ptnLength, &err);
-                if (U_SUCCESS(err) && ptnLength > 0) {
-                    UnicodeString* pattern = new UnicodeString(patternChars, ptnLength);
-=======
         while (((pluralCount = keywords->next(nullptr, ec)) != nullptr) && U_SUCCESS(ec)) {
-            int32_t ptnLen;
+            int32_t ptnLength;
             UErrorCode err = U_ZERO_ERROR;
-            const UChar* patternChars = ures_getStringByKeyWithFallback(currencyRes.getAlias(), pluralCount, &ptnLen, &err);
+            const UChar* patternChars = ures_getStringByKeyWithFallback(currencyRes.getAlias(), pluralCount, &ptnLength, &err);
             if (err == U_MEMORY_ALLOCATION_ERROR || patternChars == nullptr) {
                 ec = err;
                 break;
             }
-            if (U_SUCCESS(err) && ptnLen > 0) {
-                UnicodeString* pattern = new UnicodeString(patternChars, ptnLen);
+            if (U_SUCCESS(err) && ptnLength > 0) {
+                UnicodeString* pattern = new UnicodeString(patternChars, ptnLength);
                 if (pattern == nullptr) {
                     ec = U_MEMORY_ALLOCATION_ERROR;
                     break;
                 }
->>>>>>> e878d9d8
 #ifdef CURRENCY_PLURAL_INFO_DEBUG
                 char result_1[1000];
                 pattern->extract(0, pattern->length(), result_1, "UTF-8");
                 std::cout << "pluralCount: " << pluralCount << "; pattern: " << result_1 << "\n";
 #endif
-<<<<<<< HEAD
-                    pattern->findAndReplace(UnicodeString(TRUE, gPart0, 3), 
-                      UnicodeString(numberStylePattern, numberStylePatternLen));
-                    pattern->findAndReplace(UnicodeString(TRUE, gPart1, 3), UnicodeString(TRUE, gTripleCurrencySign, 3));
-
-                    if (hasSeparator) {
-                        UnicodeString negPattern(patternChars, ptnLength);
-                        negPattern.findAndReplace(UnicodeString(TRUE, gPart0, 3), 
-                          UnicodeString(negNumberStylePattern, negNumberStylePatternLen));
-                        negPattern.findAndReplace(UnicodeString(TRUE, gPart1, 3), UnicodeString(TRUE, gTripleCurrencySign, 3));
-                        pattern->append(gNumberPatternSeparator);
-                        pattern->append(negPattern);
-                    }
-=======
                 pattern->findAndReplace(UnicodeString(TRUE, gPart0, 3), 
                     UnicodeString(numberStylePattern, numberStylePatternLen));
                 pattern->findAndReplace(UnicodeString(TRUE, gPart1, 3), UnicodeString(TRUE, gTripleCurrencySign, 3));
 
                 if (hasSeparator) {
-                    UnicodeString negPattern(patternChars, ptnLen);
+                    UnicodeString negPattern(patternChars, ptnLength);
                     negPattern.findAndReplace(UnicodeString(TRUE, gPart0, 3), 
                         UnicodeString(negNumberStylePattern, negNumberStylePatternLen));
                     negPattern.findAndReplace(UnicodeString(TRUE, gPart1, 3), UnicodeString(TRUE, gTripleCurrencySign, 3));
                     pattern->append(gNumberPatternSeparator);
                     pattern->append(negPattern);
                 }
->>>>>>> e878d9d8
 #ifdef CURRENCY_PLURAL_INFO_DEBUG
                 pattern->extract(0, pattern->length(), result_1, "UTF-8");
                 std::cout << "pluralCount: " << pluralCount << "; pattern: " << result_1 << "\n";
