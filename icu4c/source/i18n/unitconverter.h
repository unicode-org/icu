// © 2020 and later: Unicode, Inc. and others.
// License & terms of use: http://www.unicode.org/copyright.html

#include "unicode/utypes.h"

#if !UCONFIG_NO_FORMATTING
#ifndef __UNITCONVERTER_H__
#define __UNITCONVERTER_H__

#include "cmemory.h"
#include "unicode/errorcode.h"
#include "unicode/measunit.h"
#include "unitconverter.h"
#include "unitsdata.h"

U_NAMESPACE_BEGIN

<<<<<<< HEAD
enum U_I18N_API UnitsMatchingState {
=======
enum U_I18N_API UnitsConvertibilityState {
>>>>>>> 3bf35258
    RECIPROCAL,
    CONVERTIBLE,
    UNCONVERTIBLE,
};

<<<<<<< HEAD
/**
 * Represents the conversion rate between `source` and `target`.
 */
struct ConversionRate {
    MeasureUnit source;
    MeasureUnit target;
    double factorNum = 1;
    double factorDen = 1;
    double sourceOffset = 0;
    double targetOffset = 0;
    bool reciprocal = false;
};
=======
UnitsConvertibilityState U_I18N_API checkConvertibility(const MeasureUnit &source,
                                                        const MeasureUnit &target,
                                                        const ConversionRates &conversionRates,
                                                        UErrorCode &status);
>>>>>>> 3bf35258

UnitsMatchingState U_I18N_API
checkUnitsState(const MeasureUnit &source, const MeasureUnit &target,
                const MaybeStackVector<ConversionRateInfo> &conversionRateInfo, UErrorCode &status);

/**
 * Converts from a source `MeasureUnit` to a target `MeasureUnit`.
 */
class U_I18N_API UnitConverter {
  public:
    /**
     * Constructor of `UnitConverter`.
     * NOTE:
     *   - source and target must be under the same category
     *      - e.g. meter to mile --> both of them are length units.
     *
     * @param source represents the source unit.
     * @param target represents the target unit.
     * @param status
     */
    UnitConverter(MeasureUnit source, MeasureUnit target,
                  const MaybeStackVector<ConversionRateInfo> &ratesInfo, UErrorCode &status);

<<<<<<< HEAD
    /**
     * Convert a value in the source unit to another value in the target unit.
     *
     * @param input_value the value that needs to be converted.
     * @param output_value the value that holds the result of the conversion.
     * @param status
     */
    double convert(double inputValue) const;

  private:
    ConversionRate conversionRate_;
};

U_NAMESPACE_END

=======
>>>>>>> 3bf35258
#endif //__UNITCONVERTER_H__

#endif /* #if !UCONFIG_NO_FORMATTING */<|MERGE_RESOLUTION|>--- conflicted
+++ resolved
@@ -15,17 +15,6 @@
 
 U_NAMESPACE_BEGIN
 
-<<<<<<< HEAD
-enum U_I18N_API UnitsMatchingState {
-=======
-enum U_I18N_API UnitsConvertibilityState {
->>>>>>> 3bf35258
-    RECIPROCAL,
-    CONVERTIBLE,
-    UNCONVERTIBLE,
-};
-
-<<<<<<< HEAD
 /**
  * Represents the conversion rate between `source` and `target`.
  */
@@ -38,16 +27,17 @@
     double targetOffset = 0;
     bool reciprocal = false;
 };
-=======
+
+enum U_I18N_API UnitsConvertibilityState {
+    RECIPROCAL,
+    CONVERTIBLE,
+    UNCONVERTIBLE,
+};
+
 UnitsConvertibilityState U_I18N_API checkConvertibility(const MeasureUnit &source,
                                                         const MeasureUnit &target,
                                                         const ConversionRates &conversionRates,
                                                         UErrorCode &status);
->>>>>>> 3bf35258
-
-UnitsMatchingState U_I18N_API
-checkUnitsState(const MeasureUnit &source, const MeasureUnit &target,
-                const MaybeStackVector<ConversionRateInfo> &conversionRateInfo, UErrorCode &status);
 
 /**
  * Converts from a source `MeasureUnit` to a target `MeasureUnit`.
@@ -65,9 +55,8 @@
      * @param status
      */
     UnitConverter(MeasureUnit source, MeasureUnit target,
-                  const MaybeStackVector<ConversionRateInfo> &ratesInfo, UErrorCode &status);
+                  const ConversionRates &ratesInfo, UErrorCode &status);
 
-<<<<<<< HEAD
     /**
      * Convert a value in the source unit to another value in the target unit.
      *
@@ -83,8 +72,6 @@
 
 U_NAMESPACE_END
 
-=======
->>>>>>> 3bf35258
 #endif //__UNITCONVERTER_H__
 
 #endif /* #if !UCONFIG_NO_FORMATTING */