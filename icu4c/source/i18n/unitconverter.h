--- conflicted
+++ resolved
@@ -10,59 +10,11 @@
 #include "cmemory.h"
 #include "unicode/errorcode.h"
 #include "unicode/measunit.h"
-<<<<<<< HEAD
-#include "unicode/measure.h"
-#include "unicode/stringpiece.h"
-=======
 #include "unitconverter.h"
->>>>>>> c552b0c0
 #include "unitsdata.h"
 
 U_NAMESPACE_BEGIN
-// Data Skeleton.
 
-<<<<<<< HEAD
-/**
- * Represents the conversion rate between `source` and `target`.
- */
-struct ConversionRate {
-    MeasureUnit source;
-    MeasureUnit target;
-    double factorNum = 1;
-    double factorDen = 1;
-    double sourceOffset = 0;
-    double targetOffset = 0;
-    bool reciprocal = false;
-};
-
-/**
- * Converts from a source `MeasureUnit` to a target `MeasureUnit`.
- */
-class U_I18N_API UnitConverter {
-  public:
-    /**
-     * Constructor of `UnitConverter`.
-     * NOTE:
-     *   - source and target must be under the same category
-     *      - e.g. meter to mile --> both of them are length units.
-     *
-     * @param source represents the source unit.
-     * @param target represents the target unit.
-     * @param status
-     */
-    UnitConverter(MeasureUnit source, MeasureUnit target,
-                  const MaybeStackVector<ConversionRateInfo> &ratesInfo, UErrorCode &status);
-
-    /**
-     * Convert a value in the source unit to another value in the target unit.
-     *
-     * @param input_value the value that needs to be converted.
-     * @param output_value the value that holds the result of the conversion.
-     * @param status
-     */
-    double convert(double inputValue) const;
-
-=======
 enum U_I18N_API UnitsMatchingState {
     RECIPROCAL,
     CONVERTIBLE,
@@ -113,7 +65,6 @@
      */
     double convert(double inputValue) const;
 
->>>>>>> c552b0c0
   private:
     ConversionRate conversionRate_;
 };
