--- conflicted
+++ resolved
@@ -10,30 +10,15 @@
 #include "charstr.h"
 #include "double-conversion.h"
 #include "measunit_impl.h"
-<<<<<<< HEAD
-#include "resource.h"
-#include "uassert.h"
-#include "unicode/stringpiece.h"
-#include "unicode/unistr.h"
-#include "unicode/utypes.h"
-#include "unitconverter.h"
-#include "uresimp.h"
-=======
 #include "unicode/errorcode.h"
 #include "unicode/measunit.h"
 #include "unicode/stringpiece.h"
 #include "unitconverter.h"
->>>>>>> c552b0c0
 
 U_NAMESPACE_BEGIN
 
 namespace {
 
-<<<<<<< HEAD
-using icu::double_conversion::StringToDoubleConverter;
-
-=======
->>>>>>> c552b0c0
 /* Internal Structure */
 
 enum Constants {
@@ -53,14 +38,77 @@
     POSITIVE = 1,
 } SigNum;
 
-<<<<<<< HEAD
-enum UnitsCase {
-    RECIPROCAL,
-    CONVERTIBLE,
-    UNCONVERTIBLE,
+/* Represents a conversion factor */
+struct Factor {
+    double factorNum = 1;
+    double factorDen = 1;
+    double offset = 0;
+    bool reciprocal = false;
+    int32_t constants[CONSTANTS_COUNT] = {};
+
+    void multiplyBy(const Factor &rhs) {
+        factorNum *= rhs.factorNum;
+        factorDen *= rhs.factorDen;
+        for (int i = 0; i < CONSTANTS_COUNT; i++)
+            constants[i] += rhs.constants[i];
+
+        offset += rhs.offset;
+    }
+
+    void divideBy(const Factor &rhs) {
+        factorNum *= rhs.factorDen;
+        factorDen *= rhs.factorNum;
+        for (int i = 0; i < CONSTANTS_COUNT; i++)
+            constants[i] -= rhs.constants[i];
+
+        offset += rhs.offset;
+    }
+
+    // Apply the power to the factor.
+    void power(int32_t power) {
+        // multiply all the constant by the power.
+        for (int i = 0; i < CONSTANTS_COUNT; i++)
+            constants[i] *= power;
+
+        bool shouldFlip = power < 0; // This means that after applying the absolute power, we should flip
+                                     // the Numerator and Denomerator.
+
+        factorNum = std::pow(factorNum, std::abs(power));
+        factorDen = std::pow(factorDen, std::abs(power));
+
+        if (shouldFlip) {
+            // Flip Numerator and Denomirator.
+            std::swap(factorNum, factorDen);
+        }
+    }
+
+    // Flip the `Factor`, for example, factor= 2/3, flippedFactor = 3/2
+    void flip() {
+        std::swap(factorNum, factorDen);
+
+        for (int i = 0; i < CONSTANTS_COUNT; i++) {
+            constants[i] *= -1;
+        }
+    }
+
+    // Apply SI prefix to the `Factor`
+    void applySiPrefix(UMeasureSIPrefix siPrefix) {
+        if (siPrefix == UMeasureSIPrefix::UMEASURE_SI_PREFIX_ONE) return; // No need to do anything
+
+        double siApplied = std::pow(10.0, std::abs(siPrefix));
+
+        if (siPrefix < 0) {
+            factorDen *= siApplied;
+            return;
+        }
+
+        factorNum *= siApplied;
+    }
 };
 
 /* Helpers */
+
+using icu::double_conversion::StringToDoubleConverter;
 
 // Returns `double` from a scientific number(i.e. "1", "2.01" or "3.09E+4")
 double strToDouble(StringPiece strNum) {
@@ -90,167 +138,6 @@
     return strToDouble(strWithDivide);
 }
 
-=======
->>>>>>> c552b0c0
-/* Represents a conversion factor */
-struct Factor {
-    double factorNum = 1;
-    double factorDen = 1;
-    double offset = 0;
-    bool reciprocal = false;
-    int32_t constants[CONSTANTS_COUNT] = {};
-
-    void multiplyBy(const Factor &rhs) {
-        factorNum *= rhs.factorNum;
-        factorDen *= rhs.factorDen;
-        for (int i = 0; i < CONSTANTS_COUNT; i++)
-            constants[i] += rhs.constants[i];
-
-        offset += rhs.offset;
-    }
-
-    void divideBy(const Factor &rhs) {
-        factorNum *= rhs.factorDen;
-        factorDen *= rhs.factorNum;
-        for (int i = 0; i < CONSTANTS_COUNT; i++)
-            constants[i] -= rhs.constants[i];
-
-        offset += rhs.offset;
-    }
-
-    // Apply the power to the factor.
-    void power(int32_t power) {
-        // multiply all the constant by the power.
-        for (int i = 0; i < CONSTANTS_COUNT; i++)
-            constants[i] *= power;
-
-        bool shouldFlip = power < 0; // This means that after applying the absolute power, we should flip
-                                     // the Numerator and Denomerator.
-
-        factorNum = std::pow(factorNum, std::abs(power));
-        factorDen = std::pow(factorDen, std::abs(power));
-
-        if (shouldFlip) {
-            // Flip Numerator and Denomirator.
-            std::swap(factorNum, factorDen);
-        }
-    }
-
-    // Flip the `Factor`, for example, factor= 2/3, flippedFactor = 3/2
-    void flip() {
-        std::swap(factorNum, factorDen);
-
-        for (int i = 0; i < CONSTANTS_COUNT; i++) {
-            constants[i] *= -1;
-        }
-    }
-
-    // Apply SI prefix to the `Factor`
-    void applySiPrefix(UMeasureSIPrefix siPrefix) {
-        if (siPrefix == UMeasureSIPrefix::UMEASURE_SI_PREFIX_ONE) return; // No need to do anything
-
-        double siApplied = std::pow(10.0, std::abs(siPrefix));
-
-        if (siPrefix < 0) {
-            factorDen *= siApplied;
-            return;
-        }
-
-        factorNum *= siApplied;
-    }
-};
-
-<<<<<<< HEAD
-//////////////////////////
-/// BEGIN DATA LOADING ///
-//////////////////////////
-
-class UnitConversionRatesSink : public ResourceSink {
-  public:
-    explicit UnitConversionRatesSink(Factor *conversionFactor) : conversionFactor(conversionFactor) {}
-
-    void put(const char *key, ResourceValue &value, UBool /*noFallback*/,
-             UErrorCode &status) U_OVERRIDE {
-        ResourceTable conversionRateTable = value.getTable(status);
-        if (U_FAILURE(status)) { return; }
-
-        for (int32_t i = 0; conversionRateTable.getKeyAndValue(i, key, value); ++i) {
-            StringPiece keySP(key);
-
-            if (keySP == "factor") {
-                value.getUnicodeString(status);
-
-            }
-
-            else if (keySP == "offset") {
-                value.getUnicodeString(status);
-            }
-
-            else if (keySP == "target") {
-                // TODO(younies): find a way to convert UnicodeStirng to StringPiece
-                // conversionRate->target.set(value.getUnicodeString(status));
-            }
-
-            if (U_FAILURE(status)) { return; }
-        }
-    }
-
-  private:
-    Factor *conversionFactor;
-};
-
-const ConversionRateInfo &
-extractConversionRateInfo(StringPiece source, const MaybeStackVector<ConversionRateInfo> &ratesInfo,
-                          UErrorCode &status) {
-    for (int i = 0, n = ratesInfo.length(); i < n; ++i) {
-        if (ratesInfo[i]->sourceUnit == source) return *ratesInfo[i];
-    }
-
-    status = U_INTERNAL_PROGRAM_ERROR;
-    // WIP/TODO(review): cargo-culting or magic-incantation, this fixes the warning:
-    // unitconverter.cpp:197:12: warning: returning reference to local temporary object
-    // [-Wreturn-stack-address] But I'm not confident in what I'm doing, having only done some casual
-    // reading about the possible negative consequencies of returning std::move.
-    return std::move(ConversionRateInfo("pound", "kilogram", "0.453592", "0", status));
-}
-
-/*/
- * Add single factor element to the `Factor`. e.g "ft3m", "2.333" or "cup2m3". But not "cup2m3^3".
- */
-void addSingleFactorConstant(Factor &factor, StringPiece baseStr, int32_t power, SigNum sigNum) {
-=======
-/* Helpers */
-
-using icu::double_conversion::StringToDoubleConverter;
-
-// Returns `double` from a scientific number(i.e. "1", "2.01" or "3.09E+4")
-double strToDouble(StringPiece strNum) {
-    // We are processing well-formed input, so we don't need any special options to
-    // StringToDoubleConverter.
-    StringToDoubleConverter converter(0, 0, 0, "", "");
-    int32_t count;
-    return converter.StringToDouble(strNum.data(), strNum.length(), &count);
-}
-
-// Returns `double` from a scientific number that could has a division sign (i.e. "1", "2.01", "3.09E+4"
-// or "2E+2/3")
-double strHasDivideSignToDouble(StringPiece strWithDivide) {
-    int divisionSignInd = -1;
-    for (int i = 0, n = strWithDivide.length(); i < n; ++i) {
-        if (strWithDivide.data()[i] == '/') {
-            divisionSignInd = i;
-            break;
-        }
-    }
-
-    if (divisionSignInd >= 0) {
-        return strToDouble(strWithDivide.substr(0, divisionSignInd)) /
-               strToDouble(strWithDivide.substr(divisionSignInd + 1));
-    }
-
-    return strToDouble(strWithDivide);
-}
-
 const ConversionRateInfo &
 extractConversionInfo(StringPiece source,
                       const MaybeStackVector<ConversionRateInfo> &conversionRateInfoList,
@@ -261,6 +148,7 @@
     }
 
     status = U_INTERNAL_PROGRAM_ERROR;
+    // TODO: warning: returning reference to local temporary object [-Wreturn-stack-address]
     return ConversionRateInfo();
 }
 
@@ -297,7 +185,6 @@
  * Adds a single factor element to the `Factor`. e.g "ft3m", "2.333" or "cup2m3". But not "cup2m3^3".
  */
 void addSingleFactorConstant(StringPiece baseStr, int32_t power, SigNum sigNum, Factor &factor) {
->>>>>>> c552b0c0
 
     if (baseStr == "ft_to_m") {
         factor.constants[CONSTANT_FT2M] += power * sigNum;
@@ -332,13 +219,8 @@
 }
 
 /*
-<<<<<<< HEAD
-  Adds single factor for a `Factor` object. Single factor means "23^2", "23.3333", "ft2m^3" ...etc.
-  However, complext factor are not included, such as "ft2m^3*200/3"
-=======
   Adds single factor to a `Factor` object. Single factor means "23^2", "23.3333", "ft2m^3" ...etc.
   However, complex factor are not included, such as "ft2m^3*200/3"
->>>>>>> c552b0c0
 */
 void addFactorElement(Factor &factor, StringPiece elementStr, SigNum sigNum) {
     StringPiece baseStr;
@@ -365,86 +247,32 @@
         baseStr = elementStr;
     }
 
-<<<<<<< HEAD
-    addSingleFactorConstant(factor, baseStr, power, sigNum);
-=======
     addSingleFactorConstant(baseStr, power, sigNum, factor);
->>>>>>> c552b0c0
 }
 
 /*
  * Extracts `Factor` from a complete string factor. e.g. "ft2m^3*1007/cup2m3*3"
+ *
+ * TODO: unused parameter 'status' [-Wunused-parameter]
  */
-<<<<<<< HEAD
-void extractFactor(Factor &factor, StringPiece stringFactor, UErrorCode &status) {
-    // Set factor to `1`
-    factor.factorNum = 1;
-    factor.factorDen = 1;
-
-=======
 Factor extractFactorConversions(StringPiece stringFactor, UErrorCode &status) {
     Factor result;
->>>>>>> c552b0c0
     SigNum sigNum = SigNum::POSITIVE;
     auto factorData = stringFactor.data();
     for (int32_t i = 0, start = 0, n = stringFactor.length(); i < n; i++) {
         if (factorData[i] == '*' || factorData[i] == '/') {
             StringPiece factorElement = stringFactor.substr(start, i - start);
-<<<<<<< HEAD
-            addFactorElement(factor, factorElement, sigNum);
-=======
             addFactorElement(result, factorElement, sigNum);
->>>>>>> c552b0c0
 
             start = i + 1; // Set `start` to point to the start of the new element.
         } else if (i == n - 1) {
             // Last element
-<<<<<<< HEAD
-            addFactorElement(factor, stringFactor.substr(start, i + 1), sigNum);
-=======
             addFactorElement(result, stringFactor.substr(start, i + 1), sigNum);
->>>>>>> c552b0c0
         }
 
         if (factorData[i] == '/')
             sigNum = SigNum::NEGATIVE; // Change the sigNum because we reached the Denominator.
     }
-<<<<<<< HEAD
-}
-
-// Load factor for a single source
-void loadSingleFactor(Factor &factor, StringPiece source,
-                      const MaybeStackVector<ConversionRateInfo> &ratesInfo, UErrorCode &status) {
-    const auto &conversionUnit = extractConversionRateInfo(source, ratesInfo, status);
-    if (U_FAILURE(status)) return;
-
-    extractFactor(factor, conversionUnit.factor.toStringPiece(), status);
-    factor.offset = strHasDivideSignToDouble(conversionUnit.offset.toStringPiece());
-    factor.reciprocal = factor.reciprocal;
-}
-
-// Load Factor for compound source
-void loadCompoundFactor(Factor &factor, StringPiece source,
-                        const MaybeStackVector<ConversionRateInfo> &ratesInfo, UErrorCode &status) {
-    auto compoundSourceUnit = MeasureUnitImpl::forIdentifier(source, status);
-    for (int32_t i = 0, n = compoundSourceUnit.units.length(); i < n; i++) {
-        auto singleUnit = *compoundSourceUnit.units[i]; // a TempSingleUnit
-
-        Factor singleFactor;
-        loadSingleFactor(singleFactor, singleUnit.identifier, ratesInfo, status);
-
-        // You must apply SiPrefix before the power, because the power may be will flip the factor.
-        singleFactor.applySiPrefix(singleUnit.siPrefix);
-
-        singleFactor.power(singleUnit.dimensionality);
-
-        factor.multiplyBy(singleFactor);
-    }
-}
-
-void substituteSingleConstant(Factor &factor, int32_t constantPower,
-                              double constantValue /* constant actual value, e.g. G= 9.88888 */) {
-=======
 
     return result;
 }
@@ -492,7 +320,6 @@
 void substituteSingleConstant(int32_t constantPower,
                               double constantValue /* constant actual value, e.g. G= 9.88888 */,
                               Factor &factor) {
->>>>>>> c552b0c0
     constantValue = std::pow(constantValue, std::abs(constantPower));
 
     if (constantPower < 0) {
@@ -502,6 +329,7 @@
     }
 }
 
+// TODO: unused parameter 'status' [-Wunused-parameter]
 void substituteConstants(Factor &factor, UErrorCode &status) {
     double constantsValues[CONSTANTS_COUNT];
 
@@ -515,23 +343,12 @@
     for (int i = 0; i < CONSTANTS_COUNT; i++) {
         if (factor.constants[i] == 0) continue;
 
-<<<<<<< HEAD
-        substituteSingleConstant(factor, factor.constants[i], constantsValues[i]);
-=======
         substituteSingleConstant(factor.constants[i], constantsValues[i], factor);
->>>>>>> c552b0c0
         factor.constants[i] = 0;
     }
 }
 
 /**
-<<<<<<< HEAD
- * Checks if the source unit and the target unit are singular. For example celsius or fahrenheit. But not
- * square-celsius or square-fahrenheit.
- */
-UBool checkSimpleUnit(StringPiece unitIdentifier, UErrorCode &status) {
-    auto compoundSourceUnit = MeasureUnitImpl::forIdentifier(unitIdentifier, status);
-=======
  * Checks if the source unit and the target unit are simple. For example celsius or fahrenheit. But not
  * square-celsius or square-fahrenheit.
  */
@@ -540,7 +357,6 @@
 
     if (U_FAILURE(status)) return false;
 
->>>>>>> c552b0c0
     if (compoundSourceUnit.complexity != UMEASURE_UNIT_SINGLE) { return false; }
 
     U_ASSERT(compoundSourceUnit.units.length() == 1);
@@ -555,31 +371,6 @@
 /**
  *  Extract conversion rate from `source` to `target`
  */
-<<<<<<< HEAD
-void loadConversionRate(ConversionRate &conversionRate, StringPiece source, StringPiece target,
-                        UnitsCase unitsCase, const MaybeStackVector<ConversionRateInfo> &ratesInfo,
-                        UErrorCode &status) {
-    // Represents the conversion factor from the source to the target.
-    Factor finalFactor;
-
-    // Represents the conversion factor from the source to the target that specified in the conversion
-    // data which is considered as the root of the source and the target.
-    Factor SourceToRoot;
-    Factor TargetToRoot;
-
-    /* Load needed factors. */
-    // Load the conversion factor from the source to the target in the  which is considered as the Root
-    // between
-    loadCompoundFactor(SourceToRoot, source, ratesInfo, status);
-    loadCompoundFactor(TargetToRoot, target, ratesInfo, status);
-
-    // Merger Factors
-    finalFactor.multiplyBy(SourceToRoot);
-    if (unitsCase == UnitsCase::CONVERTIBLE) {
-        finalFactor.divideBy(TargetToRoot);
-    } else if (unitsCase == UnitsCase::RECIPROCAL) {
-        finalFactor.multiplyBy(TargetToRoot);
-=======
 void loadConversionRate(ConversionRate &conversionRate, const MeasureUnit &source,
                         const MeasureUnit &target, UnitsMatchingState unitsState,
                         const MaybeStackVector<ConversionRateInfo> &ratesInfo, UErrorCode &status) {
@@ -597,7 +388,6 @@
         finalFactor.divideBy(targetToBase);
     } else if (unitsState == UnitsMatchingState::RECIPROCAL) {
         finalFactor.multiplyBy(targetToBase);
->>>>>>> c552b0c0
     } else {
         status = UErrorCode::U_ARGUMENT_TYPE_MISMATCH;
         return;
@@ -609,79 +399,6 @@
     conversionRate.factorNum = finalFactor.factorNum;
     conversionRate.factorDen = finalFactor.factorDen;
 
-<<<<<<< HEAD
-    if (checkSimpleUnit(source, status) && checkSimpleUnit(target, status)) {
-        conversionRate.sourceOffset =
-            SourceToRoot.offset * SourceToRoot.factorDen / SourceToRoot.factorNum;
-        conversionRate.targetOffset =
-            TargetToRoot.offset * TargetToRoot.factorDen / TargetToRoot.factorNum;
-    }
-
-    conversionRate.reciprocal = unitsCase == UnitsCase::RECIPROCAL;
-}
-
-StringPiece getTarget(StringPiece source, const MaybeStackVector<ConversionRateInfo> &ratesInfo,
-                      UErrorCode &status) {
-    const auto &convertUnit = extractConversionRateInfo(source, ratesInfo, status);
-    if (U_FAILURE(status)) return StringPiece("");
-    return convertUnit.baseUnit.toStringPiece();
-}
-
-// TODO(ICU-20568): Add more test coverage for this function.
-// Returns the target of a source unit.
-MeasureUnit extractTarget(MeasureUnit source, const MaybeStackVector<ConversionRateInfo> &ratesInfo,
-                          UErrorCode &status) {
-    MeasureUnit result; // Empty unit.
-    int32_t singleUnitsLength;
-    auto singleUnits = source.splitToSingleUnits(singleUnitsLength, status);
-
-    for (int i = 0; i < singleUnitsLength; i++) {
-        const auto &singleUnit = singleUnits[i];
-        const auto basicSigleIdentifier = SingleUnitImpl::forMeasureUnit(singleUnit, status).identifier;
-        StringPiece target = getTarget(basicSigleIdentifier, ratesInfo, status);
-
-        if (U_FAILURE(status)) return result;
-
-        MeasureUnit targetUnit = MeasureUnit::forIdentifier(target, status);
-        int32_t targetSingleUnitsLength;
-        auto targetSingleUnits = targetUnit.splitToSingleUnits(targetSingleUnitsLength, status);
-        if (U_FAILURE(status)) return result;
-
-        for (int i = 0; i < targetSingleUnitsLength; ++i) {
-            auto targetUnit =
-                targetSingleUnits[i].withDimensionality(singleUnit.getDimensionality(status), status);
-            if (U_FAILURE(status)) return result;
-
-            result = result.product(targetUnit, status);
-            if (U_FAILURE(status)) return result;
-        }
-    }
-
-    return result;
-}
-
-// Checks whether conversion from source to target is possible by checking
-// whether their conversion information pivots on the same base unit. If
-// UnitsCase::RECIPROCAL is returned, it means one's base unit is the inverse of
-// the other's.
-UnitsCase checkUnitsCase(const MeasureUnit &source, const MeasureUnit &target,
-                         const MaybeStackVector<ConversionRateInfo> &ratesInfo, UErrorCode &status) {
-    MeasureUnit sourceTargetUnit = extractTarget(source, ratesInfo, status);
-    MeasureUnit targetTargetUnit = extractTarget(target, ratesInfo, status);
-
-    if (sourceTargetUnit == targetTargetUnit) return UnitsCase::CONVERTIBLE;
-    if (sourceTargetUnit == targetTargetUnit.reciprocal(status)) return UnitsCase::RECIPROCAL;
-
-    return UnitsCase::UNCONVERTIBLE;
-}
-
-} // namespace
-
-UnitConverter::UnitConverter(MeasureUnit source, MeasureUnit target,
-                             const MaybeStackVector<ConversionRateInfo> &ratesInfo, UErrorCode &status) {
-    UnitsCase unitsCase = checkUnitsCase(source, target, ratesInfo, status);
-    if (U_FAILURE(status)) return;
-=======
     // In case of simple units (such as: celsius or fahrenheit), offsets are considered.
     if (checkSimpleUnit(source, status) && checkSimpleUnit(target, status)) {
         conversionRate.sourceOffset =
@@ -717,17 +434,11 @@
         status = U_INTERNAL_PROGRAM_ERROR;
         return;
     }
->>>>>>> c552b0c0
 
     conversionRate_.source = source;
     conversionRate_.target = target;
 
-<<<<<<< HEAD
-    loadConversionRate(conversionRate_, source.getIdentifier(), target.getIdentifier(), unitsCase,
-                       ratesInfo, status);
-=======
     loadConversionRate(conversionRate_, source, target, unitsState, ratesInfo, status);
->>>>>>> c552b0c0
 }
 
 double UnitConverter::convert(double inputValue) const {
@@ -738,14 +449,9 @@
 
     result -= conversionRate_.targetOffset; // Set the result to its index.
 
-<<<<<<< HEAD
-    if (conversionRate_.reciprocal && result != 0 /* TODO(younies): address zero issue*/)
-        result = 1 / result;
-=======
     if (result == 0)
         return 0.0; // If the result is zero, it does not matter if the conversion are reciprocal or not.
     if (conversionRate_.reciprocal) { result = 1.0 / result; }
->>>>>>> c552b0c0
     return result;
 }
 
