// © 2020 and later: Unicode, Inc. and others.
// License & terms of use: http://www.unicode.org/copyright.html

#include "unicode/utypes.h"

#if !UCONFIG_NO_FORMATTING

#include <cmath>

#include "charstr.h"
#include "double-conversion.h"
#include "measunit_impl.h"
#include "unicode/errorcode.h"
#include "unicode/measunit.h"
#include "unicode/stringpiece.h"
#include "unitconverter.h"

U_NAMESPACE_BEGIN

namespace {

/* Internal Structure */

enum Constants {
    CONSTANT_FT2M,    // ft2m stands for foot to meter.
    CONSTANT_PI,      // PI
    CONSTANT_GRAVITY, // Gravity
    CONSTANT_G,
    CONSTANT_GAL_IMP2M3, // Gallon imp to m3
    CONSTANT_LB2KG,      // Pound to Kilogram

    // Must be the last element.
    CONSTANTS_COUNT
};

typedef enum SigNum {
    NEGATIVE = -1,
    POSITIVE = 1,
} SigNum;

/* Represents a conversion factor */
struct Factor {
    double factorNum = 1;
    double factorDen = 1;
    double offset = 0;
    bool reciprocal = false;
    int32_t constants[CONSTANTS_COUNT] = {};

    void multiplyBy(const Factor &rhs) {
        factorNum *= rhs.factorNum;
        factorDen *= rhs.factorDen;
<<<<<<< HEAD
        for (int i = 0; i < CONSTANTS_COUNT; i++)
            constants[i] += rhs.constants[i];

        offset += rhs.offset;
=======
        for (int i = 0; i < CONSTANTS_COUNT; i++) {
            constants[i] += rhs.constants[i];
        }

        // NOTE
        //  We need the offset when the source and the target are simple units. e.g. the source is
        //  celsius and the target is Fahrenheit. Therefore, we just keep the value using `std::max`.
        offset = std::max(rhs.offset, offset);
>>>>>>> 9bcc4b69
    }

    void divideBy(const Factor &rhs) {
        factorNum *= rhs.factorDen;
        factorDen *= rhs.factorNum;
<<<<<<< HEAD
        for (int i = 0; i < CONSTANTS_COUNT; i++)
            constants[i] -= rhs.constants[i];

        offset += rhs.offset;
=======
        for (int i = 0; i < CONSTANTS_COUNT; i++) {
            constants[i] -= rhs.constants[i];
        }

        // NOTE
        //  We need the offset when the source and the target are simple units. e.g. the source is
        //  celsius and the target is Fahrenheit. Therefore, we just keep the value using `std::max`.
        offset = std::max(rhs.offset, offset);
>>>>>>> 9bcc4b69
    }

    // Apply the power to the factor.
    void power(int32_t power) {
        // multiply all the constant by the power.
<<<<<<< HEAD
        for (int i = 0; i < CONSTANTS_COUNT; i++)
            constants[i] *= power;

        bool shouldFlip = power < 0; // This means that after applying the absolute power, we should flip
                                     // the Numerator and Denomerator.
=======
        for (int i = 0; i < CONSTANTS_COUNT; i++) {
            constants[i] *= power;
        }

        bool shouldFlip = power < 0; // This means that after applying the absolute power, we should flip
                                     // the Numerator and Denominator.
>>>>>>> 9bcc4b69

        factorNum = std::pow(factorNum, std::abs(power));
        factorDen = std::pow(factorDen, std::abs(power));

        if (shouldFlip) {
<<<<<<< HEAD
            // Flip Numerator and Denomirator.
=======
            // Flip Numerator and Denominator.
>>>>>>> 9bcc4b69
            std::swap(factorNum, factorDen);
        }
    }

    // Flip the `Factor`, for example, factor= 2/3, flippedFactor = 3/2
    void flip() {
        std::swap(factorNum, factorDen);

        for (int i = 0; i < CONSTANTS_COUNT; i++) {
            constants[i] *= -1;
        }
    }

    // Apply SI prefix to the `Factor`
    void applySiPrefix(UMeasureSIPrefix siPrefix) {
        if (siPrefix == UMeasureSIPrefix::UMEASURE_SI_PREFIX_ONE) return; // No need to do anything

        double siApplied = std::pow(10.0, std::abs(siPrefix));

        if (siPrefix < 0) {
            factorDen *= siApplied;
            return;
        }

        factorNum *= siApplied;
    }
<<<<<<< HEAD
=======

    void substituteConstants() {
        double constantsValues[CONSTANTS_COUNT];

        // TODO: Load those constant values from units data.
        constantsValues[CONSTANT_FT2M] = 0.3048;
        constantsValues[CONSTANT_PI] = 411557987.0 / 131002976.0;
        constantsValues[CONSTANT_GRAVITY] = 9.80665;
        constantsValues[CONSTANT_G] = 6.67408E-11;
        constantsValues[CONSTANT_LB2KG] = 0.45359237;
        constantsValues[CONSTANT_GAL_IMP2M3] = 0.00454609;

        for (int i = 0; i < CONSTANTS_COUNT; i++) {
            if (this->constants[i] == 0) { continue;}

            auto absPower = std::abs(this->constants[i]);
            SigNum powerSig = this->constants[i] < 0 ? SigNum::NEGATIVE : SigNum::POSITIVE;
            double absConstantValue = std::pow(constantsValues[i], absPower);

            if (powerSig ==  SigNum::NEGATIVE) { this->factorDen *= absConstantValue;} 
            else { this->factorNum *= absConstantValue;}

            this->constants[i] = 0;
        }
    }
>>>>>>> 9bcc4b69
};

/* Helpers */

using icu::double_conversion::StringToDoubleConverter;

<<<<<<< HEAD
// Returns `double` from a scientific number(i.e. "1", "2.01" or "3.09E+4")
double strToDouble(StringPiece strNum) {
=======
// TODO: Make this a shared-utility function.
// Returns `double` from a scientific number(i.e. "1", "2.01" or "3.09E+4")
double strToDouble(StringPiece strNum, UErrorCode &status) {
>>>>>>> 9bcc4b69
    // We are processing well-formed input, so we don't need any special options to
    // StringToDoubleConverter.
    StringToDoubleConverter converter(0, 0, 0, "", "");
    int32_t count;
<<<<<<< HEAD
    return converter.StringToDouble(strNum.data(), strNum.length(), &count);
=======
    double result = converter.StringToDouble(strNum.data(), strNum.length(), &count);
    if (count != strNum.length()) { status = U_INVALID_FORMAT_ERROR; }

    return result;
>>>>>>> 9bcc4b69
}

// Returns `double` from a scientific number that could has a division sign (i.e. "1", "2.01", "3.09E+4"
// or "2E+2/3")
<<<<<<< HEAD
double strHasDivideSignToDouble(StringPiece strWithDivide) {
=======
double strHasDivideSignToDouble(StringPiece strWithDivide, UErrorCode &status) {
>>>>>>> 9bcc4b69
    int divisionSignInd = -1;
    for (int i = 0, n = strWithDivide.length(); i < n; ++i) {
        if (strWithDivide.data()[i] == '/') {
            divisionSignInd = i;
            break;
        }
    }

    if (divisionSignInd >= 0) {
<<<<<<< HEAD
        return strToDouble(strWithDivide.substr(0, divisionSignInd)) /
               strToDouble(strWithDivide.substr(divisionSignInd + 1));
    }

    return strToDouble(strWithDivide);
}

const ConversionRateInfo &extractConversionInfo(StringPiece source,
                                                const ConversionRates &conversionRates,
                                                UErrorCode &status) {
    // TODO(younies): hugovdm added this hacky getInternalList call to resolve
    // "git merge" issues. This needs to be improved.
    const MaybeStackVector<ConversionRateInfo> *conversionRateInfoList =
        conversionRates.getInternalList();
    for (size_t i = 0, n = conversionRateInfoList->length(); i < n; ++i) {
        if ((*conversionRateInfoList)[i]->sourceUnit.toStringPiece() == source)
            return *((*conversionRateInfoList)[i]);
    }

    status = U_INTERNAL_PROGRAM_ERROR;
    // TODO: warning: returning reference to local temporary object [-Wreturn-stack-address]
    return ConversionRateInfo();
=======
        return strToDouble(strWithDivide.substr(0, divisionSignInd), status) /
               strToDouble(strWithDivide.substr(divisionSignInd + 1), status);
    }

    return strToDouble(strWithDivide, status);
>>>>>>> 9bcc4b69
}

/**
 * Extracts the compound base unit of a compound unit (`source`). For example, if the source unit is
 * `square-mile-per-hour`, the compound base unit will be `square-meter-per-second`
 */
MeasureUnit extractCompoundBaseUnit(const MeasureUnit &source, const ConversionRates &conversionRates,
                                    UErrorCode &status) {
    MeasureUnit result;
    int32_t count;
    const auto singleUnits = source.splitToSingleUnits(count, status);
    if (U_FAILURE(status)) return result;

    for (int i = 0; i < count; ++i) {
        const auto &singleUnit = singleUnits[i];
        // Extract `ConversionRateInfo` using the absolute unit. For example: in case of `square-meter`,
        // we will use `meter`
        const auto singleUnitImpl = SingleUnitImpl::forMeasureUnit(singleUnit, status);
        const auto rateInfo = conversionRates.extractConversionInfo(singleUnitImpl.identifier, status);
        if (U_FAILURE(status)) { return result; }
        if (rateInfo == nullptr) {
            status = U_INTERNAL_PROGRAM_ERROR;
            return result;
        }

        // Multiply the power of the singleUnit by the power of the baseUnit. For example, square-hectare
        // must be p4-meter. (NOTE: hectare --> square-meter)
        auto compoundBaseUnit = MeasureUnit::forIdentifier(rateInfo->baseUnit.toStringPiece(), status);

        int32_t baseUnitsCount;
        auto baseUnits = compoundBaseUnit.splitToSingleUnits(baseUnitsCount, status);
        for (int j = 0; j < baseUnitsCount; j++) {
            int8_t newDimensionality =
                baseUnits[j].getDimensionality(status) * singleUnit.getDimensionality(status);
            result = result.product(baseUnits[j].withDimensionality(newDimensionality, status), status);

            if (U_FAILURE(status)) { return result; }
        }
    }

    return result;
}

<<<<<<< HEAD
/*
 * Adds a single factor element to the `Factor`. e.g "ft3m", "2.333" or "cup2m3". But not "cup2m3^3".
 */
void addSingleFactorConstant(StringPiece baseStr, int32_t power, SigNum sigNum, Factor &factor) {
=======
// TODO: Load those constant from units data.
/*
 * Adds a single factor element to the `Factor`. e.g "ft3m", "2.333" or "cup2m3". But not "cup2m3^3".
 */
void addSingleFactorConstant(StringPiece baseStr, int32_t power, SigNum sigNum, Factor &factor,
                             UErrorCode &status) {
>>>>>>> 9bcc4b69

    if (baseStr == "ft_to_m") {
        factor.constants[CONSTANT_FT2M] += power * sigNum;
    } else if (baseStr == "ft2_to_m2") {
        factor.constants[CONSTANT_FT2M] += 2 * power * sigNum;
    } else if (baseStr == "ft3_to_m3") {
        factor.constants[CONSTANT_FT2M] += 3 * power * sigNum;
    } else if (baseStr == "in3_to_m3") {
        factor.constants[CONSTANT_FT2M] += 3 * power * sigNum;
        factor.factorDen *= 12 * 12 * 12;
    } else if (baseStr == "gal_to_m3") {
        factor.factorNum *= 231;
        factor.constants[CONSTANT_FT2M] += 3 * power * sigNum;
        factor.factorDen *= 12 * 12 * 12;
    } else if (baseStr == "gal_imp_to_m3") {
        factor.constants[CONSTANT_GAL_IMP2M3] += power * sigNum;
    } else if (baseStr == "G") {
        factor.constants[CONSTANT_G] += power * sigNum;
    } else if (baseStr == "gravity") {
        factor.constants[CONSTANT_GRAVITY] += power * sigNum;
    } else if (baseStr == "lb_to_kg") {
        factor.constants[CONSTANT_LB2KG] += power * sigNum;
    } else if (baseStr == "PI") {
        factor.constants[CONSTANT_PI] += power * sigNum;
    } else {
        if (sigNum == SigNum::NEGATIVE) {
<<<<<<< HEAD
            factor.factorDen *= std::pow(strToDouble(baseStr), power);
        } else {
            factor.factorNum *= std::pow(strToDouble(baseStr), power);
=======
            factor.factorDen *= std::pow(strToDouble(baseStr, status), power);
        } else {
            factor.factorNum *= std::pow(strToDouble(baseStr, status), power);
>>>>>>> 9bcc4b69
        }
    }
}

/*
  Adds single factor to a `Factor` object. Single factor means "23^2", "23.3333", "ft2m^3" ...etc.
  However, complex factor are not included, such as "ft2m^3*200/3"
*/
<<<<<<< HEAD
void addFactorElement(Factor &factor, StringPiece elementStr, SigNum sigNum) {
=======
void addFactorElement(Factor &factor, StringPiece elementStr, SigNum sigNum, UErrorCode &status) {
>>>>>>> 9bcc4b69
    StringPiece baseStr;
    StringPiece powerStr;
    int32_t power =
        1; // In case the power is not written, then, the power is equal 1 ==> `ft2m^1` == `ft2m`

    // Search for the power part
    int32_t powerInd = -1;
    for (int32_t i = 0, n = elementStr.length(); i < n; ++i) {
        if (elementStr.data()[i] == '^') {
            powerInd = i;
            break;
        }
    }

    if (powerInd > -1) {
        // There is power
        baseStr = elementStr.substr(0, powerInd);
        powerStr = elementStr.substr(powerInd + 1);

<<<<<<< HEAD
        power = static_cast<int32_t>(strToDouble(powerStr));
=======
        power = static_cast<int32_t>(strToDouble(powerStr, status));
>>>>>>> 9bcc4b69
    } else {
        baseStr = elementStr;
    }

<<<<<<< HEAD
    addSingleFactorConstant(baseStr, power, sigNum, factor);
=======
    addSingleFactorConstant(baseStr, power, sigNum, factor, status);
>>>>>>> 9bcc4b69
}

/*
 * Extracts `Factor` from a complete string factor. e.g. "ft2m^3*1007/cup2m3*3"
<<<<<<< HEAD
 *
 * TODO: warning: unused parameter 'status' [-Wunused-parameter]
=======
>>>>>>> 9bcc4b69
 */
Factor extractFactorConversions(StringPiece stringFactor, UErrorCode &status) {
    Factor result;
    SigNum sigNum = SigNum::POSITIVE;
    auto factorData = stringFactor.data();
    for (int32_t i = 0, start = 0, n = stringFactor.length(); i < n; i++) {
        if (factorData[i] == '*' || factorData[i] == '/') {
            StringPiece factorElement = stringFactor.substr(start, i - start);
<<<<<<< HEAD
            addFactorElement(result, factorElement, sigNum);
=======
            addFactorElement(result, factorElement, sigNum, status);
>>>>>>> 9bcc4b69

            start = i + 1; // Set `start` to point to the start of the new element.
        } else if (i == n - 1) {
            // Last element
<<<<<<< HEAD
            addFactorElement(result, stringFactor.substr(start, i + 1), sigNum);
        }

        if (factorData[i] == '/')
            sigNum = SigNum::NEGATIVE; // Change the sigNum because we reached the Denominator.
=======
            addFactorElement(result, stringFactor.substr(start, i + 1), sigNum, status);
        }

        if (factorData[i] == '/') {
            sigNum = SigNum::NEGATIVE; // Change the sigNum because we reached the Denominator.
        }
>>>>>>> 9bcc4b69
    }

    return result;
}

// Load factor for a single source
Factor loadSingleFactor(StringPiece source, const ConversionRates &ratesInfo, UErrorCode &status) {
<<<<<<< HEAD
    const auto &conversionUnit = extractConversionInfo(source, ratesInfo, status);
    if (U_FAILURE(status)) return Factor();

    auto result = extractFactorConversions(conversionUnit.factor.toStringPiece(), status);
    result.offset = strHasDivideSignToDouble(conversionUnit.offset.toStringPiece());

    // TODO: `reciprocal` should be added to the `ConversionRateInfo`.
    // result.reciprocal = conversionUnit.reciprocal
=======
    const auto conversionUnit = ratesInfo.extractConversionInfo(source, status);
    if (U_FAILURE(status)) return Factor();
    if (conversionUnit == nullptr) {
        status = U_INTERNAL_PROGRAM_ERROR;
        return Factor();
    }

    Factor result = extractFactorConversions(conversionUnit->factor.toStringPiece(), status);
    result.offset = strHasDivideSignToDouble(conversionUnit->offset.toStringPiece(), status);
>>>>>>> 9bcc4b69

    return result;
}

<<<<<<< HEAD
// Load Factor for compound source
=======
// Load Factor of a compound source unit.
>>>>>>> 9bcc4b69
Factor loadCompoundFactor(const MeasureUnit &source, const ConversionRates &ratesInfo,
                          UErrorCode &status) {

    Factor result;
<<<<<<< HEAD
    auto compoundSourceUnit = MeasureUnitImpl::forMeasureUnitMaybeCopy(source, status);
    if (U_FAILURE(status)) return result;

    for (int32_t i = 0, n = compoundSourceUnit.units.length(); i < n; i++) {
        auto singleUnit = *compoundSourceUnit.units[i]; // a TempSingleUnit

        Factor singleFactor = loadSingleFactor(singleUnit.identifier, ratesInfo, status);
=======
    MeasureUnitImpl memory;
    const auto &compoundSourceUnit = MeasureUnitImpl::forMeasureUnit(source, memory, status);
    if (U_FAILURE(status)) return result;

    for (int32_t i = 0, n = compoundSourceUnit.units.length(); i < n; i++) {
        auto singleUnit = *compoundSourceUnit.units[i]; // a SingleUnitImpl

        Factor singleFactor = loadSingleFactor(singleUnit.identifier, ratesInfo, status);
        if (U_FAILURE(status)) return result;
>>>>>>> 9bcc4b69

        // Apply SiPrefix before the power, because the power may be will flip the factor.
        singleFactor.applySiPrefix(singleUnit.siPrefix);

        // Apply the power of the `dimensionality`
        singleFactor.power(singleUnit.dimensionality);

        result.multiplyBy(singleFactor);
    }

    return result;
}

<<<<<<< HEAD
void substituteSingleConstant(int32_t constantPower,
                              double constantValue /* constant actual value, e.g. G= 9.88888 */,
                              Factor &factor) {
    constantValue = std::pow(constantValue, std::abs(constantPower));

    if (constantPower < 0) {
        factor.factorDen *= constantValue;
    } else {
        factor.factorNum *= constantValue;
    }
}

// TODO: warning: unused parameter 'status' [-Wunused-parameter]
void substituteConstants(Factor &factor, UErrorCode &status) {
    double constantsValues[CONSTANTS_COUNT];

    constantsValues[CONSTANT_FT2M] = 0.3048;
    constantsValues[CONSTANT_PI] = 411557987.0 / 131002976.0;
    constantsValues[CONSTANT_GRAVITY] = 9.80665;
    constantsValues[CONSTANT_G] = 6.67408E-11;
    constantsValues[CONSTANT_LB2KG] = 0.45359237;
    constantsValues[CONSTANT_GAL_IMP2M3] = 0.00454609;

    for (int i = 0; i < CONSTANTS_COUNT; i++) {
        if (factor.constants[i] == 0) continue;

        substituteSingleConstant(factor.constants[i], constantsValues[i], factor);
        factor.constants[i] = 0;
    }
}

=======
>>>>>>> 9bcc4b69
/**
 * Checks if the source unit and the target unit are simple. For example celsius or fahrenheit. But not
 * square-celsius or square-fahrenheit.
 */
UBool checkSimpleUnit(const MeasureUnit &unit, UErrorCode &status) {
<<<<<<< HEAD
    auto compoundSourceUnit = MeasureUnitImpl::forMeasureUnitMaybeCopy(unit, status);

=======
    MeasureUnitImpl memory;
    const auto &compoundSourceUnit = MeasureUnitImpl::forMeasureUnit(unit, memory, status);
>>>>>>> 9bcc4b69
    if (U_FAILURE(status)) return false;

    if (compoundSourceUnit.complexity != UMEASURE_UNIT_SINGLE) { return false; }

    U_ASSERT(compoundSourceUnit.units.length() == 1);
    auto singleUnit = *(compoundSourceUnit.units[0]);

    if (singleUnit.dimensionality != 1 || singleUnit.siPrefix != UMEASURE_SI_PREFIX_ONE) {
        return false;
    }
    return true;
}

/**
 *  Extract conversion rate from `source` to `target`
 */
void loadConversionRate(ConversionRate &conversionRate, const MeasureUnit &source,
                        const MeasureUnit &target, UnitsConvertibilityState unitsState,
                        const ConversionRates &ratesInfo, UErrorCode &status) {
    // Represents the conversion factor from the source to the target.
    Factor finalFactor;

    // Represents the conversion factor from the source to the base unit that specified in the conversion
    // data which is considered as the root of the source and the target.
    Factor sourceToBase = loadCompoundFactor(source, ratesInfo, status);
    Factor targetToBase = loadCompoundFactor(target, ratesInfo, status);

    // Merger Factors
    finalFactor.multiplyBy(sourceToBase);
    if (unitsState == UnitsConvertibilityState::CONVERTIBLE) {
        finalFactor.divideBy(targetToBase);
    } else if (unitsState == UnitsConvertibilityState::RECIPROCAL) {
        finalFactor.multiplyBy(targetToBase);
    } else {
        status = UErrorCode::U_ARGUMENT_TYPE_MISMATCH;
        return;
    }

<<<<<<< HEAD
    // Substitute constants
    substituteConstants(finalFactor, status);
=======
    finalFactor.substituteConstants();
>>>>>>> 9bcc4b69

    conversionRate.factorNum = finalFactor.factorNum;
    conversionRate.factorDen = finalFactor.factorDen;

    // In case of simple units (such as: celsius or fahrenheit), offsets are considered.
    if (checkSimpleUnit(source, status) && checkSimpleUnit(target, status)) {
        conversionRate.sourceOffset =
            sourceToBase.offset * sourceToBase.factorDen / sourceToBase.factorNum;
        conversionRate.targetOffset =
            targetToBase.offset * targetToBase.factorDen / targetToBase.factorNum;
    }

    conversionRate.reciprocal = unitsState == UnitsConvertibilityState::RECIPROCAL;
}

} // namespace

UnitsConvertibilityState U_I18N_API checkConvertibility(const MeasureUnit &source,
                                                        const MeasureUnit &target,
                                                        const ConversionRates &conversionRates,
                                                        UErrorCode &status) {
    auto sourceBaseUnit = extractCompoundBaseUnit(source, conversionRates, status);
    auto targetBaseUnit = extractCompoundBaseUnit(target, conversionRates, status);

    if (U_FAILURE(status)) return UNCONVERTIBLE;

    if (sourceBaseUnit == targetBaseUnit) return CONVERTIBLE;
    if (sourceBaseUnit == targetBaseUnit.reciprocal(status)) return RECIPROCAL;

    return UNCONVERTIBLE;
}

<<<<<<< HEAD
UnitConverter::UnitConverter(MeasureUnit source, MeasureUnit target,
                             const ConversionRates &ratesInfo, UErrorCode &status) {
=======
UnitConverter::UnitConverter(MeasureUnit source, MeasureUnit target, const ConversionRates &ratesInfo,
                             UErrorCode &status) {
>>>>>>> 9bcc4b69
    UnitsConvertibilityState unitsState = checkConvertibility(source, target, ratesInfo, status);
    if (U_FAILURE(status)) return;
    if (unitsState == UnitsConvertibilityState::UNCONVERTIBLE) {
        status = U_INTERNAL_PROGRAM_ERROR;
        return;
    }

    conversionRate_.source = source;
    conversionRate_.target = target;

    loadConversionRate(conversionRate_, source, target, unitsState, ratesInfo, status);
}

double UnitConverter::convert(double inputValue) const {
    double result =
        inputValue + conversionRate_.sourceOffset; // Reset the input to the target zero index.
    // Convert the quantity to from the source scale to the target scale.
    result *= conversionRate_.factorNum / conversionRate_.factorDen;

    result -= conversionRate_.targetOffset; // Set the result to its index.

    if (result == 0)
        return 0.0; // If the result is zero, it does not matter if the conversion are reciprocal or not.
    if (conversionRate_.reciprocal) { result = 1.0 / result; }
    return result;
}

U_NAMESPACE_END

#endif /* #if !UCONFIG_NO_FORMATTING */<|MERGE_RESOLUTION|>--- conflicted
+++ resolved
@@ -49,12 +49,6 @@
     void multiplyBy(const Factor &rhs) {
         factorNum *= rhs.factorNum;
         factorDen *= rhs.factorDen;
-<<<<<<< HEAD
-        for (int i = 0; i < CONSTANTS_COUNT; i++)
-            constants[i] += rhs.constants[i];
-
-        offset += rhs.offset;
-=======
         for (int i = 0; i < CONSTANTS_COUNT; i++) {
             constants[i] += rhs.constants[i];
         }
@@ -63,18 +57,11 @@
         //  We need the offset when the source and the target are simple units. e.g. the source is
         //  celsius and the target is Fahrenheit. Therefore, we just keep the value using `std::max`.
         offset = std::max(rhs.offset, offset);
->>>>>>> 9bcc4b69
     }
 
     void divideBy(const Factor &rhs) {
         factorNum *= rhs.factorDen;
         factorDen *= rhs.factorNum;
-<<<<<<< HEAD
-        for (int i = 0; i < CONSTANTS_COUNT; i++)
-            constants[i] -= rhs.constants[i];
-
-        offset += rhs.offset;
-=======
         for (int i = 0; i < CONSTANTS_COUNT; i++) {
             constants[i] -= rhs.constants[i];
         }
@@ -83,36 +70,23 @@
         //  We need the offset when the source and the target are simple units. e.g. the source is
         //  celsius and the target is Fahrenheit. Therefore, we just keep the value using `std::max`.
         offset = std::max(rhs.offset, offset);
->>>>>>> 9bcc4b69
     }
 
     // Apply the power to the factor.
     void power(int32_t power) {
         // multiply all the constant by the power.
-<<<<<<< HEAD
-        for (int i = 0; i < CONSTANTS_COUNT; i++)
-            constants[i] *= power;
-
-        bool shouldFlip = power < 0; // This means that after applying the absolute power, we should flip
-                                     // the Numerator and Denomerator.
-=======
         for (int i = 0; i < CONSTANTS_COUNT; i++) {
             constants[i] *= power;
         }
 
         bool shouldFlip = power < 0; // This means that after applying the absolute power, we should flip
                                      // the Numerator and Denominator.
->>>>>>> 9bcc4b69
 
         factorNum = std::pow(factorNum, std::abs(power));
         factorDen = std::pow(factorDen, std::abs(power));
 
         if (shouldFlip) {
-<<<<<<< HEAD
-            // Flip Numerator and Denomirator.
-=======
             // Flip Numerator and Denominator.
->>>>>>> 9bcc4b69
             std::swap(factorNum, factorDen);
         }
     }
@@ -139,8 +113,6 @@
 
         factorNum *= siApplied;
     }
-<<<<<<< HEAD
-=======
 
     void substituteConstants() {
         double constantsValues[CONSTANTS_COUNT];
@@ -166,42 +138,28 @@
             this->constants[i] = 0;
         }
     }
->>>>>>> 9bcc4b69
 };
 
 /* Helpers */
 
 using icu::double_conversion::StringToDoubleConverter;
 
-<<<<<<< HEAD
-// Returns `double` from a scientific number(i.e. "1", "2.01" or "3.09E+4")
-double strToDouble(StringPiece strNum) {
-=======
 // TODO: Make this a shared-utility function.
 // Returns `double` from a scientific number(i.e. "1", "2.01" or "3.09E+4")
 double strToDouble(StringPiece strNum, UErrorCode &status) {
->>>>>>> 9bcc4b69
     // We are processing well-formed input, so we don't need any special options to
     // StringToDoubleConverter.
     StringToDoubleConverter converter(0, 0, 0, "", "");
     int32_t count;
-<<<<<<< HEAD
-    return converter.StringToDouble(strNum.data(), strNum.length(), &count);
-=======
     double result = converter.StringToDouble(strNum.data(), strNum.length(), &count);
     if (count != strNum.length()) { status = U_INVALID_FORMAT_ERROR; }
 
     return result;
->>>>>>> 9bcc4b69
 }
 
 // Returns `double` from a scientific number that could has a division sign (i.e. "1", "2.01", "3.09E+4"
 // or "2E+2/3")
-<<<<<<< HEAD
-double strHasDivideSignToDouble(StringPiece strWithDivide) {
-=======
 double strHasDivideSignToDouble(StringPiece strWithDivide, UErrorCode &status) {
->>>>>>> 9bcc4b69
     int divisionSignInd = -1;
     for (int i = 0, n = strWithDivide.length(); i < n; ++i) {
         if (strWithDivide.data()[i] == '/') {
@@ -211,36 +169,11 @@
     }
 
     if (divisionSignInd >= 0) {
-<<<<<<< HEAD
-        return strToDouble(strWithDivide.substr(0, divisionSignInd)) /
-               strToDouble(strWithDivide.substr(divisionSignInd + 1));
-    }
-
-    return strToDouble(strWithDivide);
-}
-
-const ConversionRateInfo &extractConversionInfo(StringPiece source,
-                                                const ConversionRates &conversionRates,
-                                                UErrorCode &status) {
-    // TODO(younies): hugovdm added this hacky getInternalList call to resolve
-    // "git merge" issues. This needs to be improved.
-    const MaybeStackVector<ConversionRateInfo> *conversionRateInfoList =
-        conversionRates.getInternalList();
-    for (size_t i = 0, n = conversionRateInfoList->length(); i < n; ++i) {
-        if ((*conversionRateInfoList)[i]->sourceUnit.toStringPiece() == source)
-            return *((*conversionRateInfoList)[i]);
-    }
-
-    status = U_INTERNAL_PROGRAM_ERROR;
-    // TODO: warning: returning reference to local temporary object [-Wreturn-stack-address]
-    return ConversionRateInfo();
-=======
         return strToDouble(strWithDivide.substr(0, divisionSignInd), status) /
                strToDouble(strWithDivide.substr(divisionSignInd + 1), status);
     }
 
     return strToDouble(strWithDivide, status);
->>>>>>> 9bcc4b69
 }
 
 /**
@@ -284,19 +217,12 @@
     return result;
 }
 
-<<<<<<< HEAD
-/*
- * Adds a single factor element to the `Factor`. e.g "ft3m", "2.333" or "cup2m3". But not "cup2m3^3".
- */
-void addSingleFactorConstant(StringPiece baseStr, int32_t power, SigNum sigNum, Factor &factor) {
-=======
 // TODO: Load those constant from units data.
 /*
  * Adds a single factor element to the `Factor`. e.g "ft3m", "2.333" or "cup2m3". But not "cup2m3^3".
  */
 void addSingleFactorConstant(StringPiece baseStr, int32_t power, SigNum sigNum, Factor &factor,
                              UErrorCode &status) {
->>>>>>> 9bcc4b69
 
     if (baseStr == "ft_to_m") {
         factor.constants[CONSTANT_FT2M] += power * sigNum;
@@ -323,15 +249,9 @@
         factor.constants[CONSTANT_PI] += power * sigNum;
     } else {
         if (sigNum == SigNum::NEGATIVE) {
-<<<<<<< HEAD
-            factor.factorDen *= std::pow(strToDouble(baseStr), power);
-        } else {
-            factor.factorNum *= std::pow(strToDouble(baseStr), power);
-=======
             factor.factorDen *= std::pow(strToDouble(baseStr, status), power);
         } else {
             factor.factorNum *= std::pow(strToDouble(baseStr, status), power);
->>>>>>> 9bcc4b69
         }
     }
 }
@@ -340,11 +260,7 @@
   Adds single factor to a `Factor` object. Single factor means "23^2", "23.3333", "ft2m^3" ...etc.
   However, complex factor are not included, such as "ft2m^3*200/3"
 */
-<<<<<<< HEAD
-void addFactorElement(Factor &factor, StringPiece elementStr, SigNum sigNum) {
-=======
 void addFactorElement(Factor &factor, StringPiece elementStr, SigNum sigNum, UErrorCode &status) {
->>>>>>> 9bcc4b69
     StringPiece baseStr;
     StringPiece powerStr;
     int32_t power =
@@ -364,29 +280,18 @@
         baseStr = elementStr.substr(0, powerInd);
         powerStr = elementStr.substr(powerInd + 1);
 
-<<<<<<< HEAD
-        power = static_cast<int32_t>(strToDouble(powerStr));
-=======
         power = static_cast<int32_t>(strToDouble(powerStr, status));
->>>>>>> 9bcc4b69
     } else {
         baseStr = elementStr;
     }
 
-<<<<<<< HEAD
-    addSingleFactorConstant(baseStr, power, sigNum, factor);
-=======
     addSingleFactorConstant(baseStr, power, sigNum, factor, status);
->>>>>>> 9bcc4b69
 }
 
 /*
  * Extracts `Factor` from a complete string factor. e.g. "ft2m^3*1007/cup2m3*3"
-<<<<<<< HEAD
  *
  * TODO: warning: unused parameter 'status' [-Wunused-parameter]
-=======
->>>>>>> 9bcc4b69
  */
 Factor extractFactorConversions(StringPiece stringFactor, UErrorCode &status) {
     Factor result;
@@ -395,29 +300,17 @@
     for (int32_t i = 0, start = 0, n = stringFactor.length(); i < n; i++) {
         if (factorData[i] == '*' || factorData[i] == '/') {
             StringPiece factorElement = stringFactor.substr(start, i - start);
-<<<<<<< HEAD
-            addFactorElement(result, factorElement, sigNum);
-=======
             addFactorElement(result, factorElement, sigNum, status);
->>>>>>> 9bcc4b69
 
             start = i + 1; // Set `start` to point to the start of the new element.
         } else if (i == n - 1) {
             // Last element
-<<<<<<< HEAD
-            addFactorElement(result, stringFactor.substr(start, i + 1), sigNum);
-        }
-
-        if (factorData[i] == '/')
-            sigNum = SigNum::NEGATIVE; // Change the sigNum because we reached the Denominator.
-=======
             addFactorElement(result, stringFactor.substr(start, i + 1), sigNum, status);
         }
 
         if (factorData[i] == '/') {
             sigNum = SigNum::NEGATIVE; // Change the sigNum because we reached the Denominator.
         }
->>>>>>> 9bcc4b69
     }
 
     return result;
@@ -425,16 +318,6 @@
 
 // Load factor for a single source
 Factor loadSingleFactor(StringPiece source, const ConversionRates &ratesInfo, UErrorCode &status) {
-<<<<<<< HEAD
-    const auto &conversionUnit = extractConversionInfo(source, ratesInfo, status);
-    if (U_FAILURE(status)) return Factor();
-
-    auto result = extractFactorConversions(conversionUnit.factor.toStringPiece(), status);
-    result.offset = strHasDivideSignToDouble(conversionUnit.offset.toStringPiece());
-
-    // TODO: `reciprocal` should be added to the `ConversionRateInfo`.
-    // result.reciprocal = conversionUnit.reciprocal
-=======
     const auto conversionUnit = ratesInfo.extractConversionInfo(source, status);
     if (U_FAILURE(status)) return Factor();
     if (conversionUnit == nullptr) {
@@ -444,29 +327,15 @@
 
     Factor result = extractFactorConversions(conversionUnit->factor.toStringPiece(), status);
     result.offset = strHasDivideSignToDouble(conversionUnit->offset.toStringPiece(), status);
->>>>>>> 9bcc4b69
-
-    return result;
-}
-
-<<<<<<< HEAD
-// Load Factor for compound source
-=======
+
+    return result;
+}
+
 // Load Factor of a compound source unit.
->>>>>>> 9bcc4b69
 Factor loadCompoundFactor(const MeasureUnit &source, const ConversionRates &ratesInfo,
                           UErrorCode &status) {
 
     Factor result;
-<<<<<<< HEAD
-    auto compoundSourceUnit = MeasureUnitImpl::forMeasureUnitMaybeCopy(source, status);
-    if (U_FAILURE(status)) return result;
-
-    for (int32_t i = 0, n = compoundSourceUnit.units.length(); i < n; i++) {
-        auto singleUnit = *compoundSourceUnit.units[i]; // a TempSingleUnit
-
-        Factor singleFactor = loadSingleFactor(singleUnit.identifier, ratesInfo, status);
-=======
     MeasureUnitImpl memory;
     const auto &compoundSourceUnit = MeasureUnitImpl::forMeasureUnit(source, memory, status);
     if (U_FAILURE(status)) return result;
@@ -476,7 +345,6 @@
 
         Factor singleFactor = loadSingleFactor(singleUnit.identifier, ratesInfo, status);
         if (U_FAILURE(status)) return result;
->>>>>>> 9bcc4b69
 
         // Apply SiPrefix before the power, because the power may be will flip the factor.
         singleFactor.applySiPrefix(singleUnit.siPrefix);
@@ -490,52 +358,13 @@
     return result;
 }
 
-<<<<<<< HEAD
-void substituteSingleConstant(int32_t constantPower,
-                              double constantValue /* constant actual value, e.g. G= 9.88888 */,
-                              Factor &factor) {
-    constantValue = std::pow(constantValue, std::abs(constantPower));
-
-    if (constantPower < 0) {
-        factor.factorDen *= constantValue;
-    } else {
-        factor.factorNum *= constantValue;
-    }
-}
-
-// TODO: warning: unused parameter 'status' [-Wunused-parameter]
-void substituteConstants(Factor &factor, UErrorCode &status) {
-    double constantsValues[CONSTANTS_COUNT];
-
-    constantsValues[CONSTANT_FT2M] = 0.3048;
-    constantsValues[CONSTANT_PI] = 411557987.0 / 131002976.0;
-    constantsValues[CONSTANT_GRAVITY] = 9.80665;
-    constantsValues[CONSTANT_G] = 6.67408E-11;
-    constantsValues[CONSTANT_LB2KG] = 0.45359237;
-    constantsValues[CONSTANT_GAL_IMP2M3] = 0.00454609;
-
-    for (int i = 0; i < CONSTANTS_COUNT; i++) {
-        if (factor.constants[i] == 0) continue;
-
-        substituteSingleConstant(factor.constants[i], constantsValues[i], factor);
-        factor.constants[i] = 0;
-    }
-}
-
-=======
->>>>>>> 9bcc4b69
 /**
  * Checks if the source unit and the target unit are simple. For example celsius or fahrenheit. But not
  * square-celsius or square-fahrenheit.
  */
 UBool checkSimpleUnit(const MeasureUnit &unit, UErrorCode &status) {
-<<<<<<< HEAD
-    auto compoundSourceUnit = MeasureUnitImpl::forMeasureUnitMaybeCopy(unit, status);
-
-=======
     MeasureUnitImpl memory;
     const auto &compoundSourceUnit = MeasureUnitImpl::forMeasureUnit(unit, memory, status);
->>>>>>> 9bcc4b69
     if (U_FAILURE(status)) return false;
 
     if (compoundSourceUnit.complexity != UMEASURE_UNIT_SINGLE) { return false; }
@@ -574,12 +403,7 @@
         return;
     }
 
-<<<<<<< HEAD
-    // Substitute constants
-    substituteConstants(finalFactor, status);
-=======
     finalFactor.substituteConstants();
->>>>>>> 9bcc4b69
 
     conversionRate.factorNum = finalFactor.factorNum;
     conversionRate.factorDen = finalFactor.factorDen;
@@ -612,13 +436,8 @@
     return UNCONVERTIBLE;
 }
 
-<<<<<<< HEAD
-UnitConverter::UnitConverter(MeasureUnit source, MeasureUnit target,
-                             const ConversionRates &ratesInfo, UErrorCode &status) {
-=======
 UnitConverter::UnitConverter(MeasureUnit source, MeasureUnit target, const ConversionRates &ratesInfo,
                              UErrorCode &status) {
->>>>>>> 9bcc4b69
     UnitsConvertibilityState unitsState = checkConvertibility(source, target, ratesInfo, status);
     if (U_FAILURE(status)) return;
     if (unitsState == UnitsConvertibilityState::UNCONVERTIBLE) {
