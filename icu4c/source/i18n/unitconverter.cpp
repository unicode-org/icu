// © 2020 and later: Unicode, Inc. and others.
// License & terms of use: http://www.unicode.org/copyright.html

#include "unicode/utypes.h"

#if !UCONFIG_NO_FORMATTING

#include "charstr.h"
#include "cmemory.h"
#include "double-conversion-string-to-double.h"
#include "measunit_impl.h"
#include "uassert.h"
#include "unicode/localpointer.h"
#include "unicode/measunit.h"
#include "unicode/stringpiece.h"
#include "unitconverter.h"
#include <algorithm>
#include <cmath>
#include <stdlib.h>
#include <utility>

U_NAMESPACE_BEGIN
namespace units {

void U_I18N_API Factor::multiplyBy(const Factor &rhs) {
    factorNum *= rhs.factorNum;
    factorDen *= rhs.factorDen;
    for (int i = 0; i < CONSTANTS_COUNT; i++) {
        constants[i] += rhs.constants[i];
    }

    // NOTE
    //  We need the offset when the source and the target are simple units. e.g. the source is
    //  celsius and the target is Fahrenheit. Therefore, we just keep the value using `std::max`.
    offset = std::max(rhs.offset, offset);
}

void U_I18N_API Factor::divideBy(const Factor &rhs) {
    factorNum *= rhs.factorDen;
    factorDen *= rhs.factorNum;
    for (int i = 0; i < CONSTANTS_COUNT; i++) {
        constants[i] -= rhs.constants[i];
    }

    // NOTE
    //  We need the offset when the source and the target are simple units. e.g. the source is
    //  celsius and the target is Fahrenheit. Therefore, we just keep the value using `std::max`.
    offset = std::max(rhs.offset, offset);
}

void U_I18N_API Factor::power(int32_t power) {
    // multiply all the constant by the power.
    for (int i = 0; i < CONSTANTS_COUNT; i++) {
        constants[i] *= power;
    }

    bool shouldFlip = power < 0; // This means that after applying the absolute power, we should flip
                                 // the Numerator and Denominator.

    factorNum = std::pow(factorNum, std::abs(power));
    factorDen = std::pow(factorDen, std::abs(power));

    if (shouldFlip) {
        // Flip Numerator and Denominator.
        std::swap(factorNum, factorDen);
    }
}

void U_I18N_API Factor::flip() {
    std::swap(factorNum, factorDen);

    for (int i = 0; i < CONSTANTS_COUNT; i++) {
        constants[i] *= -1;
    }
}

void U_I18N_API Factor::applySiPrefix(UMeasureSIPrefix siPrefix) {
    if (siPrefix == UMeasureSIPrefix::UMEASURE_SI_PREFIX_ONE) return; // No need to do anything

    double siApplied = std::pow(10.0, std::abs(siPrefix));

    if (siPrefix < 0) {
        factorDen *= siApplied;
        return;
    }

    factorNum *= siApplied;
}

void U_I18N_API Factor::substituteConstants() {
    // These values are a hard-coded subset of unitConstants in the units
    // resources file. A unit test checks that all constants in the resource
    // file are at least recognised by the code. Derived constants' values or
    // hard-coded derivations are not checked.
    // double constantsValues[CONSTANTS_COUNT];
    static const double constantsValues[CONSTANTS_COUNT] = {
        [CONSTANT_FT2M] = 0.3048,                  //
        [CONSTANT_PI] = 411557987.0 / 131002976.0, //
        [CONSTANT_GRAVITY] = 9.80665,              //
        [CONSTANT_G] = 6.67408E-11,                //
        [CONSTANT_GAL_IMP2M3] = 0.00454609,        //
        [CONSTANT_LB2KG] = 0.45359237,             //
    };

    for (int i = 0; i < CONSTANTS_COUNT; i++) {
        if (this->constants[i] == 0) {
            continue;
        }

        auto absPower = std::abs(this->constants[i]);
        Signum powerSig = this->constants[i] < 0 ? Signum::NEGATIVE : Signum::POSITIVE;
        double absConstantValue = std::pow(constantsValues[i], absPower);

        if (powerSig == Signum::NEGATIVE) {
            this->factorDen *= absConstantValue;
        } else {
            this->factorNum *= absConstantValue;
        }

        this->constants[i] = 0;
    }
}

namespace {

/* Helpers */

using icu::double_conversion::StringToDoubleConverter;

// TODO: Make this a shared-utility function.
// Returns `double` from a scientific number(i.e. "1", "2.01" or "3.09E+4")
double strToDouble(StringPiece strNum, UErrorCode &status) {
    // We are processing well-formed input, so we don't need any special options to
    // StringToDoubleConverter.
    StringToDoubleConverter converter(0, 0, 0, "", "");
    int32_t count;
    double result = converter.StringToDouble(strNum.data(), strNum.length(), &count);
    if (count != strNum.length()) {
        status = U_INVALID_FORMAT_ERROR;
    }

    return result;
}

// Returns `double` from a scientific number that could has a division sign (i.e. "1", "2.01", "3.09E+4"
// or "2E+2/3")
double strHasDivideSignToDouble(StringPiece strWithDivide, UErrorCode &status) {
    int divisionSignInd = -1;
    for (int i = 0, n = strWithDivide.length(); i < n; ++i) {
        if (strWithDivide.data()[i] == '/') {
            divisionSignInd = i;
            break;
        }
    }

    if (divisionSignInd >= 0) {
        return strToDouble(strWithDivide.substr(0, divisionSignInd), status) /
               strToDouble(strWithDivide.substr(divisionSignInd + 1), status);
    }

    return strToDouble(strWithDivide, status);
}

/*
  Adds single factor to a `Factor` object. Single factor means "23^2", "23.3333", "ft2m^3" ...etc.
  However, complex factor are not included, such as "ft2m^3*200/3"
*/
void addFactorElement(Factor &factor, StringPiece elementStr, Signum signum, UErrorCode &status) {
    StringPiece baseStr;
    StringPiece powerStr;
    int32_t power =
        1; // In case the power is not written, then, the power is equal 1 ==> `ft2m^1` == `ft2m`

    // Search for the power part
    int32_t powerInd = -1;
    for (int32_t i = 0, n = elementStr.length(); i < n; ++i) {
        if (elementStr.data()[i] == '^') {
            powerInd = i;
            break;
        }
    }

    if (powerInd > -1) {
        // There is power
        baseStr = elementStr.substr(0, powerInd);
        powerStr = elementStr.substr(powerInd + 1);

        power = static_cast<int32_t>(strToDouble(powerStr, status));
    } else {
        baseStr = elementStr;
    }

    addSingleFactorConstant(baseStr, power, signum, factor, status);
}

/*
 * Extracts `Factor` from a complete string factor. e.g. "ft2m^3*1007/cup2m3*3"
 */
Factor extractFactorConversions(StringPiece stringFactor, UErrorCode &status) {
    Factor result;
    Signum signum = Signum::POSITIVE;
    auto factorData = stringFactor.data();
    for (int32_t i = 0, start = 0, n = stringFactor.length(); i < n; i++) {
        if (factorData[i] == '*' || factorData[i] == '/') {
            StringPiece factorElement = stringFactor.substr(start, i - start);
            addFactorElement(result, factorElement, signum, status);

            start = i + 1; // Set `start` to point to the start of the new element.
        } else if (i == n - 1) {
            // Last element
            addFactorElement(result, stringFactor.substr(start, i + 1), signum, status);
        }

        if (factorData[i] == '/') {
            signum = Signum::NEGATIVE; // Change the signum because we reached the Denominator.
        }
    }

    return result;
}

// Load factor for a single source
Factor loadSingleFactor(StringPiece source, const ConversionRates &ratesInfo, UErrorCode &status) {
    const auto conversionUnit = ratesInfo.extractConversionInfo(source, status);
    if (U_FAILURE(status)) return Factor();
    if (conversionUnit == nullptr) {
        status = U_INTERNAL_PROGRAM_ERROR;
        return Factor();
    }

    Factor result = extractFactorConversions(conversionUnit->factor.toStringPiece(), status);
    result.offset = strHasDivideSignToDouble(conversionUnit->offset.toStringPiece(), status);

    return result;
}

// Load Factor of a compound source unit.
Factor loadCompoundFactor(const MeasureUnit &source, const ConversionRates &ratesInfo,
                          UErrorCode &status) {

    Factor result;
    MeasureUnitImpl memory;
    const auto &compoundSourceUnit = MeasureUnitImpl::forMeasureUnit(source, memory, status);
    if (U_FAILURE(status)) return result;

    for (int32_t i = 0, n = compoundSourceUnit.units.length(); i < n; i++) {
        auto singleUnit = *compoundSourceUnit.units[i]; // a SingleUnitImpl

        Factor singleFactor = loadSingleFactor(singleUnit.getSimpleUnitID(), ratesInfo, status);
        if (U_FAILURE(status)) return result;

        // Apply SiPrefix before the power, because the power may be will flip the factor.
        singleFactor.applySiPrefix(singleUnit.siPrefix);

        // Apply the power of the `dimensionality`
        singleFactor.power(singleUnit.dimensionality);

        result.multiplyBy(singleFactor);
    }

    return result;
}

/**
 * Checks if the source unit and the target unit are simple. For example celsius or fahrenheit. But not
 * square-celsius or square-fahrenheit.
 */
UBool checkSimpleUnit(const MeasureUnit &unit, UErrorCode &status) {
    MeasureUnitImpl memory;
    const auto &compoundSourceUnit = MeasureUnitImpl::forMeasureUnit(unit, memory, status);
    if (U_FAILURE(status)) return false;

    if (compoundSourceUnit.complexity != UMEASURE_UNIT_SINGLE) {
        return false;
    }

    U_ASSERT(compoundSourceUnit.units.length() == 1);
    auto singleUnit = *(compoundSourceUnit.units[0]);

    if (singleUnit.dimensionality != 1 || singleUnit.siPrefix != UMEASURE_SI_PREFIX_ONE) {
        return false;
    }
    return true;
}

/**
 *  Extract conversion rate from `source` to `target`
 */
void loadConversionRate(ConversionRate &conversionRate, const MeasureUnit &source,
                        const MeasureUnit &target, UnitsConvertibilityState unitsState,
                        const ConversionRates &ratesInfo, UErrorCode &status) {
    // Represents the conversion factor from the source to the target.
    Factor finalFactor;

    // Represents the conversion factor from the source to the base unit that specified in the conversion
    // data which is considered as the root of the source and the target.
    Factor sourceToBase = loadCompoundFactor(source, ratesInfo, status);
    Factor targetToBase = loadCompoundFactor(target, ratesInfo, status);

    // Merger Factors
    finalFactor.multiplyBy(sourceToBase);
    if (unitsState == UnitsConvertibilityState::CONVERTIBLE) {
        finalFactor.divideBy(targetToBase);
    } else if (unitsState == UnitsConvertibilityState::RECIPROCAL) {
        finalFactor.multiplyBy(targetToBase);
    } else {
        status = UErrorCode::U_ARGUMENT_TYPE_MISMATCH;
        return;
    }

    finalFactor.substituteConstants();

    conversionRate.factorNum = finalFactor.factorNum;
    conversionRate.factorDen = finalFactor.factorDen;

    // In case of simple units (such as: celsius or fahrenheit), offsets are considered.
    if (checkSimpleUnit(source, status) && checkSimpleUnit(target, status)) {
        conversionRate.sourceOffset =
            sourceToBase.offset * sourceToBase.factorDen / sourceToBase.factorNum;
        conversionRate.targetOffset =
            targetToBase.offset * targetToBase.factorDen / targetToBase.factorNum;
    }

    conversionRate.reciprocal = unitsState == UnitsConvertibilityState::RECIPROCAL;
}

} // namespace

<<<<<<< HEAD
// Conceptually, this modifies factor: factor *= baseStr^(signum*power).
//
// baseStr must be a known constant or a value that strToDouble() is able to
// parse.
void U_I18N_API addSingleFactorConstant(StringPiece baseStr, int32_t power, SigNum sigNum,
=======
void U_I18N_API addSingleFactorConstant(StringPiece baseStr, int32_t power, Signum signum,
>>>>>>> 1c29a6bc
                                        Factor &factor, UErrorCode &status) {
    if (baseStr == "ft_to_m") {
        factor.constants[CONSTANT_FT2M] += power * signum;
    } else if (baseStr == "ft2_to_m2") {
        factor.constants[CONSTANT_FT2M] += 2 * power * signum;
    } else if (baseStr == "ft3_to_m3") {
        factor.constants[CONSTANT_FT2M] += 3 * power * signum;
    } else if (baseStr == "in3_to_m3") {
        factor.constants[CONSTANT_FT2M] += 3 * power * signum;
        factor.factorDen *= 12 * 12 * 12;
    } else if (baseStr == "gal_to_m3") {
        factor.factorNum *= 231;
        factor.constants[CONSTANT_FT2M] += 3 * power * signum;
        factor.factorDen *= 12 * 12 * 12;
    } else if (baseStr == "gal_imp_to_m3") {
        factor.constants[CONSTANT_GAL_IMP2M3] += power * signum;
    } else if (baseStr == "G") {
        factor.constants[CONSTANT_G] += power * signum;
    } else if (baseStr == "gravity") {
        factor.constants[CONSTANT_GRAVITY] += power * signum;
    } else if (baseStr == "lb_to_kg") {
        factor.constants[CONSTANT_LB2KG] += power * signum;
    } else if (baseStr == "PI") {
        factor.constants[CONSTANT_PI] += power * signum;
    } else {
        if (signum == Signum::NEGATIVE) {
            factor.factorDen *= std::pow(strToDouble(baseStr, status), power);
        } else {
            factor.factorNum *= std::pow(strToDouble(baseStr, status), power);
        }
    }
}

/**
 * Extracts the compound base unit of a compound unit (`source`). For example, if the source unit is
 * `square-mile-per-hour`, the compound base unit will be `square-meter-per-second`
 */
MeasureUnit U_I18N_API extractCompoundBaseUnit(const MeasureUnit &source,
                                               const ConversionRates &conversionRates,
                                               UErrorCode &status) {
    MeasureUnit result;
    int32_t count;
    const auto singleUnits = source.splitToSingleUnits(count, status);
    if (U_FAILURE(status)) return result;

    for (int i = 0; i < count; ++i) {
        const auto &singleUnit = singleUnits[i];
        // Extract `ConversionRateInfo` using the absolute unit. For example: in case of `square-meter`,
        // we will use `meter`
        const auto singleUnitImpl = SingleUnitImpl::forMeasureUnit(singleUnit, status);
        const auto rateInfo =
            conversionRates.extractConversionInfo(singleUnitImpl.getSimpleUnitID(), status);
        if (U_FAILURE(status)) {
            return result;
        }
        if (rateInfo == nullptr) {
            status = U_INTERNAL_PROGRAM_ERROR;
            return result;
        }

        // Multiply the power of the singleUnit by the power of the baseUnit. For example, square-hectare
        // must be pow4-meter. (NOTE: hectare --> square-meter)
        auto compoundBaseUnit = MeasureUnit::forIdentifier(rateInfo->baseUnit.toStringPiece(), status);

        int32_t baseUnitsCount;
        auto baseUnits = compoundBaseUnit.splitToSingleUnits(baseUnitsCount, status);
        for (int j = 0; j < baseUnitsCount; j++) {
            int8_t newDimensionality =
                baseUnits[j].getDimensionality(status) * singleUnit.getDimensionality(status);
            result = result.product(baseUnits[j].withDimensionality(newDimensionality, status), status);

            if (U_FAILURE(status)) {
                return result;
            }
        }
    }

    return result;
}

UnitsConvertibilityState U_I18N_API checkConvertibility(const MeasureUnit &source,
                                                        const MeasureUnit &target,
                                                        const ConversionRates &conversionRates,
                                                        UErrorCode &status) {
    if (source.getComplexity(status) == UMeasureUnitComplexity::UMEASURE_UNIT_MIXED ||
        target.getComplexity(status) == UMeasureUnitComplexity::UMEASURE_UNIT_MIXED) {
        status = U_INTERNAL_PROGRAM_ERROR;
        return UNCONVERTIBLE;
    }

    auto sourceBaseUnit = extractCompoundBaseUnit(source, conversionRates, status);
    auto targetBaseUnit = extractCompoundBaseUnit(target, conversionRates, status);

    if (U_FAILURE(status)) return UNCONVERTIBLE;

    if (sourceBaseUnit == targetBaseUnit) return CONVERTIBLE;
    if (sourceBaseUnit == targetBaseUnit.reciprocal(status)) return RECIPROCAL;

    auto sourceSimplified = sourceBaseUnit.simplify(status);
    auto targetSimplified = targetBaseUnit.simplify(status);

    if (sourceSimplified == targetSimplified) return CONVERTIBLE;
    if (sourceSimplified == targetSimplified.reciprocal(status)) return RECIPROCAL;

    return UNCONVERTIBLE;
}

UnitConverter::UnitConverter(MeasureUnit source, MeasureUnit target, const ConversionRates &ratesInfo,
                             UErrorCode &status) {

    if (source.getComplexity(status) == UMeasureUnitComplexity::UMEASURE_UNIT_MIXED ||
        target.getComplexity(status) == UMeasureUnitComplexity::UMEASURE_UNIT_MIXED) {
        status = U_INTERNAL_PROGRAM_ERROR;
        return;
    }

    UnitsConvertibilityState unitsState = checkConvertibility(source, target, ratesInfo, status);
    if (U_FAILURE(status)) return;
    if (unitsState == UnitsConvertibilityState::UNCONVERTIBLE) {
        status = U_INTERNAL_PROGRAM_ERROR;
        return;
    }

    conversionRate_.source = source;
    conversionRate_.target = target;

    loadConversionRate(conversionRate_, source, target, unitsState, ratesInfo, status);
}

double UnitConverter::convert(double inputValue) const {
    double result =
        inputValue + conversionRate_.sourceOffset; // Reset the input to the target zero index.
    // Convert the quantity to from the source scale to the target scale.
    result *= conversionRate_.factorNum / conversionRate_.factorDen;

    result -= conversionRate_.targetOffset; // Set the result to its index.

    if (result == 0)
        return 0.0; // If the result is zero, it does not matter if the conversion are reciprocal or not.
    if (conversionRate_.reciprocal) {
        result = 1.0 / result;
    }

    // TODO: remove the multiplication by 1.000,000,000,001 after using `decNumber`

    // Multiply the result by 1.000,000,000,001 to fix the deterioration from using `double` (the
    // deterioration is around 15 to 17 decimal digit).
    return result * 1.000000000001;
}

} // namespace units
U_NAMESPACE_END

#endif /* #if !UCONFIG_NO_FORMATTING */<|MERGE_RESOLUTION|>--- conflicted
+++ resolved
@@ -326,15 +326,11 @@
 
 } // namespace
 
-<<<<<<< HEAD
 // Conceptually, this modifies factor: factor *= baseStr^(signum*power).
 //
 // baseStr must be a known constant or a value that strToDouble() is able to
 // parse.
-void U_I18N_API addSingleFactorConstant(StringPiece baseStr, int32_t power, SigNum sigNum,
-=======
 void U_I18N_API addSingleFactorConstant(StringPiece baseStr, int32_t power, Signum signum,
->>>>>>> 1c29a6bc
                                         Factor &factor, UErrorCode &status) {
     if (baseStr == "ft_to_m") {
         factor.constants[CONSTANT_FT2M] += power * signum;
