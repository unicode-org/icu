// © 2020 and later: Unicode, Inc. and others.
// License & terms of use: http://www.unicode.org/copyright.html

#include "unicode/utypes.h"

#if !UCONFIG_NO_FORMATTING

<<<<<<< HEAD
#include <cmath>

#include "charstr.h"
#include "double-conversion.h"
=======
#include "charstr.h"
>>>>>>> 3bf35258
#include "measunit_impl.h"
#include "unicode/errorcode.h"
#include "unicode/measunit.h"
#include "unicode/stringpiece.h"
#include "unitconverter.h"

U_NAMESPACE_BEGIN

namespace {
<<<<<<< HEAD

/* Internal Structure */

enum Constants {
    CONSTANT_FT2M,    // ft2m stands for foot to meter.
    CONSTANT_PI,      // PI
    CONSTANT_GRAVITY, // Gravity
    CONSTANT_G,
    CONSTANT_GAL_IMP2M3, // Gallon imp to m3
    CONSTANT_LB2KG,      // Pound to Kilogram

    // Must be the last element.
    CONSTANTS_COUNT
};

typedef enum SigNum {
    NEGATIVE = -1,
    POSITIVE = 1,
} SigNum;

/* Represents a conversion factor */
struct Factor {
    double factorNum = 1;
    double factorDen = 1;
    double offset = 0;
    bool reciprocal = false;
    int32_t constants[CONSTANTS_COUNT] = {};

    void multiplyBy(const Factor &rhs) {
        factorNum *= rhs.factorNum;
        factorDen *= rhs.factorDen;
        for (int i = 0; i < CONSTANTS_COUNT; i++)
            constants[i] += rhs.constants[i];

        offset += rhs.offset;
    }

    void divideBy(const Factor &rhs) {
        factorNum *= rhs.factorDen;
        factorDen *= rhs.factorNum;
        for (int i = 0; i < CONSTANTS_COUNT; i++)
            constants[i] -= rhs.constants[i];

        offset += rhs.offset;
    }

    // Apply the power to the factor.
    void power(int32_t power) {
        // multiply all the constant by the power.
        for (int i = 0; i < CONSTANTS_COUNT; i++)
            constants[i] *= power;

        bool shouldFlip = power < 0; // This means that after applying the absolute power, we should flip
                                     // the Numerator and Denomerator.

        factorNum = std::pow(factorNum, std::abs(power));
        factorDen = std::pow(factorDen, std::abs(power));

        if (shouldFlip) {
            // Flip Numerator and Denomirator.
            std::swap(factorNum, factorDen);
        }
    }

    // Flip the `Factor`, for example, factor= 2/3, flippedFactor = 3/2
    void flip() {
        std::swap(factorNum, factorDen);

        for (int i = 0; i < CONSTANTS_COUNT; i++) {
            constants[i] *= -1;
        }
    }

    // Apply SI prefix to the `Factor`
    void applySiPrefix(UMeasureSIPrefix siPrefix) {
        if (siPrefix == UMeasureSIPrefix::UMEASURE_SI_PREFIX_ONE) return; // No need to do anything

        double siApplied = std::pow(10.0, std::abs(siPrefix));

        if (siPrefix < 0) {
            factorDen *= siApplied;
            return;
        }

        factorNum *= siApplied;
    }
};

/* Helpers */

using icu::double_conversion::StringToDoubleConverter;

// Returns `double` from a scientific number(i.e. "1", "2.01" or "3.09E+4")
double strToDouble(StringPiece strNum) {
    // We are processing well-formed input, so we don't need any special options to
    // StringToDoubleConverter.
    StringToDoubleConverter converter(0, 0, 0, "", "");
    int32_t count;
    return converter.StringToDouble(strNum.data(), strNum.length(), &count);
}

// Returns `double` from a scientific number that could has a division sign (i.e. "1", "2.01", "3.09E+4"
// or "2E+2/3")
double strHasDivideSignToDouble(StringPiece strWithDivide) {
    int divisionSignInd = -1;
    for (int i = 0, n = strWithDivide.length(); i < n; ++i) {
        if (strWithDivide.data()[i] == '/') {
            divisionSignInd = i;
            break;
        }
    }

    if (divisionSignInd >= 0) {
        return strToDouble(strWithDivide.substr(0, divisionSignInd)) /
               strToDouble(strWithDivide.substr(divisionSignInd + 1));
    }

    return strToDouble(strWithDivide);
}

const ConversionRateInfo &
extractConversionInfo(StringPiece source,
                      const MaybeStackVector<ConversionRateInfo> &conversionRateInfoList,
                      UErrorCode &status) {
    for (size_t i = 0, n = conversionRateInfoList.length(); i < n; ++i) {
        if (conversionRateInfoList[i]->sourceUnit.toStringPiece() == source)
            return *(conversionRateInfoList[i]);
    }

    status = U_INTERNAL_PROGRAM_ERROR;
    return ConversionRateInfo();
}

MeasureUnit extractBaseUnit(const MeasureUnit &source,
                            const MaybeStackVector<ConversionRateInfo> &conversionRateInfoList,
                            UErrorCode &status) {
=======
/**
 * Extracts the compound base unit of a compound unit (`source`). For example, if the source unit is
 * `square-mile-per-hour`, the compound base unit will be `square-meter-per-second`
 */
MeasureUnit extractCompoundBaseUnit(const MeasureUnit &source, const ConversionRates &conversionRates,
                                    UErrorCode &status) {
>>>>>>> 3bf35258
    MeasureUnit result;
    int32_t count;
    const auto singleUnits = source.splitToSingleUnits(count, status);
    if (U_FAILURE(status)) return result;

    for (int i = 0; i < count; ++i) {
        const auto &singleUnit = singleUnits[i];
        // Extract `ConversionRateInfo` using the absolute unit. For example: in case of `square-meter`,
        // we will use `meter`
        const auto singleUnitImpl = SingleUnitImpl::forMeasureUnit(singleUnit, status);
<<<<<<< HEAD
        const auto &rateInfo =
            extractConversionInfo(singleUnitImpl.identifier, conversionRateInfoList, status);
        if (U_FAILURE(status)) return result;

        // Multiply the power of the singleUnit by the power of the baseUnit. For example, square-hectare
        // must be p4-meter. (NOTE: hectare --> square-meter)
        auto baseUnit = MeasureUnit::forIdentifier(rateInfo.baseUnit.toStringPiece(), status);
        auto singleBaseUnit = SingleUnitImpl::forMeasureUnit(baseUnit, status);
        singleBaseUnit.dimensionality *= singleUnit.getDimensionality(status);

        result = result.product(singleBaseUnit.build(status), status);
    }

    return result;
}

/*
 * Adds a single factor element to the `Factor`. e.g "ft3m", "2.333" or "cup2m3". But not "cup2m3^3".
 */
void addSingleFactorConstant(StringPiece baseStr, int32_t power, SigNum sigNum, Factor &factor) {

    if (baseStr == "ft_to_m") {
        factor.constants[CONSTANT_FT2M] += power * sigNum;
    } else if (baseStr == "ft2_to_m2") {
        factor.constants[CONSTANT_FT2M] += 2 * power * sigNum;
    } else if (baseStr == "ft3_to_m3") {
        factor.constants[CONSTANT_FT2M] += 3 * power * sigNum;
    } else if (baseStr == "in3_to_m3") {
        factor.constants[CONSTANT_FT2M] += 3 * power * sigNum;
        factor.factorDen *= 12 * 12 * 12;
    } else if (baseStr == "gal_to_m3") {
        factor.factorNum *= 231;
        factor.constants[CONSTANT_FT2M] += 3 * power * sigNum;
        factor.factorDen *= 12 * 12 * 12;
    } else if (baseStr == "gal_imp_to_m3") {
        factor.constants[CONSTANT_GAL_IMP2M3] += power * sigNum;
    } else if (baseStr == "G") {
        factor.constants[CONSTANT_G] += power * sigNum;
    } else if (baseStr == "gravity") {
        factor.constants[CONSTANT_GRAVITY] += power * sigNum;
    } else if (baseStr == "lb_to_kg") {
        factor.constants[CONSTANT_LB2KG] += power * sigNum;
    } else if (baseStr == "PI") {
        factor.constants[CONSTANT_PI] += power * sigNum;
    } else {
        if (sigNum == SigNum::NEGATIVE) {
            factor.factorDen *= std::pow(strToDouble(baseStr), power);
        } else {
            factor.factorNum *= std::pow(strToDouble(baseStr), power);
        }
    }
}

/*
  Adds single factor to a `Factor` object. Single factor means "23^2", "23.3333", "ft2m^3" ...etc.
  However, complex factor are not included, such as "ft2m^3*200/3"
*/
void addFactorElement(Factor &factor, StringPiece elementStr, SigNum sigNum) {
    StringPiece baseStr;
    StringPiece powerStr;
    int32_t power =
        1; // In case the power is not written, then, the power is equal 1 ==> `ft2m^1` == `ft2m`

    // Search for the power part
    int32_t powerInd = -1;
    for (int32_t i = 0, n = elementStr.length(); i < n; ++i) {
        if (elementStr.data()[i] == '^') {
            powerInd = i;
            break;
        }
    }

    if (powerInd > -1) {
        // There is power
        baseStr = elementStr.substr(0, powerInd);
        powerStr = elementStr.substr(powerInd + 1);

        power = static_cast<int32_t>(strToDouble(powerStr));
    } else {
        baseStr = elementStr;
    }

    addSingleFactorConstant(baseStr, power, sigNum, factor);
}

/*
 * Extracts `Factor` from a complete string factor. e.g. "ft2m^3*1007/cup2m3*3"
 */
Factor extractFactorConversions(StringPiece stringFactor, UErrorCode &status) {
    Factor result;
    SigNum sigNum = SigNum::POSITIVE;
    auto factorData = stringFactor.data();
    for (int32_t i = 0, start = 0, n = stringFactor.length(); i < n; i++) {
        if (factorData[i] == '*' || factorData[i] == '/') {
            StringPiece factorElement = stringFactor.substr(start, i - start);
            addFactorElement(result, factorElement, sigNum);

            start = i + 1; // Set `start` to point to the start of the new element.
        } else if (i == n - 1) {
            // Last element
            addFactorElement(result, stringFactor.substr(start, i + 1), sigNum);
        }

        if (factorData[i] == '/')
            sigNum = SigNum::NEGATIVE; // Change the sigNum because we reached the Denominator.
    }

    return result;
}

// Load factor for a single source
Factor loadSingleFactor(StringPiece source, const MaybeStackVector<ConversionRateInfo> &ratesInfo,
                        UErrorCode &status) {
    const auto &conversionUnit = extractConversionInfo(source, ratesInfo, status);
    if (U_FAILURE(status)) return Factor();

    auto result = extractFactorConversions(conversionUnit.factor.toStringPiece(), status);
    result.offset = strHasDivideSignToDouble(conversionUnit.offset.toStringPiece());

    // TODO: `reciprocal` should be added to the `ConversionRateInfo`.
    // result.reciprocal = conversionUnit.reciprocal

    return result;
}

// Load Factor for compound source
Factor loadCompoundFactor(const MeasureUnit &source,
                          const MaybeStackVector<ConversionRateInfo> &ratesInfo, UErrorCode &status) {

    Factor result;
    auto compoundSourceUnit = MeasureUnitImpl::forMeasureUnitMaybeCopy(source, status);
    if (U_FAILURE(status)) return result;

    for (int32_t i = 0, n = compoundSourceUnit.units.length(); i < n; i++) {
        auto singleUnit = *compoundSourceUnit.units[i]; // a TempSingleUnit

        Factor singleFactor = loadSingleFactor(singleUnit.identifier, ratesInfo, status);

        // Apply SiPrefix before the power, because the power may be will flip the factor.
        singleFactor.applySiPrefix(singleUnit.siPrefix);

        // Apply the power of the `dimensionality`
        singleFactor.power(singleUnit.dimensionality);

        result.multiplyBy(singleFactor);
    }

    return result;
}

void substituteSingleConstant(int32_t constantPower,
                              double constantValue /* constant actual value, e.g. G= 9.88888 */,
                              Factor &factor) {
    constantValue = std::pow(constantValue, std::abs(constantPower));

    if (constantPower < 0) {
        factor.factorDen *= constantValue;
    } else {
        factor.factorNum *= constantValue;
    }
}

void substituteConstants(Factor &factor, UErrorCode &status) {
    double constantsValues[CONSTANTS_COUNT];

    constantsValues[CONSTANT_FT2M] = 0.3048;
    constantsValues[CONSTANT_PI] = 411557987.0 / 131002976.0;
    constantsValues[CONSTANT_GRAVITY] = 9.80665;
    constantsValues[CONSTANT_G] = 6.67408E-11;
    constantsValues[CONSTANT_LB2KG] = 0.45359237;
    constantsValues[CONSTANT_GAL_IMP2M3] = 0.00454609;

    for (int i = 0; i < CONSTANTS_COUNT; i++) {
        if (factor.constants[i] == 0) continue;

        substituteSingleConstant(factor.constants[i], constantsValues[i], factor);
        factor.constants[i] = 0;
    }
}

/**
 * Checks if the source unit and the target unit are simple. For example celsius or fahrenheit. But not
 * square-celsius or square-fahrenheit.
 */
UBool checkSimpleUnit(const MeasureUnit &unit, UErrorCode &status) {
    auto compoundSourceUnit = MeasureUnitImpl::forMeasureUnitMaybeCopy(unit, status);

    if (U_FAILURE(status)) return false;

    if (compoundSourceUnit.complexity != UMEASURE_UNIT_SINGLE) { return false; }

    U_ASSERT(compoundSourceUnit.units.length() == 1);
    auto singleUnit = *(compoundSourceUnit.units[0]);

    if (singleUnit.dimensionality != 1 || singleUnit.siPrefix != UMEASURE_SI_PREFIX_ONE) {
        return false;
    }
    return true;
}

/**
 *  Extract conversion rate from `source` to `target`
 */
void loadConversionRate(ConversionRate &conversionRate, const MeasureUnit &source,
                        const MeasureUnit &target, UnitsMatchingState unitsState,
                        const MaybeStackVector<ConversionRateInfo> &ratesInfo, UErrorCode &status) {
    // Represents the conversion factor from the source to the target.
    Factor finalFactor;

    // Represents the conversion factor from the source to the base unit that specified in the conversion
    // data which is considered as the root of the source and the target.
    Factor sourceToBase = loadCompoundFactor(source, ratesInfo, status);
    Factor targetToBase = loadCompoundFactor(target, ratesInfo, status);

    // Merger Factors
    finalFactor.multiplyBy(sourceToBase);
    if (unitsState == UnitsMatchingState::CONVERTIBLE) {
        finalFactor.divideBy(targetToBase);
    } else if (unitsState == UnitsMatchingState::RECIPROCAL) {
        finalFactor.multiplyBy(targetToBase);
    } else {
        status = UErrorCode::U_ARGUMENT_TYPE_MISMATCH;
        return;
    }

    // Substitute constants
    substituteConstants(finalFactor, status);

    conversionRate.factorNum = finalFactor.factorNum;
    conversionRate.factorDen = finalFactor.factorDen;

    // In case of simple units (such as: celsius or fahrenheit), offsets are considered.
    if (checkSimpleUnit(source, status) && checkSimpleUnit(target, status)) {
        conversionRate.sourceOffset =
            sourceToBase.offset * sourceToBase.factorDen / sourceToBase.factorNum;
        conversionRate.targetOffset =
            targetToBase.offset * targetToBase.factorDen / targetToBase.factorNum;
    }

    conversionRate.reciprocal = unitsState == UnitsMatchingState::RECIPROCAL;
}

} // namespace

UnitsMatchingState U_I18N_API
checkUnitsState(const MeasureUnit &source, const MeasureUnit &target,
                const MaybeStackVector<ConversionRateInfo> &conversionRateInfoList, UErrorCode &status) {
    auto sourceBaseUnit = extractBaseUnit(source, conversionRateInfoList, status);
    auto targetBaseUnit = extractBaseUnit(target, conversionRateInfoList, status);

    if (U_FAILURE(status)) return UNCONVERTIBLE;

    if (sourceBaseUnit == targetBaseUnit) return CONVERTIBLE;
    if (sourceBaseUnit == targetBaseUnit.reciprocal(status)) return RECIPROCAL;

    return UNCONVERTIBLE;
}

UnitConverter::UnitConverter(MeasureUnit source, MeasureUnit target,
                             const MaybeStackVector<ConversionRateInfo> &ratesInfo, UErrorCode &status) {
    UnitsMatchingState unitsState = checkUnitsState(source, target, ratesInfo, status);
    if (U_FAILURE(status)) return;
    if (unitsState == UnitsMatchingState::UNCONVERTIBLE) {
        status = U_INTERNAL_PROGRAM_ERROR;
        return;
    }

    conversionRate_.source = source;
    conversionRate_.target = target;

    loadConversionRate(conversionRate_, source, target, unitsState, ratesInfo, status);
}

double UnitConverter::convert(double inputValue) const {
    double result =
        inputValue + conversionRate_.sourceOffset; // Reset the input to the target zero index.
    // Convert the quantity to from the source scale to the target scale.
    result *= conversionRate_.factorNum / conversionRate_.factorDen;

    result -= conversionRate_.targetOffset; // Set the result to its index.

    if (result == 0)
        return 0.0; // If the result is zero, it does not matter if the conversion are reciprocal or not.
    if (conversionRate_.reciprocal) { result = 1.0 / result; }
    return result;
=======
        const auto rateInfo = conversionRates.extractConversionInfo(singleUnitImpl.identifier, status);
        if (U_FAILURE(status)) return result;
        if (rateInfo == nullptr) {
            status = U_INTERNAL_PROGRAM_ERROR;
            return result;
        }

        // Multiply the power of the singleUnit by the power of the baseUnit. For example, square-hectare
        // must be p4-meter. (NOTE: hectare --> square-meter)
        auto compoundBaseUnit = MeasureUnit::forIdentifier(rateInfo->baseUnit.toStringPiece(), status);

        int32_t baseUnitsCount;
        auto baseUnits = compoundBaseUnit.splitToSingleUnits(baseUnitsCount, status);
        for (int j = 0; j < baseUnitsCount; j++) {
            int8_t newDimensionality =
                baseUnits[j].getDimensionality(status) * singleUnit.getDimensionality(status);
            result = result.product(baseUnits[j].withDimensionality(newDimensionality, status), status);

            if (U_FAILURE(status)) { return result; }
        }
    }

    return result;
}

} // namespace

UnitsConvertibilityState U_I18N_API checkConvertibility(const MeasureUnit &source,
                                                        const MeasureUnit &target,
                                                        const ConversionRates &conversionRates,
                                                        UErrorCode &status) {
    auto sourceBaseUnit = extractCompoundBaseUnit(source, conversionRates, status);
    auto targetBaseUnit = extractCompoundBaseUnit(target, conversionRates, status);

    if (U_FAILURE(status)) return UNCONVERTIBLE;

    if (sourceBaseUnit == targetBaseUnit) return CONVERTIBLE;
    if (sourceBaseUnit == targetBaseUnit.reciprocal(status)) return RECIPROCAL;

    return UNCONVERTIBLE;
>>>>>>> 3bf35258
}

U_NAMESPACE_END

#endif /* #if !UCONFIG_NO_FORMATTING */<|MERGE_RESOLUTION|>--- conflicted
+++ resolved
@@ -5,14 +5,10 @@
 
 #if !UCONFIG_NO_FORMATTING
 
-<<<<<<< HEAD
 #include <cmath>
 
 #include "charstr.h"
 #include "double-conversion.h"
-=======
-#include "charstr.h"
->>>>>>> 3bf35258
 #include "measunit_impl.h"
 #include "unicode/errorcode.h"
 #include "unicode/measunit.h"
@@ -22,7 +18,6 @@
 U_NAMESPACE_BEGIN
 
 namespace {
-<<<<<<< HEAD
 
 /* Internal Structure */
 
@@ -143,30 +138,28 @@
     return strToDouble(strWithDivide);
 }
 
-const ConversionRateInfo &
-extractConversionInfo(StringPiece source,
-                      const MaybeStackVector<ConversionRateInfo> &conversionRateInfoList,
-                      UErrorCode &status) {
-    for (size_t i = 0, n = conversionRateInfoList.length(); i < n; ++i) {
-        if (conversionRateInfoList[i]->sourceUnit.toStringPiece() == source)
-            return *(conversionRateInfoList[i]);
+const ConversionRateInfo &extractConversionInfo(StringPiece source,
+                                                const ConversionRates &conversionRates,
+                                                UErrorCode &status) {
+    // TODO(younies): hugovdm added this hacky getInternalList call to resolve
+    // "git merge" issues. This needs to be improved.
+    const MaybeStackVector<ConversionRateInfo> *conversionRateInfoList =
+        conversionRates.getInternalList();
+    for (size_t i = 0, n = conversionRateInfoList->length(); i < n; ++i) {
+        if ((*conversionRateInfoList)[i]->sourceUnit.toStringPiece() == source)
+            return *((*conversionRateInfoList)[i]);
     }
 
     status = U_INTERNAL_PROGRAM_ERROR;
     return ConversionRateInfo();
 }
 
-MeasureUnit extractBaseUnit(const MeasureUnit &source,
-                            const MaybeStackVector<ConversionRateInfo> &conversionRateInfoList,
-                            UErrorCode &status) {
-=======
 /**
  * Extracts the compound base unit of a compound unit (`source`). For example, if the source unit is
  * `square-mile-per-hour`, the compound base unit will be `square-meter-per-second`
  */
 MeasureUnit extractCompoundBaseUnit(const MeasureUnit &source, const ConversionRates &conversionRates,
                                     UErrorCode &status) {
->>>>>>> 3bf35258
     MeasureUnit result;
     int32_t count;
     const auto singleUnits = source.splitToSingleUnits(count, status);
@@ -177,18 +170,26 @@
         // Extract `ConversionRateInfo` using the absolute unit. For example: in case of `square-meter`,
         // we will use `meter`
         const auto singleUnitImpl = SingleUnitImpl::forMeasureUnit(singleUnit, status);
-<<<<<<< HEAD
-        const auto &rateInfo =
-            extractConversionInfo(singleUnitImpl.identifier, conversionRateInfoList, status);
+        const auto rateInfo = conversionRates.extractConversionInfo(singleUnitImpl.identifier, status);
         if (U_FAILURE(status)) return result;
+        if (rateInfo == nullptr) {
+            status = U_INTERNAL_PROGRAM_ERROR;
+            return result;
+        }
 
         // Multiply the power of the singleUnit by the power of the baseUnit. For example, square-hectare
         // must be p4-meter. (NOTE: hectare --> square-meter)
-        auto baseUnit = MeasureUnit::forIdentifier(rateInfo.baseUnit.toStringPiece(), status);
-        auto singleBaseUnit = SingleUnitImpl::forMeasureUnit(baseUnit, status);
-        singleBaseUnit.dimensionality *= singleUnit.getDimensionality(status);
-
-        result = result.product(singleBaseUnit.build(status), status);
+        auto compoundBaseUnit = MeasureUnit::forIdentifier(rateInfo->baseUnit.toStringPiece(), status);
+
+        int32_t baseUnitsCount;
+        auto baseUnits = compoundBaseUnit.splitToSingleUnits(baseUnitsCount, status);
+        for (int j = 0; j < baseUnitsCount; j++) {
+            int8_t newDimensionality =
+                baseUnits[j].getDimensionality(status) * singleUnit.getDimensionality(status);
+            result = result.product(baseUnits[j].withDimensionality(newDimensionality, status), status);
+
+            if (U_FAILURE(status)) { return result; }
+        }
     }
 
     return result;
@@ -289,8 +290,7 @@
 }
 
 // Load factor for a single source
-Factor loadSingleFactor(StringPiece source, const MaybeStackVector<ConversionRateInfo> &ratesInfo,
-                        UErrorCode &status) {
+Factor loadSingleFactor(StringPiece source, const ConversionRates &ratesInfo, UErrorCode &status) {
     const auto &conversionUnit = extractConversionInfo(source, ratesInfo, status);
     if (U_FAILURE(status)) return Factor();
 
@@ -304,8 +304,8 @@
 }
 
 // Load Factor for compound source
-Factor loadCompoundFactor(const MeasureUnit &source,
-                          const MaybeStackVector<ConversionRateInfo> &ratesInfo, UErrorCode &status) {
+Factor loadCompoundFactor(const MeasureUnit &source, const ConversionRates &ratesInfo,
+                          UErrorCode &status) {
 
     Factor result;
     auto compoundSourceUnit = MeasureUnitImpl::forMeasureUnitMaybeCopy(source, status);
@@ -382,8 +382,8 @@
  *  Extract conversion rate from `source` to `target`
  */
 void loadConversionRate(ConversionRate &conversionRate, const MeasureUnit &source,
-                        const MeasureUnit &target, UnitsMatchingState unitsState,
-                        const MaybeStackVector<ConversionRateInfo> &ratesInfo, UErrorCode &status) {
+                        const MeasureUnit &target, UnitsConvertibilityState unitsState,
+                        const ConversionRates &ratesInfo, UErrorCode &status) {
     // Represents the conversion factor from the source to the target.
     Factor finalFactor;
 
@@ -394,9 +394,9 @@
 
     // Merger Factors
     finalFactor.multiplyBy(sourceToBase);
-    if (unitsState == UnitsMatchingState::CONVERTIBLE) {
+    if (unitsState == UnitsConvertibilityState::CONVERTIBLE) {
         finalFactor.divideBy(targetToBase);
-    } else if (unitsState == UnitsMatchingState::RECIPROCAL) {
+    } else if (unitsState == UnitsConvertibilityState::RECIPROCAL) {
         finalFactor.multiplyBy(targetToBase);
     } else {
         status = UErrorCode::U_ARGUMENT_TYPE_MISMATCH;
@@ -417,76 +417,7 @@
             targetToBase.offset * targetToBase.factorDen / targetToBase.factorNum;
     }
 
-    conversionRate.reciprocal = unitsState == UnitsMatchingState::RECIPROCAL;
-}
-
-} // namespace
-
-UnitsMatchingState U_I18N_API
-checkUnitsState(const MeasureUnit &source, const MeasureUnit &target,
-                const MaybeStackVector<ConversionRateInfo> &conversionRateInfoList, UErrorCode &status) {
-    auto sourceBaseUnit = extractBaseUnit(source, conversionRateInfoList, status);
-    auto targetBaseUnit = extractBaseUnit(target, conversionRateInfoList, status);
-
-    if (U_FAILURE(status)) return UNCONVERTIBLE;
-
-    if (sourceBaseUnit == targetBaseUnit) return CONVERTIBLE;
-    if (sourceBaseUnit == targetBaseUnit.reciprocal(status)) return RECIPROCAL;
-
-    return UNCONVERTIBLE;
-}
-
-UnitConverter::UnitConverter(MeasureUnit source, MeasureUnit target,
-                             const MaybeStackVector<ConversionRateInfo> &ratesInfo, UErrorCode &status) {
-    UnitsMatchingState unitsState = checkUnitsState(source, target, ratesInfo, status);
-    if (U_FAILURE(status)) return;
-    if (unitsState == UnitsMatchingState::UNCONVERTIBLE) {
-        status = U_INTERNAL_PROGRAM_ERROR;
-        return;
-    }
-
-    conversionRate_.source = source;
-    conversionRate_.target = target;
-
-    loadConversionRate(conversionRate_, source, target, unitsState, ratesInfo, status);
-}
-
-double UnitConverter::convert(double inputValue) const {
-    double result =
-        inputValue + conversionRate_.sourceOffset; // Reset the input to the target zero index.
-    // Convert the quantity to from the source scale to the target scale.
-    result *= conversionRate_.factorNum / conversionRate_.factorDen;
-
-    result -= conversionRate_.targetOffset; // Set the result to its index.
-
-    if (result == 0)
-        return 0.0; // If the result is zero, it does not matter if the conversion are reciprocal or not.
-    if (conversionRate_.reciprocal) { result = 1.0 / result; }
-    return result;
-=======
-        const auto rateInfo = conversionRates.extractConversionInfo(singleUnitImpl.identifier, status);
-        if (U_FAILURE(status)) return result;
-        if (rateInfo == nullptr) {
-            status = U_INTERNAL_PROGRAM_ERROR;
-            return result;
-        }
-
-        // Multiply the power of the singleUnit by the power of the baseUnit. For example, square-hectare
-        // must be p4-meter. (NOTE: hectare --> square-meter)
-        auto compoundBaseUnit = MeasureUnit::forIdentifier(rateInfo->baseUnit.toStringPiece(), status);
-
-        int32_t baseUnitsCount;
-        auto baseUnits = compoundBaseUnit.splitToSingleUnits(baseUnitsCount, status);
-        for (int j = 0; j < baseUnitsCount; j++) {
-            int8_t newDimensionality =
-                baseUnits[j].getDimensionality(status) * singleUnit.getDimensionality(status);
-            result = result.product(baseUnits[j].withDimensionality(newDimensionality, status), status);
-
-            if (U_FAILURE(status)) { return result; }
-        }
-    }
-
-    return result;
+    conversionRate.reciprocal = unitsState == UnitsConvertibilityState::RECIPROCAL;
 }
 
 } // namespace
@@ -504,7 +435,35 @@
     if (sourceBaseUnit == targetBaseUnit.reciprocal(status)) return RECIPROCAL;
 
     return UNCONVERTIBLE;
->>>>>>> 3bf35258
+}
+
+UnitConverter::UnitConverter(MeasureUnit source, MeasureUnit target,
+                             const ConversionRates &ratesInfo, UErrorCode &status) {
+    UnitsConvertibilityState unitsState = checkConvertibility(source, target, ratesInfo, status);
+    if (U_FAILURE(status)) return;
+    if (unitsState == UnitsConvertibilityState::UNCONVERTIBLE) {
+        status = U_INTERNAL_PROGRAM_ERROR;
+        return;
+    }
+
+    conversionRate_.source = source;
+    conversionRate_.target = target;
+
+    loadConversionRate(conversionRate_, source, target, unitsState, ratesInfo, status);
+}
+
+double UnitConverter::convert(double inputValue) const {
+    double result =
+        inputValue + conversionRate_.sourceOffset; // Reset the input to the target zero index.
+    // Convert the quantity to from the source scale to the target scale.
+    result *= conversionRate_.factorNum / conversionRate_.factorDen;
+
+    result -= conversionRate_.targetOffset; // Set the result to its index.
+
+    if (result == 0)
+        return 0.0; // If the result is zero, it does not matter if the conversion are reciprocal or not.
+    if (conversionRate_.reciprocal) { result = 1.0 / result; }
+    return result;
 }
 
 U_NAMESPACE_END
