// © 2020 and later: Unicode, Inc. and others.
// License & terms of use: http://www.unicode.org/copyright.html

#include "unicode/utypes.h"

#if !UCONFIG_NO_FORMATTING

#include <cmath>

#include "charstr.h"
#include "double-conversion.h"
#include "measunit_impl.h"
#include "resource.h"
#include "uassert.h"
#include "unicode/stringpiece.h"
#include "unicode/unistr.h"
#include "unicode/utypes.h"
#include "unitconverter.h"
#include "uresimp.h"

U_NAMESPACE_BEGIN

namespace {

using icu::double_conversion::StringToDoubleConverter;

/* Internal Structure */

// Represents a raw convert unit.
struct ConvertUnit {
    StringPiece source;
    StringPiece target;

    // NOTE
    //  If the source and target are equal, the factor will be "1"
    StringPiece factor = "1";

    // NOTE
    //  If the offset is not exist, its value will be "0"
    StringPiece offset = "0";

    // NOTE
    //  If reciprocal is not exits, its value will be `false`
    bool reciprocal = false;
};

typedef enum Signal {
    NEGATIVE = -1,
    POSITIVE = 1,
} Signal;

enum UnitsCase {
    RECIPROCAL,
    CONVERTIBLE,
    UNCONVERTIBLE,
};

/* Helpers */

// Returns `double` from a scientific number(i.e. "1", "2.01" or "3.09E+4")
double strToDouble(StringPiece strNum) {
<<<<<<< HEAD
    std::string charNum;
    for (int i = 0; i < strNum.length(); i++) {
        charNum += strNum.data()[i];
    }

=======
>>>>>>> 704efa9f
    // We are processing well-formed input, so we don't need any special options to
    // StringToDoubleConverter.
    StringToDoubleConverter converter(0, 0, 0, "", "");
    int32_t count;
<<<<<<< HEAD
    return converter.StringToDouble(reinterpret_cast<const uint16_t *>(strNum.length()), strNum.length(),
                                    &count);
=======
    return converter.StringToDouble(strNum.data(), strNum.length(), &count);
>>>>>>> 704efa9f
}

// Returns `double` from a scientific number that could has a division sign (i.e. "1", "2.01", "3.09E+4"
// or "2E+2/3")
double strHasDivideSignToDouble(StringPiece strWithDivide, UErrorCode &status) {
    CharString charNum(strWithDivide, status);
    if (U_FAILURE(status)) return 0.0;

    int divisionSignInd = -1;
    for (int i = 0, n = charNum[i]; i < n; ++i) {
        if (charNum[i] == '/') {
            divisionSignInd = i;
            break;
        }
    }

    if (divisionSignInd >= 0) {
        return strToDouble(strWithDivide.substr(0, divisionSignInd)) /
               strToDouble(strWithDivide.substr(divisionSignInd + 1));
    }

    return strToDouble(strWithDivide);
}

/* Represents a conversion factor */
struct Factor {
    double factorNum = 1;
    double factorDen = 1;
    double offset = 0;
    bool reciprocal = false;
    int32_t constants[CONSTANTS_COUNT] = {};

    void multiplyBy(const Factor &rhs) {
        factorNum *= rhs.factorNum;
        factorDen *= rhs.factorDen;
        for (int i = 0; i < CONSTANTS_COUNT; i++)
            constants[i] += rhs.constants[i];

        offset += rhs.offset;
    }

    void divideBy(const Factor &rhs) {
        factorNum *= rhs.factorDen;
        factorDen *= rhs.factorNum;
        for (int i = 0; i < CONSTANTS_COUNT; i++)
            constants[i] -= rhs.constants[i];

        offset += rhs.offset;
    }

    // Apply the power to the factor.
    void power(int32_t power) {
        // multiply all the constant by the power.
        for (int i = 0; i < CONSTANTS_COUNT; i++)
            constants[i] *= power;

        bool shouldFlip = power < 0; // This means that after applying the absolute power, we should flip
                                     // the Numerator and Denomerator.

        factorNum = std::pow(factorNum, std::abs(power));
        factorDen = std::pow(factorDen, std::abs(power));

        if (shouldFlip) {
            // Flip Numerator and Denomirator.
            std::swap(factorNum, factorDen);
        }
    }

    // Flip the `Factor`, for example, factor= 2/3, flippedFactor = 3/2
    void flip() {
        std::swap(factorNum, factorDen);

        for (int i = 0; i < CONSTANTS_COUNT; i++) {
            constants[i] *= -1;
        }
    }

    // Apply SI prefix to the `Factor`
    void applySiPrefix(UMeasureSIPrefix siPrefix) {
        if (siPrefix == UMeasureSIPrefix::UMEASURE_SI_PREFIX_ONE) return; // No need to do anything

        double siApplied = std::pow(10.0, std::abs(siPrefix));

        if (siPrefix < 0) {
            factorDen *= siApplied;
            return;
        }

        factorNum *= siApplied;
    }
};

//////////////////////////
/// BEGIN DATA LOADING ///
//////////////////////////

class UnitConversionRatesSink : public ResourceSink {
  public:
    explicit UnitConversionRatesSink(Factor *conversionFactor) : conversionFactor(conversionFactor) {}

    void put(const char *key, ResourceValue &value, UBool /*noFallback*/,
             UErrorCode &status) U_OVERRIDE {
        ResourceTable conversionRateTable = value.getTable(status);
        if (U_FAILURE(status)) { return; }

        for (int32_t i = 0; conversionRateTable.getKeyAndValue(i, key, value); ++i) {
            StringPiece keySP(key);

            if (keySP == "factor") {
                value.getUnicodeString(status);

            }

            else if (keySP == "offset") {
                value.getUnicodeString(status);
            }

            else if (keySP == "target") {
                // TODO(younies): find a way to convert UnicodeStirng to StringPiece
                // conversionRate->target.set(value.getUnicodeString(status));
            }

            if (U_FAILURE(status)) { return; }
        }
    }

  private:
    Factor *conversionFactor;
};

ConvertUnit extractConvertUnit(StringPiece source, UErrorCode &status) {
    ConvertUnit result;
    // TODO(hugovdm): implement.
    //   NOTE: use the database.
    //         UnitConversionRatesSink sink(&conversionFactor);
    //         ures_getAllItemsWithFallback(rb.getAlias(), key.data(), sink, status);
    //
    //   NOTE:
    //     LocalUResourceBundlePointer rb(ures_openDirect(nullptr, "units", &status));
    //     CharString key;
    //     key.append("convertUnit/", status);
    //     key.append(source, status);
    return result;
}

/*/
 * Add single factor element to the `Factor`. e.g "ft3m", "2.333" or "cup2m3". But not "cup2m3^3".
 */
void addSingleFactorConstant(Factor &factor, StringPiece baseStr, int32_t power, Signal signal) {
    if (baseStr == "ft_to_m") {
        factor.constants[CONSTANT_FT2M] += power * signal;
    } else if (baseStr == "ft2_to_m2") {
        factor.constants[CONSTANT_FT2M] += 2 * power * signal;
    } else if (baseStr == "ft3_to_m3") {
        factor.constants[CONSTANT_FT2M] += 3 * power * signal;
    } else if (baseStr == "in3_to_m3") {
        factor.constants[CONSTANT_FT2M] += 3 * power * signal;
        factor.factorDen *= 12 * 12 * 12;
    } else if (baseStr == "gal_to_m3") {
        factor.factorNum *= 231;
        factor.constants[CONSTANT_FT2M] += 3 * power * signal;
        factor.factorDen *= 12 * 12 * 12;
    } else if (baseStr == "G") {
        factor.constants[CONSTANT_G] += power * signal;
    } else if (baseStr == "gravity") {
        factor.constants[CONSTANT_GRAVITY] += power * signal;
    } else if (baseStr == "lb_to_kg") {
        factor.constants[CONSTANT_LB2KG] += power * signal;
    } else if (baseStr == "PI") {
        factor.constants[CONSTANT_PI] += power * signal;
    } else {
        if (signal == Signal::NEGATIVE) {
            factor.factorDen *= std::pow(strToDouble(baseStr), power);
        } else {
            factor.factorNum *= std::pow(strToDouble(baseStr), power);
        }
    }
}

/*
  Adds single factor for a `Factor` object. Single factor means "23^2", "23.3333", "ft2m^3" ...etc.
  However, complext factor are not included, such as "ft2m^3*200/3"
*/
void addFactorElement(Factor &factor, StringPiece elementStr, Signal signal, UErrorCode &status) {
    StringPiece baseStr;
    StringPiece powerStr;
    int32_t power =
        1; // In case the power is not written, then, the power is equal 1 ==> `ft2m^1` == `ft2m`

    // Search for the power part
    int32_t powerInd = -1;
    CharString charStr(elementStr, status);
    for (int32_t i = 0, n = charStr.length(); i < n; ++i) {
        if (charStr[i] == '^') {
            powerInd = i;
            break;
        }
    }

    if (powerInd > -1) {
        // There is power
        baseStr = elementStr.substr(0, powerInd);
        powerStr = elementStr.substr(powerInd + 1);

        power = static_cast<int32_t>(strToDouble(powerStr));
    } else {
        baseStr = elementStr;
    }

    addSingleFactorConstant(factor, baseStr, power, signal);
}

/*
 * Extracts `Factor` from a complete string factor. e.g. "ft2m^3*1007/cup2m3*3"
 */
void extractFactor(Factor &factor, StringPiece stringFactor, UErrorCode &status) {
    // Set factor to `1`
    factor.factorNum = 1;
    factor.factorDen = 1;

    Signal signal = Signal::POSITIVE;
    auto factorData = stringFactor.data();
    for (int32_t i = 0, start = 0, n = stringFactor.length(); i < n; i++) {
        if (factorData[i] == '*' || factorData[i] == '/') {
            StringPiece factorElement = stringFactor.substr(start, i - start);
            addFactorElement(factor, factorElement, signal, status);

            start = i + 1; // Set `start` to point to the start of the new element.
        } else if (i == n - 1) {
            // Last element
            addFactorElement(factor, stringFactor.substr(start, i + 1), signal, status);
        }

        if (factorData[i] == '/')
            signal = Signal::NEGATIVE; // Change the signal because we reached the Denominator.
    }
}

// Load factor for a single source
void loadSingleFactor(Factor &factor, StringPiece source, UErrorCode &status) {
    auto conversionUnit = extractConvertUnit(source, status);
    if (U_FAILURE(status)) return;

    extractFactor(factor, conversionUnit.factor, status);
    factor.offset = strHasDivideSignToDouble(conversionUnit.offset, status);
    factor.reciprocal = factor.reciprocal;
}

// Load Factor for compound source
void loadCompoundFactor(Factor &factor, StringPiece source, UErrorCode &status) {
    auto compoundSourceUnit = MeasureUnitImpl::forIdentifier(source, status);
    for (int32_t i = 0, n = compoundSourceUnit.units.length(); i < n; i++) {
        auto singleUnit = *compoundSourceUnit.units[i]; // a TempSingleUnit

        Factor singleFactor;
        loadSingleFactor(singleFactor, singleUnit.identifier, status);

        // You must apply SiPrefix before the power, because the power may be will flip the factor.
        singleFactor.applySiPrefix(singleUnit.siPrefix);

        singleFactor.power(singleUnit.dimensionality);

        factor.multiplyBy(singleFactor);
    }
}

void substituteSingleConstant(Factor &factor, int32_t constantPower,
                              double constantValue /* constant actual value, e.g. G= 9.88888 */) {
    constantValue = std::pow(constantValue, std::abs(constantPower));

    if (constantPower < 0) {
        factor.factorDen *= constantValue;
    } else {
        factor.factorNum *= constantValue;
    }
}

void substituteConstants(Factor &factor, UErrorCode &status) {
    double constantsValues[CONSTANTS_COUNT];

    constantsValues[CONSTANT_FT2M] = 0.3048;
    constantsValues[CONSTANT_PI] = 3.14159265359;
    constantsValues[CONSTANT_GRAVITY] = 9.80665;
    constantsValues[CONSTANT_G] = 6.67408E-11;
    constantsValues[CONSTANT_LB2KG] = 0.45359237;

    for (int i = 0; i < CONSTANTS_COUNT; i++) {
        if (factor.constants[i] == 0) continue;

        substituteSingleConstant(factor, factor.constants[i], constantsValues[i]);
        factor.constants[i] = 0;
    }
}

/**
 * Checks if the source unit and the target unit are singular. For example celsius or fahrenheit. But not
 * square-celsius or square-fahrenheit.
 */
UBool checkSimpleUnit(StringPiece unitIdentifier, UErrorCode &status) {
    auto compoundSourceUnit = MeasureUnitImpl::forIdentifier(unitIdentifier, status);
    if (compoundSourceUnit.complexity != UMEASURE_UNIT_SINGLE) { return false; }

    U_ASSERT(compoundSourceUnit.units.length() == 1);
    auto singleUnit = *(compoundSourceUnit.units[0]);

    if (singleUnit.dimensionality != 1 || singleUnit.siPrefix != UMEASURE_SI_PREFIX_ONE) {
        return false;
    }
    return true;
}

/**
 *  Extract conversion rate from `source` to `target`
 */
void loadConversionRate(ConversionRate &conversionRate, StringPiece source, StringPiece target,
                        UnitsCase unitsCase, UErrorCode &status) {
    // Represents the conversion factor from the source to the target.
    Factor finalFactor;

    // Represents the conversion factor from the source to the target that specified in the conversion
    // data which is considered as the root of the source and the target.
    Factor SourceToRoot;
    Factor TargetToRoot;

    /* Load needed factors. */
    // Load the conversion factor from the source to the target in the  which is considered as the Root
    // between
    loadCompoundFactor(SourceToRoot, source, status);
    loadCompoundFactor(TargetToRoot, target, status);

    // Merger Factors
    finalFactor.multiplyBy(SourceToRoot);
    if (unitsCase == UnitsCase::CONVERTIBLE) {
        finalFactor.divideBy(TargetToRoot);
    } else if (unitsCase == UnitsCase::RECIPROCAL) {
        finalFactor.multiplyBy(TargetToRoot);
    } else {
        status = UErrorCode::U_ARGUMENT_TYPE_MISMATCH;
        return;
    }

    // Substitute constants
    substituteConstants(finalFactor, status);

    conversionRate.source = source;
    conversionRate.target = target;

    conversionRate.factorNum = finalFactor.factorNum;
    conversionRate.factorDen = finalFactor.factorDen;

    if (checkSimpleUnit(source, status) && checkSimpleUnit(target, status)) {
        conversionRate.sourceOffset =
            SourceToRoot.offset * SourceToRoot.factorDen / SourceToRoot.factorNum;
        conversionRate.targetOffset =
            TargetToRoot.offset * TargetToRoot.factorDen / TargetToRoot.factorNum;
    }

    conversionRate.reciprocal = unitsCase == UnitsCase::RECIPROCAL;
}

StringPiece getTarget(StringPiece source, UErrorCode &status) {
    auto convertUnit = extractConvertUnit(source, status);
    if (U_FAILURE(status)) return StringPiece("");
    return convertUnit.target;
}

<<<<<<< HEAD
=======
// TODO(ICU-20568): Add more test coverage for this function.
>>>>>>> 704efa9f
// Returns the target of a source unit.
MeasureUnit extractTarget(MeasureUnit source, UErrorCode &status) {
    MeasureUnit result; // Empty unit.
    auto singleUnits = source.splitToSingleUnits(status);

    for (int i = 0; i < singleUnits.length(); i++) {
        const auto &singleUnit = singleUnits[i];
        StringPiece target = getTarget(singleUnit.getIdentifier(), status);

        if (U_FAILURE(status)) return result;

        MeasureUnit targetUnit = MeasureUnit::forIdentifier(target, status);
<<<<<<< HEAD
        auto tempTargetUnit = TempSingleUnit::forMeasureUnit(targetUnit, status);
        tempTargetUnit.siPrefix = singleUnit.getSIPrefix(status);
        tempTargetUnit.dimensionality = singleUnit.getDimensionality(status);
        if (U_FAILURE(status)) return result;

        auto targetUnits = tempTargetUnit.build(status);
        if (U_FAILURE(status)) return result;

        result = result.product(targetUnits, status);
        if (U_FAILURE(status)) return result;
=======
        auto targetSingleUnits = targetUnit.splitToSingleUnits(status);
        if (U_FAILURE(status)) return result;

        for (int i = 0, n = targetSingleUnits.length(); i < n; ++i) {
            auto tempTargetUnit = TempSingleUnit::forMeasureUnit(targetSingleUnits[i], status);
            tempTargetUnit.dimensionality = singleUnit.getDimensionality(status);
            if (U_FAILURE(status)) return result;

            auto targetUnits = tempTargetUnit.build(status);
            if (U_FAILURE(status)) return result;

            result = result.product(targetUnits, status);
            if (U_FAILURE(status)) return result;
        }
>>>>>>> 704efa9f
    }

    return result;
}

UnitsCase checkUnitsCase(MeasureUnit source, MeasureUnit target, UErrorCode &status) {
    MeasureUnit sourceTargetUnit = extractTarget(source, status);
    MeasureUnit targetTargetUnit = extractTarget(target, status);

    if (sourceTargetUnit == targetTargetUnit) return UnitsCase::CONVERTIBLE;
    if (sourceTargetUnit == targetTargetUnit.reciprocal(status)) return UnitsCase::RECIPROCAL;

    return UnitsCase::UNCONVERTIBLE;
}

} // namespace

UnitConverter::UnitConverter(MeasureUnit source, MeasureUnit target, UErrorCode &status) {
    UnitsCase unitsCase = checkUnitsCase(source, target, status);
    if (U_FAILURE(status)) return;
    loadConversionRate(conversionRate_, source.getIdentifier(), target.getIdentifier(), unitsCase,
                       status);
}

double UnitConverter::convert(double inputValue) {
    double result =
        inputValue + conversionRate_.sourceOffset; // Reset the input to the target zero index.
    // Convert the quantity to from the source scale to the target scale.
    result *= conversionRate_.factorNum / conversionRate_.factorDen;

    result -= conversionRate_.targetOffset; // Set the result to its index.

    if (conversionRate_.reciprocal && result != 0 /* TODO(younies): address zero issue*/)
        result = 1 / result;
    return result;
}

U_NAMESPACE_END

#endif /* #if !UCONFIG_NO_FORMATTING */<|MERGE_RESOLUTION|>--- conflicted
+++ resolved
@@ -59,24 +59,11 @@
 
 // Returns `double` from a scientific number(i.e. "1", "2.01" or "3.09E+4")
 double strToDouble(StringPiece strNum) {
-<<<<<<< HEAD
-    std::string charNum;
-    for (int i = 0; i < strNum.length(); i++) {
-        charNum += strNum.data()[i];
-    }
-
-=======
->>>>>>> 704efa9f
     // We are processing well-formed input, so we don't need any special options to
     // StringToDoubleConverter.
     StringToDoubleConverter converter(0, 0, 0, "", "");
     int32_t count;
-<<<<<<< HEAD
-    return converter.StringToDouble(reinterpret_cast<const uint16_t *>(strNum.length()), strNum.length(),
-                                    &count);
-=======
     return converter.StringToDouble(strNum.data(), strNum.length(), &count);
->>>>>>> 704efa9f
 }
 
 // Returns `double` from a scientific number that could has a division sign (i.e. "1", "2.01", "3.09E+4"
@@ -443,10 +430,7 @@
     return convertUnit.target;
 }
 
-<<<<<<< HEAD
-=======
 // TODO(ICU-20568): Add more test coverage for this function.
->>>>>>> 704efa9f
 // Returns the target of a source unit.
 MeasureUnit extractTarget(MeasureUnit source, UErrorCode &status) {
     MeasureUnit result; // Empty unit.
@@ -459,18 +443,6 @@
         if (U_FAILURE(status)) return result;
 
         MeasureUnit targetUnit = MeasureUnit::forIdentifier(target, status);
-<<<<<<< HEAD
-        auto tempTargetUnit = TempSingleUnit::forMeasureUnit(targetUnit, status);
-        tempTargetUnit.siPrefix = singleUnit.getSIPrefix(status);
-        tempTargetUnit.dimensionality = singleUnit.getDimensionality(status);
-        if (U_FAILURE(status)) return result;
-
-        auto targetUnits = tempTargetUnit.build(status);
-        if (U_FAILURE(status)) return result;
-
-        result = result.product(targetUnits, status);
-        if (U_FAILURE(status)) return result;
-=======
         auto targetSingleUnits = targetUnit.splitToSingleUnits(status);
         if (U_FAILURE(status)) return result;
 
@@ -485,7 +457,6 @@
             result = result.product(targetUnits, status);
             if (U_FAILURE(status)) return result;
         }
->>>>>>> 704efa9f
     }
 
     return result;
