--- conflicted
+++ resolved
@@ -81,17 +81,9 @@
 
 // Returns `double` from a scientific number that could has a division sign (i.e. "1", "2.01", "3.09E+4"
 // or "2E+2/3")
-<<<<<<< HEAD
 double strHasDivideSignToDouble(StringPiece strWithDivide) {
     int divisionSignInd = -1;
     for (int i = 0, n = strWithDivide.length(); i < n; ++i) {
-=======
-double strHasDivideSignToDouble(StringPiece strWithDivide, UErrorCode &status) {
-    if (U_FAILURE(status)) return 0.0;
-
-    int divisionSignInd = -1;
-    for (int i = 0; i < strWithDivide.length(); ++i) {
->>>>>>> f930f679
         if (strWithDivide.data()[i] == '/') {
             divisionSignInd = i;
             break;
