// © 2020 and later: Unicode, Inc. and others.
// License & terms of use: http://www.unicode.org/copyright.html

#if !UCONFIG_NO_FORMATTING

#include "number_usageprefs.h"
#include "cstring.h"
#include "number_decimalquantity.h"
#include "number_microprops.h"
#include "number_roundingutils.h"
#include "number_skeletons.h"
#include "unicode/char16ptr.h"
#include "unicode/currunit.h"
#include "unicode/fmtable.h"
#include "unicode/measure.h"
#include "unicode/numberformatter.h"
#include "unicode/platform.h"
#include "unicode/unum.h"
#include "unicode/urename.h"

using namespace icu::number;
using namespace icu::number::impl;
using icu::StringSegment;

// Copy constructor
Usage::Usage(const Usage &other) : fUsage(nullptr), fLength(other.fLength), fError(other.fError) {
    if (other.fUsage != nullptr) {
        fUsage = (char *)uprv_malloc(fLength + 1);
        uprv_strncpy(fUsage, other.fUsage, fLength + 1);
    }
}

// Copy assignment operator
Usage &Usage::operator=(const Usage &other) {
    fLength = other.fLength;
    if (other.fUsage != nullptr) {
        fUsage = (char *)uprv_malloc(fLength + 1);
        uprv_strncpy(fUsage, other.fUsage, fLength + 1);
    }
    fError = other.fError;
    return *this;
}

// Move constructor
Usage::Usage(Usage &&src) U_NOEXCEPT : fUsage(src.fUsage), fLength(src.fLength), fError(src.fError) {
    // Take ownership away from src if necessary
    src.fUsage = nullptr;
}

// Move assignment operator
Usage &Usage::operator=(Usage &&src) U_NOEXCEPT {
    if (this == &src) {
        return *this;
    }
    if (fUsage != nullptr) {
        uprv_free(fUsage);
    }
    fUsage = src.fUsage;
    fLength = src.fLength;
    fError = src.fError;
    // Take ownership away from src if necessary
    src.fUsage = nullptr;
    return *this;
}

Usage::~Usage() {
    if (fUsage != nullptr) {
        uprv_free(fUsage);
        fUsage = nullptr;
    }
}

void Usage::set(StringPiece value) {
    if (fUsage != nullptr) {
        uprv_free(fUsage);
        fUsage = nullptr;
    }
    fLength = value.length();
    fUsage = (char *)uprv_malloc(fLength + 1);
    uprv_strncpy(fUsage, value.data(), fLength);
    fUsage[fLength] = 0;
}

UsagePrefsHandler::UsagePrefsHandler(const Locale &locale,
                                     const MeasureUnit inputUnit,
                                     const StringPiece usage,
                                     const MicroPropsGenerator *parent,
                                     UErrorCode &status)
    : fUnitsRouter(inputUnit, StringPiece(locale.getCountry()), usage, status),
      fParent(parent) {
}

void UsagePrefsHandler::processQuantity(DecimalQuantity &quantity, MicroProps &micros,
                                        UErrorCode &status) const {
    fParent->processQuantity(quantity, micros, status);
    if (U_FAILURE(status)) {
        return;
    }

    quantity.roundToInfinity(); // Enables toDouble
    const auto routed = fUnitsRouter.route(quantity.toDouble(), status);
<<<<<<< HEAD
    const MaybeStackVector<Measure>& routedUnits = routed.measures;
    micros.outputUnit = routed.outputUnit.copy(status).build(status);
    if (U_FAILURE(status)) {
        return;
    }

    micros.mixedMeasuresCount = routedUnits.length() - 1;
    if (micros.mixedMeasuresCount > 0) {
#ifdef U_DEBUG
        U_ASSERT(micros.outputUnit.getComplexity(status) == UMEASURE_UNIT_MIXED);
        U_ASSERT(U_SUCCESS(status));
        // Check that we received measurements with the expected MeasureUnits:
        int32_t singleUnitsCount;
        LocalArray<MeasureUnit> singleUnits =
            micros.outputUnit.splitToSingleUnits(singleUnitsCount, status);
        U_ASSERT(U_SUCCESS(status));
        U_ASSERT(routedUnits.length() == singleUnitsCount);
        for (int32_t i = 0; i < routedUnits.length(); i++) {
            U_ASSERT(routedUnits[i]->getUnit() == singleUnits[i]);
        }
#endif
        // Mixed units: except for the last value, we pass all values to the
        // LongNameHandler via micros.mixedMeasures.
        if (micros.mixedMeasures.getCapacity() < micros.mixedMeasuresCount) {
            if (micros.mixedMeasures.resize(micros.mixedMeasuresCount) == nullptr) {
                status = U_MEMORY_ALLOCATION_ERROR;
                return;
            }
        }
        for (int32_t i = 0; i < micros.mixedMeasuresCount; i++) {
            micros.mixedMeasures[i] = routedUnits[i]->getNumber().getInt64();
        }
    } else {
        micros.mixedMeasuresCount = 0;
    }
    // The last value (potentially the only value) gets passed on via quantity.
    quantity.setToDouble(routedUnits[routedUnits.length() - 1]->getNumber().getDouble());
=======
    if (U_FAILURE(status)) {
        return;
    }
    const auto& routedUnits = routed.measures;
    micros.outputUnit = routedUnits[0]->getUnit();
    quantity.setToDouble(routedUnits[0]->getNumber().getDouble());
>>>>>>> 16547f32

    UnicodeString precisionSkeleton = routed.precision;
    if (micros.rounder.fPrecision.isBogus()) {
        if (precisionSkeleton.length() > 0) {
            micros.rounder.fPrecision = parseSkeletonToPrecision(precisionSkeleton, status);
        } else {
            // We use the same rounding mode as COMPACT notation: known to be a
            // human-friendly rounding mode: integers, but add a decimal digit
            // as needed to ensure we have at least 2 significant digits.
            micros.rounder.fPrecision = Precision::integer().withMinDigits(2);
        }
    }
}

Precision UsagePrefsHandler::parseSkeletonToPrecision(icu::UnicodeString precisionSkeleton,
                                                      UErrorCode status) {
    if (U_FAILURE(status)) {
        // As a member of UsagePrefsHandler, which is a friend of Precision, we
        // get access to the default constructor.
        return {};
    }
    constexpr int32_t kSkelPrefixLen = 20;
    if (!precisionSkeleton.startsWith(UNICODE_STRING_SIMPLE("precision-increment/"))) {
        status = U_INVALID_FORMAT_ERROR;
        return {};
    }
    U_ASSERT(precisionSkeleton[kSkelPrefixLen - 1] == u'/');
    StringSegment segment(precisionSkeleton, false);
    segment.adjustOffset(kSkelPrefixLen);
    MacroProps macros;
    blueprint_helpers::parseIncrementOption(segment, macros, status);
    return macros.precision;
}

#endif /* #if !UCONFIG_NO_FORMATTING */<|MERGE_RESOLUTION|>--- conflicted
+++ resolved
@@ -99,7 +99,9 @@
 
     quantity.roundToInfinity(); // Enables toDouble
     const auto routed = fUnitsRouter.route(quantity.toDouble(), status);
-<<<<<<< HEAD
+    if (U_FAILURE(status)) {
+        return;
+    }
     const MaybeStackVector<Measure>& routedUnits = routed.measures;
     micros.outputUnit = routed.outputUnit.copy(status).build(status);
     if (U_FAILURE(status)) {
@@ -137,14 +139,6 @@
     }
     // The last value (potentially the only value) gets passed on via quantity.
     quantity.setToDouble(routedUnits[routedUnits.length() - 1]->getNumber().getDouble());
-=======
-    if (U_FAILURE(status)) {
-        return;
-    }
-    const auto& routedUnits = routed.measures;
-    micros.outputUnit = routedUnits[0]->getUnit();
-    quantity.setToDouble(routedUnits[0]->getNumber().getDouble());
->>>>>>> 16547f32
 
     UnicodeString precisionSkeleton = routed.precision;
     if (micros.rounder.fPrecision.isBogus()) {
