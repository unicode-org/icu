// © 2018 and later: Unicode, Inc. and others.
// License & terms of use: http://www.unicode.org/copyright.html

#include "unicode/utypes.h"

#if !UCONFIG_NO_FORMATTING

// Allow implicit conversion from char16_t* to UnicodeString for this file:
// Helpful in toString methods and elsewhere.
#define UNISTR_FROM_STRING_EXPLICIT

#include "number_decnum.h"
#include "number_skeletons.h"
#include "umutex.h"
#include "ucln_in.h"
#include "patternprops.h"
#include "unicode/ucharstriebuilder.h"
#include "number_utils.h"
#include "number_decimalquantity.h"
#include "unicode/numberformatter.h"
#include "uinvchar.h"
#include "charstr.h"
#include "string_segment.h"
#include "unicode/errorcode.h"
#include "util.h"
#include "measunit_impl.h"

using namespace icu;
using namespace icu::number;
using namespace icu::number::impl;
using namespace icu::number::impl::skeleton;

#if (U_PF_WINDOWS <= U_PLATFORM && U_PLATFORM <= U_PF_CYGWIN) && defined(_MSC_VER)
// Ignore MSVC warning 4661. This is generated for NumberFormatterSettings<>::toSkeleton() as this method
// is defined elsewhere (in number_skeletons.cpp). The compiler is warning that the explicit template instantiation
// inside this single translation unit (CPP file) is incomplete, and thus it isn't sure if the template class is
// fully defined. However, since each translation unit explicitly instantiates all the necessary template classes,
// they will all be passed to the linker, and the linker will still find and export all the class members.
#pragma warning(push)
#pragma warning(disable: 4661)
#endif

namespace {

icu::UInitOnce gNumberSkeletonsInitOnce = U_INITONCE_INITIALIZER;

char16_t* kSerializedStemTrie = nullptr;

UBool U_CALLCONV cleanupNumberSkeletons() {
    uprv_free(kSerializedStemTrie);
    kSerializedStemTrie = nullptr;
    gNumberSkeletonsInitOnce.reset();
    return TRUE;
}

void U_CALLCONV initNumberSkeletons(UErrorCode& status) {
    ucln_i18n_registerCleanup(UCLN_I18N_NUMBER_SKELETONS, cleanupNumberSkeletons);

    UCharsTrieBuilder b(status);
    if (U_FAILURE(status)) { return; }

    // Section 1:
    b.add(u"compact-short", STEM_COMPACT_SHORT, status);
    b.add(u"compact-long", STEM_COMPACT_LONG, status);
    b.add(u"scientific", STEM_SCIENTIFIC, status);
    b.add(u"engineering", STEM_ENGINEERING, status);
    b.add(u"notation-simple", STEM_NOTATION_SIMPLE, status);
    b.add(u"base-unit", STEM_BASE_UNIT, status);
    b.add(u"percent", STEM_PERCENT, status);
    b.add(u"permille", STEM_PERMILLE, status);
    b.add(u"precision-integer", STEM_PRECISION_INTEGER, status);
    b.add(u"precision-unlimited", STEM_PRECISION_UNLIMITED, status);
    b.add(u"precision-currency-standard", STEM_PRECISION_CURRENCY_STANDARD, status);
    b.add(u"precision-currency-cash", STEM_PRECISION_CURRENCY_CASH, status);
    b.add(u"rounding-mode-ceiling", STEM_ROUNDING_MODE_CEILING, status);
    b.add(u"rounding-mode-floor", STEM_ROUNDING_MODE_FLOOR, status);
    b.add(u"rounding-mode-down", STEM_ROUNDING_MODE_DOWN, status);
    b.add(u"rounding-mode-up", STEM_ROUNDING_MODE_UP, status);
    b.add(u"rounding-mode-half-even", STEM_ROUNDING_MODE_HALF_EVEN, status);
    b.add(u"rounding-mode-half-down", STEM_ROUNDING_MODE_HALF_DOWN, status);
    b.add(u"rounding-mode-half-up", STEM_ROUNDING_MODE_HALF_UP, status);
    b.add(u"rounding-mode-unnecessary", STEM_ROUNDING_MODE_UNNECESSARY, status);
    b.add(u"group-off", STEM_GROUP_OFF, status);
    b.add(u"group-min2", STEM_GROUP_MIN2, status);
    b.add(u"group-auto", STEM_GROUP_AUTO, status);
    b.add(u"group-on-aligned", STEM_GROUP_ON_ALIGNED, status);
    b.add(u"group-thousands", STEM_GROUP_THOUSANDS, status);
    b.add(u"latin", STEM_LATIN, status);
    b.add(u"unit-width-narrow", STEM_UNIT_WIDTH_NARROW, status);
    b.add(u"unit-width-short", STEM_UNIT_WIDTH_SHORT, status);
    b.add(u"unit-width-full-name", STEM_UNIT_WIDTH_FULL_NAME, status);
    b.add(u"unit-width-iso-code", STEM_UNIT_WIDTH_ISO_CODE, status);
    b.add(u"unit-width-hidden", STEM_UNIT_WIDTH_HIDDEN, status);
    b.add(u"sign-auto", STEM_SIGN_AUTO, status);
    b.add(u"sign-always", STEM_SIGN_ALWAYS, status);
    b.add(u"sign-never", STEM_SIGN_NEVER, status);
    b.add(u"sign-accounting", STEM_SIGN_ACCOUNTING, status);
    b.add(u"sign-accounting-always", STEM_SIGN_ACCOUNTING_ALWAYS, status);
    b.add(u"sign-except-zero", STEM_SIGN_EXCEPT_ZERO, status);
    b.add(u"sign-accounting-except-zero", STEM_SIGN_ACCOUNTING_EXCEPT_ZERO, status);
    b.add(u"decimal-auto", STEM_DECIMAL_AUTO, status);
    b.add(u"decimal-always", STEM_DECIMAL_ALWAYS, status);
    if (U_FAILURE(status)) { return; }

    // Section 2:
    b.add(u"precision-increment", STEM_PRECISION_INCREMENT, status);
    b.add(u"measure-unit", STEM_MEASURE_UNIT, status);
    b.add(u"per-measure-unit", STEM_PER_MEASURE_UNIT, status);
    b.add(u"unit", STEM_UNIT, status);
    b.add(u"currency", STEM_CURRENCY, status);
    b.add(u"integer-width", STEM_INTEGER_WIDTH, status);
    b.add(u"numbering-system", STEM_NUMBERING_SYSTEM, status);
    b.add(u"scale", STEM_SCALE, status);
    if (U_FAILURE(status)) { return; }

    // Section 3 (concise tokens):
    b.add(u"K", STEM_COMPACT_SHORT, status);
    b.add(u"KK", STEM_COMPACT_LONG, status);
    b.add(u"%", STEM_PERCENT, status);
    b.add(u"%x100", STEM_PERCENT_100, status);
    b.add(u",_", STEM_GROUP_OFF, status);
    b.add(u",?", STEM_GROUP_MIN2, status);
    b.add(u",!", STEM_GROUP_ON_ALIGNED, status);
    b.add(u"+!", STEM_SIGN_ALWAYS, status);
    b.add(u"+_", STEM_SIGN_NEVER, status);
    b.add(u"()", STEM_SIGN_ACCOUNTING, status);
    b.add(u"()!", STEM_SIGN_ACCOUNTING_ALWAYS, status);
    b.add(u"+?", STEM_SIGN_EXCEPT_ZERO, status);
    b.add(u"()?", STEM_SIGN_ACCOUNTING_EXCEPT_ZERO, status);
    if (U_FAILURE(status)) { return; }

    // Build the CharsTrie
    // TODO: Use SLOW or FAST here?
    UnicodeString result;
    b.buildUnicodeString(USTRINGTRIE_BUILD_FAST, result, status);
    if (U_FAILURE(status)) { return; }

    // Copy the result into the global constant pointer
    size_t numBytes = result.length() * sizeof(char16_t);
    kSerializedStemTrie = static_cast<char16_t*>(uprv_malloc(numBytes));
    uprv_memcpy(kSerializedStemTrie, result.getBuffer(), numBytes);
}


inline void appendMultiple(UnicodeString& sb, UChar32 cp, int32_t count) {
    for (int i = 0; i < count; i++) {
        sb.append(cp);
    }
}


#define CHECK_NULL(seen, field, status) (void)(seen); /* for auto-format line wrapping */ \
UPRV_BLOCK_MACRO_BEGIN { \
    if ((seen).field) { \
        (status) = U_NUMBER_SKELETON_SYNTAX_ERROR; \
        return STATE_NULL; \
    } \
    (seen).field = true; \
} UPRV_BLOCK_MACRO_END


#define SKELETON_UCHAR_TO_CHAR(dest, src, start, end, status) (void)(dest); \
UPRV_BLOCK_MACRO_BEGIN { \
    UErrorCode conversionStatus = U_ZERO_ERROR; \
    (dest).appendInvariantChars({FALSE, (src).getBuffer() + (start), (end) - (start)}, conversionStatus); \
    if (conversionStatus == U_INVARIANT_CONVERSION_ERROR) { \
        /* Don't propagate the invariant conversion error; it is a skeleton syntax error */ \
        (status) = U_NUMBER_SKELETON_SYNTAX_ERROR; \
        return; \
    } else if (U_FAILURE(conversionStatus)) { \
        (status) = conversionStatus; \
        return; \
    } \
} UPRV_BLOCK_MACRO_END


} // anonymous namespace


Notation stem_to_object::notation(skeleton::StemEnum stem) {
    switch (stem) {
        case STEM_COMPACT_SHORT:
            return Notation::compactShort();
        case STEM_COMPACT_LONG:
            return Notation::compactLong();
        case STEM_SCIENTIFIC:
            return Notation::scientific();
        case STEM_ENGINEERING:
            return Notation::engineering();
        case STEM_NOTATION_SIMPLE:
            return Notation::simple();
        default:
            UPRV_UNREACHABLE;
    }
}

MeasureUnit stem_to_object::unit(skeleton::StemEnum stem) {
    switch (stem) {
        case STEM_BASE_UNIT:
            // Slicing is okay
            return NoUnit::base(); // NOLINT
        case STEM_PERCENT:
            // Slicing is okay
            return NoUnit::percent(); // NOLINT
        case STEM_PERMILLE:
            // Slicing is okay
            return NoUnit::permille(); // NOLINT
        default:
            UPRV_UNREACHABLE;
    }
}

Precision stem_to_object::precision(skeleton::StemEnum stem) {
    switch (stem) {
        case STEM_PRECISION_INTEGER:
            return Precision::integer();
        case STEM_PRECISION_UNLIMITED:
            return Precision::unlimited();
        case STEM_PRECISION_CURRENCY_STANDARD:
            return Precision::currency(UCURR_USAGE_STANDARD);
        case STEM_PRECISION_CURRENCY_CASH:
            return Precision::currency(UCURR_USAGE_CASH);
        default:
            UPRV_UNREACHABLE;
    }
}

UNumberFormatRoundingMode stem_to_object::roundingMode(skeleton::StemEnum stem) {
    switch (stem) {
        case STEM_ROUNDING_MODE_CEILING:
            return UNUM_ROUND_CEILING;
        case STEM_ROUNDING_MODE_FLOOR:
            return UNUM_ROUND_FLOOR;
        case STEM_ROUNDING_MODE_DOWN:
            return UNUM_ROUND_DOWN;
        case STEM_ROUNDING_MODE_UP:
            return UNUM_ROUND_UP;
        case STEM_ROUNDING_MODE_HALF_EVEN:
            return UNUM_ROUND_HALFEVEN;
        case STEM_ROUNDING_MODE_HALF_DOWN:
            return UNUM_ROUND_HALFDOWN;
        case STEM_ROUNDING_MODE_HALF_UP:
            return UNUM_ROUND_HALFUP;
        case STEM_ROUNDING_MODE_UNNECESSARY:
            return UNUM_ROUND_UNNECESSARY;
        default:
            UPRV_UNREACHABLE;
    }
}

UNumberGroupingStrategy stem_to_object::groupingStrategy(skeleton::StemEnum stem) {
    switch (stem) {
        case STEM_GROUP_OFF:
            return UNUM_GROUPING_OFF;
        case STEM_GROUP_MIN2:
            return UNUM_GROUPING_MIN2;
        case STEM_GROUP_AUTO:
            return UNUM_GROUPING_AUTO;
        case STEM_GROUP_ON_ALIGNED:
            return UNUM_GROUPING_ON_ALIGNED;
        case STEM_GROUP_THOUSANDS:
            return UNUM_GROUPING_THOUSANDS;
        default:
            return UNUM_GROUPING_COUNT; // for objects, throw; for enums, return COUNT
    }
}

UNumberUnitWidth stem_to_object::unitWidth(skeleton::StemEnum stem) {
    switch (stem) {
        case STEM_UNIT_WIDTH_NARROW:
            return UNUM_UNIT_WIDTH_NARROW;
        case STEM_UNIT_WIDTH_SHORT:
            return UNUM_UNIT_WIDTH_SHORT;
        case STEM_UNIT_WIDTH_FULL_NAME:
            return UNUM_UNIT_WIDTH_FULL_NAME;
        case STEM_UNIT_WIDTH_ISO_CODE:
            return UNUM_UNIT_WIDTH_ISO_CODE;
        case STEM_UNIT_WIDTH_HIDDEN:
            return UNUM_UNIT_WIDTH_HIDDEN;
        default:
            return UNUM_UNIT_WIDTH_COUNT; // for objects, throw; for enums, return COUNT
    }
}

UNumberSignDisplay stem_to_object::signDisplay(skeleton::StemEnum stem) {
    switch (stem) {
        case STEM_SIGN_AUTO:
            return UNUM_SIGN_AUTO;
        case STEM_SIGN_ALWAYS:
            return UNUM_SIGN_ALWAYS;
        case STEM_SIGN_NEVER:
            return UNUM_SIGN_NEVER;
        case STEM_SIGN_ACCOUNTING:
            return UNUM_SIGN_ACCOUNTING;
        case STEM_SIGN_ACCOUNTING_ALWAYS:
            return UNUM_SIGN_ACCOUNTING_ALWAYS;
        case STEM_SIGN_EXCEPT_ZERO:
            return UNUM_SIGN_EXCEPT_ZERO;
        case STEM_SIGN_ACCOUNTING_EXCEPT_ZERO:
            return UNUM_SIGN_ACCOUNTING_EXCEPT_ZERO;
        default:
            return UNUM_SIGN_COUNT; // for objects, throw; for enums, return COUNT
    }
}

UNumberDecimalSeparatorDisplay stem_to_object::decimalSeparatorDisplay(skeleton::StemEnum stem) {
    switch (stem) {
        case STEM_DECIMAL_AUTO:
            return UNUM_DECIMAL_SEPARATOR_AUTO;
        case STEM_DECIMAL_ALWAYS:
            return UNUM_DECIMAL_SEPARATOR_ALWAYS;
        default:
            return UNUM_DECIMAL_SEPARATOR_COUNT; // for objects, throw; for enums, return COUNT
    }
}


void enum_to_stem_string::roundingMode(UNumberFormatRoundingMode value, UnicodeString& sb) {
    switch (value) {
        case UNUM_ROUND_CEILING:
            sb.append(u"rounding-mode-ceiling", -1);
            break;
        case UNUM_ROUND_FLOOR:
            sb.append(u"rounding-mode-floor", -1);
            break;
        case UNUM_ROUND_DOWN:
            sb.append(u"rounding-mode-down", -1);
            break;
        case UNUM_ROUND_UP:
            sb.append(u"rounding-mode-up", -1);
            break;
        case UNUM_ROUND_HALFEVEN:
            sb.append(u"rounding-mode-half-even", -1);
            break;
        case UNUM_ROUND_HALFDOWN:
            sb.append(u"rounding-mode-half-down", -1);
            break;
        case UNUM_ROUND_HALFUP:
            sb.append(u"rounding-mode-half-up", -1);
            break;
        case UNUM_ROUND_UNNECESSARY:
            sb.append(u"rounding-mode-unnecessary", -1);
            break;
        default:
            UPRV_UNREACHABLE;
    }
}

void enum_to_stem_string::groupingStrategy(UNumberGroupingStrategy value, UnicodeString& sb) {
    switch (value) {
        case UNUM_GROUPING_OFF:
            sb.append(u"group-off", -1);
            break;
        case UNUM_GROUPING_MIN2:
            sb.append(u"group-min2", -1);
            break;
        case UNUM_GROUPING_AUTO:
            sb.append(u"group-auto", -1);
            break;
        case UNUM_GROUPING_ON_ALIGNED:
            sb.append(u"group-on-aligned", -1);
            break;
        case UNUM_GROUPING_THOUSANDS:
            sb.append(u"group-thousands", -1);
            break;
        default:
            UPRV_UNREACHABLE;
    }
}

void enum_to_stem_string::unitWidth(UNumberUnitWidth value, UnicodeString& sb) {
    switch (value) {
        case UNUM_UNIT_WIDTH_NARROW:
            sb.append(u"unit-width-narrow", -1);
            break;
        case UNUM_UNIT_WIDTH_SHORT:
            sb.append(u"unit-width-short", -1);
            break;
        case UNUM_UNIT_WIDTH_FULL_NAME:
            sb.append(u"unit-width-full-name", -1);
            break;
        case UNUM_UNIT_WIDTH_ISO_CODE:
            sb.append(u"unit-width-iso-code", -1);
            break;
        case UNUM_UNIT_WIDTH_HIDDEN:
            sb.append(u"unit-width-hidden", -1);
            break;
        default:
            UPRV_UNREACHABLE;
    }
}

void enum_to_stem_string::signDisplay(UNumberSignDisplay value, UnicodeString& sb) {
    switch (value) {
        case UNUM_SIGN_AUTO:
            sb.append(u"sign-auto", -1);
            break;
        case UNUM_SIGN_ALWAYS:
            sb.append(u"sign-always", -1);
            break;
        case UNUM_SIGN_NEVER:
            sb.append(u"sign-never", -1);
            break;
        case UNUM_SIGN_ACCOUNTING:
            sb.append(u"sign-accounting", -1);
            break;
        case UNUM_SIGN_ACCOUNTING_ALWAYS:
            sb.append(u"sign-accounting-always", -1);
            break;
        case UNUM_SIGN_EXCEPT_ZERO:
            sb.append(u"sign-except-zero", -1);
            break;
        case UNUM_SIGN_ACCOUNTING_EXCEPT_ZERO:
            sb.append(u"sign-accounting-except-zero", -1);
            break;
        default:
            UPRV_UNREACHABLE;
    }
}

void
enum_to_stem_string::decimalSeparatorDisplay(UNumberDecimalSeparatorDisplay value, UnicodeString& sb) {
    switch (value) {
        case UNUM_DECIMAL_SEPARATOR_AUTO:
            sb.append(u"decimal-auto", -1);
            break;
        case UNUM_DECIMAL_SEPARATOR_ALWAYS:
            sb.append(u"decimal-always", -1);
            break;
        default:
            UPRV_UNREACHABLE;
    }
}


UnlocalizedNumberFormatter skeleton::create(
        const UnicodeString& skeletonString, UParseError* perror, UErrorCode& status) {

    // Initialize perror
    if (perror != nullptr) {
        perror->line = 0;
        perror->offset = -1;
        perror->preContext[0] = 0;
        perror->postContext[0] = 0;
    }

    umtx_initOnce(gNumberSkeletonsInitOnce, &initNumberSkeletons, status);
    if (U_FAILURE(status)) {
        return {};
    }

    int32_t errOffset;
    MacroProps macros = parseSkeleton(skeletonString, errOffset, status);
    if (U_SUCCESS(status)) {
        return NumberFormatter::with().macros(macros);
    }

    if (perror == nullptr) {
        return {};
    }

    // Populate the UParseError with the error location
    perror->offset = errOffset;
    int32_t contextStart = uprv_max(0, errOffset - U_PARSE_CONTEXT_LEN + 1);
    int32_t contextEnd = uprv_min(skeletonString.length(), errOffset + U_PARSE_CONTEXT_LEN - 1);
    skeletonString.extract(contextStart, errOffset - contextStart, perror->preContext, 0);
    perror->preContext[errOffset - contextStart] = 0;
    skeletonString.extract(errOffset, contextEnd - errOffset, perror->postContext, 0);
    perror->postContext[contextEnd - errOffset] = 0;
    return {};
}

UnicodeString skeleton::generate(const MacroProps& macros, UErrorCode& status) {
    umtx_initOnce(gNumberSkeletonsInitOnce, &initNumberSkeletons, status);
    UnicodeString sb;
    GeneratorHelpers::generateSkeleton(macros, sb, status);
    return sb;
}

MacroProps skeleton::parseSkeleton(
        const UnicodeString& skeletonString, int32_t& errOffset, UErrorCode& status) {
    U_ASSERT(U_SUCCESS(status));

    // Add a trailing whitespace to the end of the skeleton string to make code cleaner.
    UnicodeString tempSkeletonString(skeletonString);
    tempSkeletonString.append(u' ');

    SeenMacroProps seen;
    MacroProps macros;
    StringSegment segment(tempSkeletonString, false);
    UCharsTrie stemTrie(kSerializedStemTrie);
    ParseState stem = STATE_NULL;
    int32_t offset = 0;

    // Primary skeleton parse loop:
    while (offset < segment.length()) {
        UChar32 cp = segment.codePointAt(offset);
        bool isTokenSeparator = PatternProps::isWhiteSpace(cp);
        bool isOptionSeparator = (cp == u'/');

        if (!isTokenSeparator && !isOptionSeparator) {
            // Non-separator token; consume it.
            offset += U16_LENGTH(cp);
            if (stem == STATE_NULL) {
                // We are currently consuming a stem.
                // Go to the next state in the stem trie.
                stemTrie.nextForCodePoint(cp);
            }
            continue;
        }

        // We are looking at a token or option separator.
        // If the segment is nonempty, parse it and reset the segment.
        // Otherwise, make sure it is a valid repeating separator.
        if (offset != 0) {
            segment.setLength(offset);
            if (stem == STATE_NULL) {
                // The first separator after the start of a token. Parse it as a stem.
                stem = parseStem(segment, stemTrie, seen, macros, status);
                stemTrie.reset();
            } else {
                // A separator after the first separator of a token. Parse it as an option.
                stem = parseOption(stem, segment, macros, status);
            }
            segment.resetLength();
            if (U_FAILURE(status)) {
                errOffset = segment.getOffset();
                return macros;
            }

            // Consume the segment:
            segment.adjustOffset(offset);
            offset = 0;

        } else if (stem != STATE_NULL) {
            // A separator ('/' or whitespace) following an option separator ('/')
            // segment.setLength(U16_LENGTH(cp)); // for error message
            // throw new SkeletonSyntaxException("Unexpected separator character", segment);
            status = U_NUMBER_SKELETON_SYNTAX_ERROR;
            errOffset = segment.getOffset();
            return macros;

        } else {
            // Two spaces in a row; this is OK.
        }

        // Does the current stem forbid options?
        if (isOptionSeparator && stem == STATE_NULL) {
            // segment.setLength(U16_LENGTH(cp)); // for error message
            // throw new SkeletonSyntaxException("Unexpected option separator", segment);
            status = U_NUMBER_SKELETON_SYNTAX_ERROR;
            errOffset = segment.getOffset();
            return macros;
        }

        // Does the current stem require an option?
        if (isTokenSeparator && stem != STATE_NULL) {
            switch (stem) {
                case STATE_INCREMENT_PRECISION:
                case STATE_MEASURE_UNIT:
                case STATE_PER_MEASURE_UNIT:
                case STATE_IDENTIFIER_UNIT:
                case STATE_CURRENCY_UNIT:
                case STATE_INTEGER_WIDTH:
                case STATE_NUMBERING_SYSTEM:
                case STATE_SCALE:
                    // segment.setLength(U16_LENGTH(cp)); // for error message
                    // throw new SkeletonSyntaxException("Stem requires an option", segment);
                    status = U_NUMBER_SKELETON_SYNTAX_ERROR;
                    errOffset = segment.getOffset();
                    return macros;
                default:
                    break;
            }
            stem = STATE_NULL;
        }

        // Consume the separator:
        segment.adjustOffset(U16_LENGTH(cp));
    }
    U_ASSERT(stem == STATE_NULL);
    return macros;
}

ParseState
skeleton::parseStem(const StringSegment& segment, const UCharsTrie& stemTrie, SeenMacroProps& seen,
                    MacroProps& macros, UErrorCode& status) {
    // First check for "blueprint" stems, which start with a "signal char"
    switch (segment.charAt(0)) {
        case u'.':
            CHECK_NULL(seen, precision, status);
            blueprint_helpers::parseFractionStem(segment, macros, status);
            return STATE_FRACTION_PRECISION;
        case u'@':
            CHECK_NULL(seen, precision, status);
            blueprint_helpers::parseDigitsStem(segment, macros, status);
            return STATE_NULL;
        case u'E':
            CHECK_NULL(seen, notation, status);
            blueprint_helpers::parseScientificStem(segment, macros, status);
            return STATE_NULL;
        case u'0':
            CHECK_NULL(seen, integerWidth, status);
            blueprint_helpers::parseIntegerStem(segment, macros, status);
            return STATE_NULL;
        default:
            break;
    }

    // Now look at the stemsTrie, which is already be pointing at our stem.
    UStringTrieResult stemResult = stemTrie.current();

    if (stemResult != USTRINGTRIE_INTERMEDIATE_VALUE && stemResult != USTRINGTRIE_FINAL_VALUE) {
        // throw new SkeletonSyntaxException("Unknown stem", segment);
        status = U_NUMBER_SKELETON_SYNTAX_ERROR;
        return STATE_NULL;
    }

    auto stem = static_cast<StemEnum>(stemTrie.getValue());
    switch (stem) {

        // Stems with meaning on their own, not requiring an option:

        case STEM_COMPACT_SHORT:
        case STEM_COMPACT_LONG:
        case STEM_SCIENTIFIC:
        case STEM_ENGINEERING:
        case STEM_NOTATION_SIMPLE:
            CHECK_NULL(seen, notation, status);
            macros.notation = stem_to_object::notation(stem);
            switch (stem) {
                case STEM_SCIENTIFIC:
                case STEM_ENGINEERING:
                    return STATE_SCIENTIFIC; // allows for scientific options
                default:
                    return STATE_NULL;
            }

        case STEM_BASE_UNIT:
        case STEM_PERCENT:
        case STEM_PERMILLE:
            CHECK_NULL(seen, unit, status);
            macros.unit = stem_to_object::unit(stem);
            return STATE_NULL;

        case STEM_PERCENT_100:
            CHECK_NULL(seen, scale, status);
            CHECK_NULL(seen, unit, status);
            macros.scale = Scale::powerOfTen(2);
            macros.unit = NoUnit::percent();
            return STATE_NULL;

        case STEM_PRECISION_INTEGER:
        case STEM_PRECISION_UNLIMITED:
        case STEM_PRECISION_CURRENCY_STANDARD:
        case STEM_PRECISION_CURRENCY_CASH:
            CHECK_NULL(seen, precision, status);
            macros.precision = stem_to_object::precision(stem);
            switch (stem) {
                case STEM_PRECISION_INTEGER:
                    return STATE_FRACTION_PRECISION; // allows for "precision-integer/@##"
                default:
                    return STATE_NULL;
            }

        case STEM_ROUNDING_MODE_CEILING:
        case STEM_ROUNDING_MODE_FLOOR:
        case STEM_ROUNDING_MODE_DOWN:
        case STEM_ROUNDING_MODE_UP:
        case STEM_ROUNDING_MODE_HALF_EVEN:
        case STEM_ROUNDING_MODE_HALF_DOWN:
        case STEM_ROUNDING_MODE_HALF_UP:
        case STEM_ROUNDING_MODE_UNNECESSARY:
            CHECK_NULL(seen, roundingMode, status);
            macros.roundingMode = stem_to_object::roundingMode(stem);
            return STATE_NULL;

        case STEM_GROUP_OFF:
        case STEM_GROUP_MIN2:
        case STEM_GROUP_AUTO:
        case STEM_GROUP_ON_ALIGNED:
        case STEM_GROUP_THOUSANDS:
            CHECK_NULL(seen, grouper, status);
            macros.grouper = Grouper::forStrategy(stem_to_object::groupingStrategy(stem));
            return STATE_NULL;

        case STEM_LATIN:
            CHECK_NULL(seen, symbols, status);
            macros.symbols.setTo(NumberingSystem::createInstanceByName("latn", status));
            return STATE_NULL;

        case STEM_UNIT_WIDTH_NARROW:
        case STEM_UNIT_WIDTH_SHORT:
        case STEM_UNIT_WIDTH_FULL_NAME:
        case STEM_UNIT_WIDTH_ISO_CODE:
        case STEM_UNIT_WIDTH_HIDDEN:
            CHECK_NULL(seen, unitWidth, status);
            macros.unitWidth = stem_to_object::unitWidth(stem);
            return STATE_NULL;

        case STEM_SIGN_AUTO:
        case STEM_SIGN_ALWAYS:
        case STEM_SIGN_NEVER:
        case STEM_SIGN_ACCOUNTING:
        case STEM_SIGN_ACCOUNTING_ALWAYS:
        case STEM_SIGN_EXCEPT_ZERO:
        case STEM_SIGN_ACCOUNTING_EXCEPT_ZERO:
            CHECK_NULL(seen, sign, status);
            macros.sign = stem_to_object::signDisplay(stem);
            return STATE_NULL;

        case STEM_DECIMAL_AUTO:
        case STEM_DECIMAL_ALWAYS:
            CHECK_NULL(seen, decimal, status);
            macros.decimal = stem_to_object::decimalSeparatorDisplay(stem);
            return STATE_NULL;

            // Stems requiring an option:

        case STEM_PRECISION_INCREMENT:
            CHECK_NULL(seen, precision, status);
            return STATE_INCREMENT_PRECISION;

        case STEM_MEASURE_UNIT:
            CHECK_NULL(seen, unit, status);
            return STATE_MEASURE_UNIT;

        case STEM_PER_MEASURE_UNIT:
            CHECK_NULL(seen, perUnit, status);
            return STATE_PER_MEASURE_UNIT;

        case STEM_UNIT:
            CHECK_NULL(seen, unit, status);
            CHECK_NULL(seen, perUnit, status);
            return STATE_IDENTIFIER_UNIT;

        case STEM_CURRENCY:
            CHECK_NULL(seen, unit, status);
            return STATE_CURRENCY_UNIT;

        case STEM_INTEGER_WIDTH:
            CHECK_NULL(seen, integerWidth, status);
            return STATE_INTEGER_WIDTH;

        case STEM_NUMBERING_SYSTEM:
            CHECK_NULL(seen, symbols, status);
            return STATE_NUMBERING_SYSTEM;

        case STEM_SCALE:
            CHECK_NULL(seen, scale, status);
            return STATE_SCALE;

        default:
            UPRV_UNREACHABLE;
    }
}

ParseState skeleton::parseOption(ParseState stem, const StringSegment& segment, MacroProps& macros,
                                 UErrorCode& status) {

    ///// Required options: /////

    switch (stem) {
        case STATE_CURRENCY_UNIT:
            blueprint_helpers::parseCurrencyOption(segment, macros, status);
            return STATE_NULL;
        case STATE_MEASURE_UNIT:
            blueprint_helpers::parseMeasureUnitOption(segment, macros, status);
            return STATE_NULL;
        case STATE_PER_MEASURE_UNIT:
            blueprint_helpers::parseMeasurePerUnitOption(segment, macros, status);
            return STATE_NULL;
        case STATE_IDENTIFIER_UNIT:
            blueprint_helpers::parseIdentifierUnitOption(segment, macros, status);
            return STATE_NULL;
        case STATE_INCREMENT_PRECISION:
            blueprint_helpers::parseIncrementOption(segment, macros, status);
            return STATE_NULL;
        case STATE_INTEGER_WIDTH:
            blueprint_helpers::parseIntegerWidthOption(segment, macros, status);
            return STATE_NULL;
        case STATE_NUMBERING_SYSTEM:
            blueprint_helpers::parseNumberingSystemOption(segment, macros, status);
            return STATE_NULL;
        case STATE_SCALE:
            blueprint_helpers::parseScaleOption(segment, macros, status);
            return STATE_NULL;
        default:
            break;
    }

    ///// Non-required options: /////

    // Scientific options
    switch (stem) {
        case STATE_SCIENTIFIC:
            if (blueprint_helpers::parseExponentWidthOption(segment, macros, status)) {
                return STATE_SCIENTIFIC;
            }
            if (U_FAILURE(status)) {
                return {};
            }
            if (blueprint_helpers::parseExponentSignOption(segment, macros, status)) {
                return STATE_SCIENTIFIC;
            }
            if (U_FAILURE(status)) {
                return {};
            }
            break;
        default:
            break;
    }

    // Frac-sig option
    switch (stem) {
        case STATE_FRACTION_PRECISION:
            if (blueprint_helpers::parseFracSigOption(segment, macros, status)) {
                return STATE_NULL;
            }
            if (U_FAILURE(status)) {
                return {};
            }
            break;
        default:
            break;
    }

    // Unknown option
    // throw new SkeletonSyntaxException("Invalid option", segment);
    status = U_NUMBER_SKELETON_SYNTAX_ERROR;
    return STATE_NULL;
}

void GeneratorHelpers::generateSkeleton(const MacroProps& macros, UnicodeString& sb, UErrorCode& status) {
    if (U_FAILURE(status)) { return; }

    // Supported options
    if (GeneratorHelpers::notation(macros, sb, status)) {
        sb.append(u' ');
    }
    if (U_FAILURE(status)) { return; }
    if (GeneratorHelpers::unit(macros, sb, status)) {
        sb.append(u' ');
    }
    if (U_FAILURE(status)) { return; }
    if (GeneratorHelpers::perUnit(macros, sb, status)) {
        sb.append(u' ');
    }
    if (U_FAILURE(status)) { return; }
    if (GeneratorHelpers::precision(macros, sb, status)) {
        sb.append(u' ');
    }
    if (U_FAILURE(status)) { return; }
    if (GeneratorHelpers::roundingMode(macros, sb, status)) {
        sb.append(u' ');
    }
    if (U_FAILURE(status)) { return; }
    if (GeneratorHelpers::grouping(macros, sb, status)) {
        sb.append(u' ');
    }
    if (U_FAILURE(status)) { return; }
    if (GeneratorHelpers::integerWidth(macros, sb, status)) {
        sb.append(u' ');
    }
    if (U_FAILURE(status)) { return; }
    if (GeneratorHelpers::symbols(macros, sb, status)) {
        sb.append(u' ');
    }
    if (U_FAILURE(status)) { return; }
    if (GeneratorHelpers::unitWidth(macros, sb, status)) {
        sb.append(u' ');
    }
    if (U_FAILURE(status)) { return; }
    if (GeneratorHelpers::sign(macros, sb, status)) {
        sb.append(u' ');
    }
    if (U_FAILURE(status)) { return; }
    if (GeneratorHelpers::decimal(macros, sb, status)) {
        sb.append(u' ');
    }
    if (U_FAILURE(status)) { return; }
    if (GeneratorHelpers::scale(macros, sb, status)) {
        sb.append(u' ');
    }
    if (U_FAILURE(status)) { return; }

    // Unsupported options
    if (!macros.padder.isBogus()) {
        status = U_UNSUPPORTED_ERROR;
        return;
    }
    if (macros.affixProvider != nullptr) {
        status = U_UNSUPPORTED_ERROR;
        return;
    }
    if (macros.rules != nullptr) {
        status = U_UNSUPPORTED_ERROR;
        return;
    }
    if (macros.currencySymbols != nullptr) {
        status = U_UNSUPPORTED_ERROR;
        return;
    }

    // Remove the trailing space
    if (sb.length() > 0) {
        sb.truncate(sb.length() - 1);
    }
}


bool blueprint_helpers::parseExponentWidthOption(const StringSegment& segment, MacroProps& macros,
                                                 UErrorCode&) {
    if (segment.charAt(0) != u'+') {
        return false;
    }
    int32_t offset = 1;
    int32_t minExp = 0;
    for (; offset < segment.length(); offset++) {
        if (segment.charAt(offset) == u'e') {
            minExp++;
        } else {
            break;
        }
    }
    if (offset < segment.length()) {
        return false;
    }
    // Use the public APIs to enforce bounds checking
    macros.notation = static_cast<ScientificNotation&>(macros.notation).withMinExponentDigits(minExp);
    return true;
}

void
blueprint_helpers::generateExponentWidthOption(int32_t minExponentDigits, UnicodeString& sb, UErrorCode&) {
    sb.append(u'+');
    appendMultiple(sb, u'e', minExponentDigits);
}

bool
blueprint_helpers::parseExponentSignOption(const StringSegment& segment, MacroProps& macros, UErrorCode&) {
    // Get the sign display type out of the CharsTrie data structure.
    UCharsTrie tempStemTrie(kSerializedStemTrie);
    UStringTrieResult result = tempStemTrie.next(
            segment.toTempUnicodeString().getBuffer(),
            segment.length());
    if (result != USTRINGTRIE_INTERMEDIATE_VALUE && result != USTRINGTRIE_FINAL_VALUE) {
        return false;
    }
    auto sign = stem_to_object::signDisplay(static_cast<StemEnum>(tempStemTrie.getValue()));
    if (sign == UNUM_SIGN_COUNT) {
        return false;
    }
    macros.notation = static_cast<ScientificNotation&>(macros.notation).withExponentSignDisplay(sign);
    return true;
}

void blueprint_helpers::parseCurrencyOption(const StringSegment& segment, MacroProps& macros,
                                            UErrorCode& status) {
    // Unlike ICU4J, have to check length manually because ICU4C CurrencyUnit does not check it for us
    if (segment.length() != 3) {
        status = U_NUMBER_SKELETON_SYNTAX_ERROR;
        return;
    }
    const UChar* currencyCode = segment.toTempUnicodeString().getBuffer();
    UErrorCode localStatus = U_ZERO_ERROR;
    CurrencyUnit currency(currencyCode, localStatus);
    if (U_FAILURE(localStatus)) {
        // Not 3 ascii chars
        // throw new SkeletonSyntaxException("Invalid currency", segment);
        status = U_NUMBER_SKELETON_SYNTAX_ERROR;
        return;
    }
    // Slicing is OK
    macros.unit = currency; // NOLINT
}

void
blueprint_helpers::generateCurrencyOption(const CurrencyUnit& currency, UnicodeString& sb, UErrorCode&) {
    sb.append(currency.getISOCurrency(), -1);
}

void blueprint_helpers::parseMeasureUnitOption(const StringSegment& segment, MacroProps& macros,
                                               UErrorCode& status) {
    const UnicodeString stemString = segment.toTempUnicodeString();

    // NOTE: The category (type) of the unit is guaranteed to be a valid subtag (alphanumeric)
    // http://unicode.org/reports/tr35/#Validity_Data
    int firstHyphen = 0;
    while (firstHyphen < stemString.length() && stemString.charAt(firstHyphen) != '-') {
        firstHyphen++;
    }
    if (firstHyphen == stemString.length()) {
        // throw new SkeletonSyntaxException("Invalid measure unit option", segment);
        status = U_NUMBER_SKELETON_SYNTAX_ERROR;
        return;
    }

    // Need to do char <-> UChar conversion...
    U_ASSERT(U_SUCCESS(status));
    CharString type;
    SKELETON_UCHAR_TO_CHAR(type, stemString, 0, firstHyphen, status);
    CharString subType;
    SKELETON_UCHAR_TO_CHAR(subType, stemString, firstHyphen + 1, stemString.length(), status);

    // Note: the largest type as of this writing (March 2018) is "volume", which has 24 units.
    static constexpr int32_t CAPACITY = 30;
    MeasureUnit units[CAPACITY];
    UErrorCode localStatus = U_ZERO_ERROR;
    int32_t numUnits = MeasureUnit::getAvailable(type.data(), units, CAPACITY, localStatus);
    if (U_FAILURE(localStatus)) {
        // More than 30 units in this type?
        status = U_INTERNAL_PROGRAM_ERROR;
        return;
    }
    for (int32_t i = 0; i < numUnits; i++) {
        auto& unit = units[i];
        if (uprv_strcmp(subType.data(), unit.getSubtype()) == 0) {
            macros.unit = unit;
            return;
        }
    }

    // throw new SkeletonSyntaxException("Unknown measure unit", segment);
    status = U_NUMBER_SKELETON_SYNTAX_ERROR;
}

void blueprint_helpers::generateMeasureUnitOption(const MeasureUnit& measureUnit, UnicodeString& sb,
                                                  UErrorCode&) {
    // Need to do char <-> UChar conversion...
    sb.append(UnicodeString(measureUnit.getType(), -1, US_INV));
    sb.append(u'-');
    sb.append(UnicodeString(measureUnit.getSubtype(), -1, US_INV));
}

void blueprint_helpers::parseMeasurePerUnitOption(const StringSegment& segment, MacroProps& macros,
                                                  UErrorCode& status) {
    // A little bit of a hack: save the current unit (numerator), call the main measure unit
    // parsing code, put back the numerator unit, and put the new unit into per-unit.
    MeasureUnit numerator = macros.unit;
    parseMeasureUnitOption(segment, macros, status);
    if (U_FAILURE(status)) { return; }
    macros.perUnit = macros.unit;
    macros.unit = numerator;
}

void blueprint_helpers::parseIdentifierUnitOption(const StringSegment& segment, MacroProps& macros,
                                                  UErrorCode& status) {
    // Need to do char <-> UChar conversion...
    U_ASSERT(U_SUCCESS(status));
    CharString buffer;
    SKELETON_UCHAR_TO_CHAR(buffer, segment.toTempUnicodeString(), 0, segment.length(), status);

    ErrorCode internalStatus;
    auto fullUnit = MeasureUnitImpl::forIdentifier(buffer.toStringPiece(), internalStatus);
    if (internalStatus.isFailure()) {
        // throw new SkeletonSyntaxException("Invalid core unit identifier", segment, e);
        status = U_NUMBER_SKELETON_SYNTAX_ERROR;
        return;
    }

    // TODO(ICU-20941): Clean this up.
    for (int32_t i = 0; i < fullUnit.units.length(); i++) {
        TempSingleUnit* subUnit = fullUnit.units[i];
        if (subUnit->dimensionality > 0) {
            macros.unit = macros.unit.product(subUnit->build(status), status);
        } else {
            subUnit->dimensionality *= -1;
            macros.perUnit = macros.perUnit.product(subUnit->build(status), status);
        }
    }
}

void blueprint_helpers::parseFractionStem(const StringSegment& segment, MacroProps& macros,
                                          UErrorCode& status) {
    U_ASSERT(segment.charAt(0) == u'.');
    int32_t offset = 1;
    int32_t minFrac = 0;
    int32_t maxFrac;
    for (; offset < segment.length(); offset++) {
        if (segment.charAt(offset) == u'0') {
            minFrac++;
        } else {
            break;
        }
    }
    if (offset < segment.length()) {
        if (segment.charAt(offset) == u'+') {
            maxFrac = -1;
            offset++;
        } else {
            maxFrac = minFrac;
            for (; offset < segment.length(); offset++) {
                if (segment.charAt(offset) == u'#') {
                    maxFrac++;
                } else {
                    break;
                }
            }
        }
    } else {
        maxFrac = minFrac;
    }
    if (offset < segment.length()) {
        // throw new SkeletonSyntaxException("Invalid fraction stem", segment);
        status = U_NUMBER_SKELETON_SYNTAX_ERROR;
        return;
    }
    // Use the public APIs to enforce bounds checking
    if (maxFrac == -1) {
        if (minFrac == 0) {
            macros.precision = Precision::unlimited();
        } else {
            macros.precision = Precision::minFraction(minFrac);
        }
    } else {
        macros.precision = Precision::minMaxFraction(minFrac, maxFrac);
    }
}

void
blueprint_helpers::generateFractionStem(int32_t minFrac, int32_t maxFrac, UnicodeString& sb, UErrorCode&) {
    if (minFrac == 0 && maxFrac == 0) {
        sb.append(u"precision-integer", -1);
        return;
    }
    sb.append(u'.');
    appendMultiple(sb, u'0', minFrac);
    if (maxFrac == -1) {
        sb.append(u'+');
    } else {
        appendMultiple(sb, u'#', maxFrac - minFrac);
    }
}

void
blueprint_helpers::parseDigitsStem(const StringSegment& segment, MacroProps& macros, UErrorCode& status) {
    U_ASSERT(segment.charAt(0) == u'@');
    int32_t offset = 0;
    int32_t minSig = 0;
    int32_t maxSig;
    for (; offset < segment.length(); offset++) {
        if (segment.charAt(offset) == u'@') {
            minSig++;
        } else {
            break;
        }
    }
    if (offset < segment.length()) {
        if (segment.charAt(offset) == u'+') {
            maxSig = -1;
            offset++;
        } else {
            maxSig = minSig;
            for (; offset < segment.length(); offset++) {
                if (segment.charAt(offset) == u'#') {
                    maxSig++;
                } else {
                    break;
                }
            }
        }
    } else {
        maxSig = minSig;
    }
    if (offset < segment.length()) {
        // throw new SkeletonSyntaxException("Invalid significant digits stem", segment);
        status = U_NUMBER_SKELETON_SYNTAX_ERROR;
        return;
    }
    // Use the public APIs to enforce bounds checking
    if (maxSig == -1) {
        macros.precision = Precision::minSignificantDigits(minSig);
    } else {
        macros.precision = Precision::minMaxSignificantDigits(minSig, maxSig);
    }
}

void
blueprint_helpers::generateDigitsStem(int32_t minSig, int32_t maxSig, UnicodeString& sb, UErrorCode&) {
    appendMultiple(sb, u'@', minSig);
    if (maxSig == -1) {
        sb.append(u'+');
    } else {
        appendMultiple(sb, u'#', maxSig - minSig);
    }
}

void blueprint_helpers::parseScientificStem(const StringSegment& segment, MacroProps& macros, UErrorCode& status) {
    U_ASSERT(segment.charAt(0) == u'E');
    {
        int32_t offset = 1;
        if (segment.length() == offset) {
            goto fail;
        }
        bool isEngineering = false;
        if (segment.charAt(offset) == u'E') {
            isEngineering = true;
            offset++;
            if (segment.length() == offset) {
                goto fail;
            }
        }
        UNumberSignDisplay signDisplay = UNUM_SIGN_AUTO;
        if (segment.charAt(offset) == u'+') {
            offset++;
            if (segment.length() == offset) {
                goto fail;
            }
            if (segment.charAt(offset) == u'!') {
                signDisplay = UNUM_SIGN_ALWAYS;
            } else if (segment.charAt(offset) == u'?') {
                signDisplay = UNUM_SIGN_EXCEPT_ZERO;
            } else {
                goto fail;
            }
            offset++;
            if (segment.length() == offset) {
                goto fail;
            }
        }
        int32_t minDigits = 0;
        for (; offset < segment.length(); offset++) {
            if (segment.charAt(offset) != u'0') {
                goto fail;
            }
            minDigits++;
        }
        macros.notation = (isEngineering ? Notation::engineering() : Notation::scientific())
            .withExponentSignDisplay(signDisplay)
            .withMinExponentDigits(minDigits);
        return;
    }
    fail: void();
    // throw new SkeletonSyntaxException("Invalid scientific stem", segment);
    status = U_NUMBER_SKELETON_SYNTAX_ERROR;
    return;
}

void blueprint_helpers::parseIntegerStem(const StringSegment& segment, MacroProps& macros, UErrorCode& status) {
    U_ASSERT(segment.charAt(0) == u'0');
    int32_t offset = 1;
    for (; offset < segment.length(); offset++) {
        if (segment.charAt(offset) != u'0') {
            offset--;
            break;
        }
    }
    if (offset < segment.length()) {
        // throw new SkeletonSyntaxException("Invalid integer stem", segment);
        status = U_NUMBER_SKELETON_SYNTAX_ERROR;
        return;
    }
    macros.integerWidth = IntegerWidth::zeroFillTo(offset);
    return;
}

bool blueprint_helpers::parseFracSigOption(const StringSegment& segment, MacroProps& macros,
                                           UErrorCode& status) {
    if (segment.charAt(0) != u'@') {
        return false;
    }
    int offset = 0;
    int minSig = 0;
    int maxSig;
    for (; offset < segment.length(); offset++) {
        if (segment.charAt(offset) == u'@') {
            minSig++;
        } else {
            break;
        }
    }
    // For the frac-sig option, there must be minSig or maxSig but not both.
    // Valid: @+, @@+, @@@+
    // Valid: @#, @##, @###
    // Invalid: @, @@, @@@
    // Invalid: @@#, @@##, @@@#
    if (offset < segment.length()) {
        if (segment.charAt(offset) == u'+') {
            maxSig = -1;
            offset++;
        } else if (minSig > 1) {
            // @@#, @@##, @@@#
            // throw new SkeletonSyntaxException("Invalid digits option for fraction rounder", segment);
            status = U_NUMBER_SKELETON_SYNTAX_ERROR;
            return false;
        } else {
            maxSig = minSig;
            for (; offset < segment.length(); offset++) {
                if (segment.charAt(offset) == u'#') {
                    maxSig++;
                } else {
                    break;
                }
            }
        }
    } else {
        // @, @@, @@@
        // throw new SkeletonSyntaxException("Invalid digits option for fraction rounder", segment);
        status = U_NUMBER_SKELETON_SYNTAX_ERROR;
        return false;
    }
    if (offset < segment.length()) {
        // throw new SkeletonSyntaxException("Invalid digits option for fraction rounder", segment);
        status = U_NUMBER_SKELETON_SYNTAX_ERROR;
        return false;
    }

    auto& oldPrecision = static_cast<const FractionPrecision&>(macros.precision);
    if (maxSig == -1) {
        macros.precision = oldPrecision.withMinDigits(minSig);
    } else {
        macros.precision = oldPrecision.withMaxDigits(maxSig);
    }
    return true;
}

void blueprint_helpers::parseIncrementOption(const StringSegment& segment, MacroProps& macros,
                                             UErrorCode& status) {
    // Need to do char <-> UChar conversion...
    U_ASSERT(U_SUCCESS(status));
    CharString buffer;
    SKELETON_UCHAR_TO_CHAR(buffer, segment.toTempUnicodeString(), 0, segment.length(), status);

    // Utilize DecimalQuantity/decNumber to parse this for us.
    DecimalQuantity dq;
    UErrorCode localStatus = U_ZERO_ERROR;
    dq.setToDecNumber({buffer.data(), buffer.length()}, localStatus);
    if (U_FAILURE(localStatus)) {
        // throw new SkeletonSyntaxException("Invalid rounding increment", segment, e);
        status = U_NUMBER_SKELETON_SYNTAX_ERROR;
        return;
    }
    double increment = dq.toDouble();

    // We also need to figure out how many digits. Do a brute force string operation.
    int decimalOffset = 0;
    while (decimalOffset < segment.length() && segment.charAt(decimalOffset) != '.') {
        decimalOffset++;
    }
    if (decimalOffset == segment.length()) {
        macros.precision = Precision::increment(increment);
    } else {
        int32_t fractionLength = segment.length() - decimalOffset - 1;
        macros.precision = Precision::increment(increment).withMinFraction(fractionLength);
    }
}

void blueprint_helpers::generateIncrementOption(double increment, int32_t trailingZeros, UnicodeString& sb,
                                                UErrorCode&) {
    // Utilize DecimalQuantity/double_conversion to format this for us.
    DecimalQuantity dq;
    dq.setToDouble(increment);
    dq.roundToInfinity();
    sb.append(dq.toPlainString());

    // We might need to append extra trailing zeros for min fraction...
    if (trailingZeros > 0) {
        appendMultiple(sb, u'0', trailingZeros);
    }
}

void blueprint_helpers::parseIntegerWidthOption(const StringSegment& segment, MacroProps& macros,
                                                UErrorCode& status) {
    int32_t offset = 0;
    int32_t minInt = 0;
    int32_t maxInt;
    if (segment.charAt(0) == u'+') {
        maxInt = -1;
        offset++;
    } else {
        maxInt = 0;
    }
    for (; offset < segment.length(); offset++) {
        if (maxInt != -1 && segment.charAt(offset) == u'#') {
            maxInt++;
        } else {
            break;
        }
    }
    if (offset < segment.length()) {
        for (; offset < segment.length(); offset++) {
            if (segment.charAt(offset) == u'0') {
                minInt++;
            } else {
                break;
            }
        }
    }
    if (maxInt != -1) {
        maxInt += minInt;
    }
    if (offset < segment.length()) {
        // throw new SkeletonSyntaxException("Invalid integer width stem", segment);
        status = U_NUMBER_SKELETON_SYNTAX_ERROR;
        return;
    }
    // Use the public APIs to enforce bounds checking
    if (maxInt == -1) {
        macros.integerWidth = IntegerWidth::zeroFillTo(minInt);
    } else {
        macros.integerWidth = IntegerWidth::zeroFillTo(minInt).truncateAt(maxInt);
    }
}

void blueprint_helpers::generateIntegerWidthOption(int32_t minInt, int32_t maxInt, UnicodeString& sb,
                                                   UErrorCode&) {
    if (maxInt == -1) {
        sb.append(u'+');
    } else {
        appendMultiple(sb, u'#', maxInt - minInt);
    }
    appendMultiple(sb, u'0', minInt);
}

void blueprint_helpers::parseNumberingSystemOption(const StringSegment& segment, MacroProps& macros,
                                                   UErrorCode& status) {
    // Need to do char <-> UChar conversion...
    U_ASSERT(U_SUCCESS(status));
    CharString buffer;
    SKELETON_UCHAR_TO_CHAR(buffer, segment.toTempUnicodeString(), 0, segment.length(), status);

    NumberingSystem* ns = NumberingSystem::createInstanceByName(buffer.data(), status);
    if (ns == nullptr || U_FAILURE(status)) {
        // This is a skeleton syntax error; don't bubble up the low-level NumberingSystem error
        // throw new SkeletonSyntaxException("Unknown numbering system", segment);
        status = U_NUMBER_SKELETON_SYNTAX_ERROR;
        return;
    }
    macros.symbols.setTo(ns);
}

void blueprint_helpers::generateNumberingSystemOption(const NumberingSystem& ns, UnicodeString& sb,
                                                      UErrorCode&) {
    // Need to do char <-> UChar conversion...
    sb.append(UnicodeString(ns.getName(), -1, US_INV));
}

void blueprint_helpers::parseScaleOption(const StringSegment& segment, MacroProps& macros,
                                              UErrorCode& status) {
    // Need to do char <-> UChar conversion...
    U_ASSERT(U_SUCCESS(status));
    CharString buffer;
    SKELETON_UCHAR_TO_CHAR(buffer, segment.toTempUnicodeString(), 0, segment.length(), status);

    LocalPointer<DecNum> decnum(new DecNum(), status);
    if (U_FAILURE(status)) { return; }
    decnum->setTo({buffer.data(), buffer.length()}, status);
    if (U_FAILURE(status)) {
        // This is a skeleton syntax error; don't let the low-level decnum error bubble up
        status = U_NUMBER_SKELETON_SYNTAX_ERROR;
        return;
    }

    // NOTE: The constructor will optimize the decnum for us if possible.
    macros.scale = {0, decnum.orphan()};
}

void blueprint_helpers::generateScaleOption(int32_t magnitude, const DecNum* arbitrary, UnicodeString& sb,
                                            UErrorCode& status) {
    // Utilize DecimalQuantity/double_conversion to format this for us.
    DecimalQuantity dq;
    if (arbitrary != nullptr) {
        dq.setToDecNum(*arbitrary, status);
        if (U_FAILURE(status)) { return; }
    } else {
        dq.setToInt(1);
    }
    dq.adjustMagnitude(magnitude);
    dq.roundToInfinity();
    sb.append(dq.toPlainString());
}


bool GeneratorHelpers::notation(const MacroProps& macros, UnicodeString& sb, UErrorCode& status) {
    if (macros.notation.fType == Notation::NTN_COMPACT) {
        UNumberCompactStyle style = macros.notation.fUnion.compactStyle;
        if (style == UNumberCompactStyle::UNUM_LONG) {
            sb.append(u"compact-long", -1);
            return true;
        } else if (style == UNumberCompactStyle::UNUM_SHORT) {
            sb.append(u"compact-short", -1);
            return true;
        } else {
            // Compact notation generated from custom data (not supported in skeleton)
            // The other compact notations are literals
            status = U_UNSUPPORTED_ERROR;
            return false;
        }
    } else if (macros.notation.fType == Notation::NTN_SCIENTIFIC) {
        const Notation::ScientificSettings& impl = macros.notation.fUnion.scientific;
        if (impl.fEngineeringInterval == 3) {
            sb.append(u"engineering", -1);
        } else {
            sb.append(u"scientific", -1);
        }
        if (impl.fMinExponentDigits > 1) {
            sb.append(u'/');
            blueprint_helpers::generateExponentWidthOption(impl.fMinExponentDigits, sb, status);
            if (U_FAILURE(status)) {
                return false;
            }
        }
        if (impl.fExponentSignDisplay != UNUM_SIGN_AUTO) {
            sb.append(u'/');
            enum_to_stem_string::signDisplay(impl.fExponentSignDisplay, sb);
        }
        return true;
    } else {
        // Default value is not shown in normalized form
        return false;
    }
}

bool GeneratorHelpers::unit(const MacroProps& macros, UnicodeString& sb, UErrorCode& status) {
    if (utils::unitIsCurrency(macros.unit)) {
        sb.append(u"currency/", -1);
        CurrencyUnit currency(macros.unit, status);
        if (U_FAILURE(status)) {
            return false;
        }
        blueprint_helpers::generateCurrencyOption(currency, sb, status);
        return true;
    } else if (utils::unitIsNoUnit(macros.unit)) {
        if (utils::unitIsPercent(macros.unit)) {
            sb.append(u"percent", -1);
            return true;
        } else if (utils::unitIsPermille(macros.unit)) {
            sb.append(u"permille", -1);
            return true;
        } else {
            // Default value is not shown in normalized form
            return false;
        }
    } else {
        sb.append(u"measure-unit/", -1);
        blueprint_helpers::generateMeasureUnitOption(macros.unit, sb, status);
        return true;
    }
}

bool GeneratorHelpers::perUnit(const MacroProps& macros, UnicodeString& sb, UErrorCode& status) {
    // Per-units are currently expected to be only MeasureUnits.
    if (utils::unitIsNoUnit(macros.perUnit)) {
        if (utils::unitIsPercent(macros.perUnit) || utils::unitIsPermille(macros.perUnit)) {
            status = U_UNSUPPORTED_ERROR;
            return false;
        } else {
            // Default value: ok to ignore
            return false;
        }
    } else if (utils::unitIsCurrency(macros.perUnit)) {
        status = U_UNSUPPORTED_ERROR;
        return false;
    } else {
        sb.append(u"per-measure-unit/", -1);
        blueprint_helpers::generateMeasureUnitOption(macros.perUnit, sb, status);
        return true;
    }
}

bool GeneratorHelpers::precision(const MacroProps& macros, UnicodeString& sb, UErrorCode& status) {
    if (macros.precision.fType == Precision::RND_NONE) {
        sb.append(u"precision-unlimited", -1);
    } else if (macros.precision.fType == Precision::RND_FRACTION) {
        const Precision::FractionSignificantSettings& impl = macros.precision.fUnion.fracSig;
        blueprint_helpers::generateFractionStem(impl.fMinFrac, impl.fMaxFrac, sb, status);
    } else if (macros.precision.fType == Precision::RND_SIGNIFICANT) {
        const Precision::FractionSignificantSettings& impl = macros.precision.fUnion.fracSig;
        blueprint_helpers::generateDigitsStem(impl.fMinSig, impl.fMaxSig, sb, status);
    } else if (macros.precision.fType == Precision::RND_FRACTION_SIGNIFICANT) {
        const Precision::FractionSignificantSettings& impl = macros.precision.fUnion.fracSig;
        blueprint_helpers::generateFractionStem(impl.fMinFrac, impl.fMaxFrac, sb, status);
        sb.append(u'/');
        if (impl.fMinSig == -1) {
            blueprint_helpers::generateDigitsStem(1, impl.fMaxSig, sb, status);
        } else {
            blueprint_helpers::generateDigitsStem(impl.fMinSig, -1, sb, status);
        }
    } else if (macros.precision.fType == Precision::RND_INCREMENT
            || macros.precision.fType == Precision::RND_INCREMENT_ONE
            || macros.precision.fType == Precision::RND_INCREMENT_FIVE) {
        const Precision::IncrementSettings& impl = macros.precision.fUnion.increment;
        sb.append(u"precision-increment/", -1);
        blueprint_helpers::generateIncrementOption(
                impl.fIncrement,
                impl.fMinFrac - impl.fMaxFrac,
                sb,
                status);
    } else if (macros.precision.fType == Precision::RND_CURRENCY) {
        UCurrencyUsage usage = macros.precision.fUnion.currencyUsage;
        if (usage == UCURR_USAGE_STANDARD) {
            sb.append(u"precision-currency-standard", -1);
        } else {
            sb.append(u"precision-currency-cash", -1);
        }
    } else {
        // Bogus or Error
        return false;
    }

    // NOTE: Always return true for rounding because the default value depends on other options.
    return true;
}

bool GeneratorHelpers::roundingMode(const MacroProps& macros, UnicodeString& sb, UErrorCode&) {
    if (macros.roundingMode == kDefaultMode) {
        return false; // Default
    }
    enum_to_stem_string::roundingMode(macros.roundingMode, sb);
    return true;
}

bool GeneratorHelpers::grouping(const MacroProps& macros, UnicodeString& sb, UErrorCode& status) {
    if (macros.grouper.isBogus()) {
        return false; // No value
    } else if (macros.grouper.fStrategy == UNUM_GROUPING_COUNT) {
        status = U_UNSUPPORTED_ERROR;
        return false;
    } else if (macros.grouper.fStrategy == UNUM_GROUPING_AUTO) {
        return false; // Default value
    } else {
        enum_to_stem_string::groupingStrategy(macros.grouper.fStrategy, sb);
        return true;
    }
}

bool GeneratorHelpers::integerWidth(const MacroProps& macros, UnicodeString& sb, UErrorCode& status) {
    if (macros.integerWidth.fHasError || macros.integerWidth.isBogus() ||
        macros.integerWidth == IntegerWidth::standard()) {
        // Error or Default
        return false;
    }
    sb.append(u"integer-width/", -1);
    blueprint_helpers::generateIntegerWidthOption(
            macros.integerWidth.fUnion.minMaxInt.fMinInt,
            macros.integerWidth.fUnion.minMaxInt.fMaxInt,
            sb,
            status);
    return true;
}

bool GeneratorHelpers::symbols(const MacroProps& macros, UnicodeString& sb, UErrorCode& status) {
    if (macros.symbols.isNumberingSystem()) {
        const NumberingSystem& ns = *macros.symbols.getNumberingSystem();
        if (uprv_strcmp(ns.getName(), "latn") == 0) {
            sb.append(u"latin", -1);
        } else {
            sb.append(u"numbering-system/", -1);
            blueprint_helpers::generateNumberingSystemOption(ns, sb, status);
        }
        return true;
    } else if (macros.symbols.isDecimalFormatSymbols()) {
        status = U_UNSUPPORTED_ERROR;
        return false;
    } else {
        // No custom symbols
        return false;
    }
}

bool GeneratorHelpers::unitWidth(const MacroProps& macros, UnicodeString& sb, UErrorCode&) {
    if (macros.unitWidth == UNUM_UNIT_WIDTH_SHORT || macros.unitWidth == UNUM_UNIT_WIDTH_COUNT) {
        return false; // Default or Bogus
    }
    enum_to_stem_string::unitWidth(macros.unitWidth, sb);
    return true;
}

bool GeneratorHelpers::sign(const MacroProps& macros, UnicodeString& sb, UErrorCode&) {
    if (macros.sign == UNUM_SIGN_AUTO || macros.sign == UNUM_SIGN_COUNT) {
        return false; // Default or Bogus
    }
    enum_to_stem_string::signDisplay(macros.sign, sb);
    return true;
}

bool GeneratorHelpers::decimal(const MacroProps& macros, UnicodeString& sb, UErrorCode&) {
    if (macros.decimal == UNUM_DECIMAL_SEPARATOR_AUTO || macros.decimal == UNUM_DECIMAL_SEPARATOR_COUNT) {
        return false; // Default or Bogus
    }
    enum_to_stem_string::decimalSeparatorDisplay(macros.decimal, sb);
    return true;
}

bool GeneratorHelpers::scale(const MacroProps& macros, UnicodeString& sb, UErrorCode& status) {
    if (!macros.scale.isValid()) {
        return false; // Default or Bogus
    }
    sb.append(u"scale/", -1);
    blueprint_helpers::generateScaleOption(
            macros.scale.fMagnitude,
            macros.scale.fArbitrary,
            sb,
            status);
    return true;
}


// Definitions of public API methods (put here for dependency disentanglement)

<<<<<<< HEAD
=======
#if (U_PF_WINDOWS <= U_PLATFORM && U_PLATFORM <= U_PF_CYGWIN) && defined(_MSC_VER)
// Ignore MSVC warning 4661. This is generated for NumberFormatterSettings<>::toSkeleton() as this method
// is defined elsewhere (in number_skeletons.cpp). The compiler is warning that the explicit template instantiation
// inside this single translation unit (CPP file) is incomplete, and thus it isn't sure if the template class is
// fully defined. However, since each translation unit explicitly instantiates all the necessary template classes,
// they will all be passed to the linker, and the linker will still find and export all the class members.
#pragma warning(push)
#pragma warning(disable: 4661)
#endif

>>>>>>> 881ae36b
template<typename Derived>
UnicodeString NumberFormatterSettings<Derived>::toSkeleton(UErrorCode& status) const {
    if (U_FAILURE(status)) {
        return ICU_Utility::makeBogusString();
    }
    if (fMacros.copyErrorTo(status)) {
        return ICU_Utility::makeBogusString();
    }
    return skeleton::generate(fMacros, status);
}

// Declare all classes that implement NumberFormatterSettings
// See https://stackoverflow.com/a/495056/1407170
template
class icu::number::NumberFormatterSettings<icu::number::UnlocalizedNumberFormatter>;
template
class icu::number::NumberFormatterSettings<icu::number::LocalizedNumberFormatter>;

UnlocalizedNumberFormatter
NumberFormatter::forSkeleton(const UnicodeString& skeleton, UErrorCode& status) {
    return skeleton::create(skeleton, nullptr, status);
}

UnlocalizedNumberFormatter
NumberFormatter::forSkeleton(const UnicodeString& skeleton, UParseError& perror, UErrorCode& status) {
    return skeleton::create(skeleton, &perror, status);
}

#if (U_PF_WINDOWS <= U_PLATFORM && U_PLATFORM <= U_PF_CYGWIN) && defined(_MSC_VER)
// Warning 4661.
#pragma warning(pop)
#endif

#endif /* #if !UCONFIG_NO_FORMATTING */<|MERGE_RESOLUTION|>--- conflicted
+++ resolved
@@ -29,16 +29,6 @@
 using namespace icu::number;
 using namespace icu::number::impl;
 using namespace icu::number::impl::skeleton;
-
-#if (U_PF_WINDOWS <= U_PLATFORM && U_PLATFORM <= U_PF_CYGWIN) && defined(_MSC_VER)
-// Ignore MSVC warning 4661. This is generated for NumberFormatterSettings<>::toSkeleton() as this method
-// is defined elsewhere (in number_skeletons.cpp). The compiler is warning that the explicit template instantiation
-// inside this single translation unit (CPP file) is incomplete, and thus it isn't sure if the template class is
-// fully defined. However, since each translation unit explicitly instantiates all the necessary template classes,
-// they will all be passed to the linker, and the linker will still find and export all the class members.
-#pragma warning(push)
-#pragma warning(disable: 4661)
-#endif
 
 namespace {
 
@@ -1699,8 +1689,6 @@
 
 // Definitions of public API methods (put here for dependency disentanglement)
 
-<<<<<<< HEAD
-=======
 #if (U_PF_WINDOWS <= U_PLATFORM && U_PLATFORM <= U_PF_CYGWIN) && defined(_MSC_VER)
 // Ignore MSVC warning 4661. This is generated for NumberFormatterSettings<>::toSkeleton() as this method
 // is defined elsewhere (in number_skeletons.cpp). The compiler is warning that the explicit template instantiation
@@ -1711,7 +1699,6 @@
 #pragma warning(disable: 4661)
 #endif
 
->>>>>>> 881ae36b
 template<typename Derived>
 UnicodeString NumberFormatterSettings<Derived>::toSkeleton(UErrorCode& status) const {
     if (U_FAILURE(status)) {
