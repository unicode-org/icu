// © 2020 and later: Unicode, Inc. and others.
// License & terms of use: http://www.unicode.org/copyright.html

#include "unicode/utypes.h"

#if !UCONFIG_NO_FORMATTING

#include "number_decimalquantity.h"
#include "cstring.h"
#include "number_decimalquantity.h"
#include "resource.h"
#include "unitsdata.h"
#include "uresimp.h"
#include "util.h"

U_NAMESPACE_BEGIN

namespace {

using icu::number::impl::DecimalQuantity;

void trimSpaces(CharString& factor, UErrorCode& status){
   CharString trimmed;
   for (int i = 0 ; i < factor.length(); i++) {
       if (factor[i] == ' ') continue;

       trimmed.append(factor[i], status);
   }

   factor = std::move(trimmed);
}

/**
 * A ResourceSink that collects conversion rate information.
 *
 * This class is for use by ures_getAllItemsWithFallback.
 */
class ConversionRateDataSink : public ResourceSink {
  public:
    /**
     * Constructor.
     * @param out The vector to which ConversionRateInfo instances are to be
     * added. This vector must outlive the use of the ResourceSink.
     */
    explicit ConversionRateDataSink(MaybeStackVector<ConversionRateInfo> *out) : outVector(out) {}

    /**
     * Method for use by `ures_getAllItemsWithFallback`. Adds the unit
     * conversion rates that are found in `value` to the output vector.
     *
     * @param source This string must be "convertUnits": the resource that this
     * class supports reading.
     * @param value The "convertUnits" resource, containing unit conversion rate
     * information.
     * @param noFallback Ignored.
     * @param status The standard ICU error code output parameter.
     */
    void put(const char *source, ResourceValue &value, UBool /*noFallback*/, UErrorCode &status) {
        if (U_FAILURE(status)) { return; }
        if (uprv_strcmp(source, "convertUnits") != 0) {
            // This is very strict, however it is the cheapest way to be sure
            // that with `value`, we're looking at the convertUnits table.
            status = U_ILLEGAL_ARGUMENT_ERROR;
            return;
        }
        ResourceTable conversionRateTable = value.getTable(status);
        const char *srcUnit;
        // We're reusing `value`, which seems to be a common pattern:
        for (int32_t unit = 0; conversionRateTable.getKeyAndValue(unit, srcUnit, value); unit++) {
            ResourceTable unitTable = value.getTable(status);
            const char *key;
            UnicodeString baseUnit = ICU_Utility::makeBogusString();
            UnicodeString factor = ICU_Utility::makeBogusString();
            UnicodeString offset = ICU_Utility::makeBogusString();
            for (int32_t i = 0; unitTable.getKeyAndValue(i, key, value); i++) {
                if (uprv_strcmp(key, "target") == 0) {
                    baseUnit = value.getUnicodeString(status);
                } else if (uprv_strcmp(key, "factor") == 0) {
                    factor = value.getUnicodeString(status);
                } else if (uprv_strcmp(key, "offset") == 0) {
                    offset = value.getUnicodeString(status);
                }
            }
            if (U_FAILURE(status)) { return; }
            if (baseUnit.isBogus() || factor.isBogus()) {
                // We could not find a usable conversion rate: bad resource.
                status = U_MISSING_RESOURCE_ERROR;
                return;
            }

            // We don't have this ConversionRateInfo yet: add it.
            ConversionRateInfo *cr = outVector->emplaceBack();
            if (!cr) {
                status = U_MEMORY_ALLOCATION_ERROR;
                return;
            } else {
                cr->sourceUnit.append(srcUnit, status);
                cr->baseUnit.appendInvariantChars(baseUnit, status);
                cr->factor.appendInvariantChars(factor, status);
                trimSpaces(cr->factor, status);
                if (!offset.isBogus()) cr->offset.appendInvariantChars(offset, status);
            }
        }
        return;
    }

  private:
    MaybeStackVector<ConversionRateInfo> *outVector;
};

<<<<<<< HEAD
UnitPreferenceMetadata::UnitPreferenceMetadata(const StringPiece category, const StringPiece usage,
                                               const StringPiece region, int32_t prefsOffset,
=======
UnitPreferenceMetadata::UnitPreferenceMetadata(StringPiece category, StringPiece usage,
                                               StringPiece region, int32_t prefsOffset,
>>>>>>> a7ca496f
                                               int32_t prefsCount, UErrorCode &status) {
    this->category.append(category, status);
    this->usage.append(usage, status);
    this->region.append(region, status);
    this->prefsOffset = prefsOffset;
    this->prefsCount = prefsCount;
}

int32_t UnitPreferenceMetadata::compareTo(const UnitPreferenceMetadata &other) const {
    int32_t cmp = uprv_strcmp(category.data(), other.category.data());
    if (cmp == 0) { cmp = uprv_strcmp(usage.data(), other.usage.data()); }
    if (cmp == 0) { cmp = uprv_strcmp(region.data(), other.region.data()); }
    return cmp;
}

int32_t UnitPreferenceMetadata::compareTo(const UnitPreferenceMetadata &other, bool *foundCategory,
                                          bool *foundUsage, bool *foundRegion) const {
    int32_t cmp = uprv_strcmp(category.data(), other.category.data());
    if (cmp == 0) {
        *foundCategory = true;
        cmp = uprv_strcmp(usage.data(), other.usage.data());
    }
    if (cmp == 0) {
        *foundUsage = true;
        cmp = uprv_strcmp(region.data(), other.region.data());
    }
    if (cmp == 0) {
        *foundRegion = true;
    }
    return cmp;
}

bool operator<(const UnitPreferenceMetadata &a, const UnitPreferenceMetadata &b) {
    return a.compareTo(b) < 0;
}

/**
 * A ResourceSink that collects unit preferences information.
 *
 * This class is for use by ures_getAllItemsWithFallback.
 */
class UnitPreferencesSink : public ResourceSink {
  public:
    /**
     * Constructor.
     * @param outPrefs The vector to which UnitPreference instances are to be
     * added. This vector must outlive the use of the ResourceSink.
     * @param outMetadata  The vector to which UnitPreferenceMetadata instances
     * are to be added. This vector must outlive the use of the ResourceSink.
     */
    explicit UnitPreferencesSink(MaybeStackVector<UnitPreference> *outPrefs,
                                 MaybeStackVector<UnitPreferenceMetadata> *outMetadata)
        : preferences(outPrefs), metadata(outMetadata) {}

    /**
     * Method for use by `ures_getAllItemsWithFallback`. Adds the unit
     * preferences info that are found in `value` to the output vector.
     *
     * @param source This string must be "unitPreferenceData": the resource that
     * this class supports reading.
     * @param value The "unitPreferenceData" resource, containing unit
     * preferences data.
     * @param noFallback Ignored.
     * @param status The standard ICU error code output parameter. Note: if an
     * error is returned, outPrefs and outMetadata may be inconsistent.
     */
    void put(const char *key, ResourceValue &value, UBool /*noFallback*/, UErrorCode &status) {
        if (U_FAILURE(status)) { return; }
        if (uprv_strcmp(key, "unitPreferenceData") != 0) {
            // This is very strict, however it is the cheapest way to be sure
            // that with `value`, we're looking at the convertUnits table.
            status = U_ILLEGAL_ARGUMENT_ERROR;
            return;
        }
        // The unitPreferenceData structure (see data/misc/units.txt) contains a
        // hierarchy of category/usage/region, within which are a set of
        // preferences. Hence three for-loops and another loop for the
        // preferences themselves:
        ResourceTable unitPreferenceDataTable = value.getTable(status);
        const char *category;
        for (int32_t i = 0; unitPreferenceDataTable.getKeyAndValue(i, category, value); i++) {
            ResourceTable categoryTable = value.getTable(status);
            const char *usage;
            for (int32_t j = 0; categoryTable.getKeyAndValue(j, usage, value); j++) {
                ResourceTable regionTable = value.getTable(status);
                const char *region;
                for (int32_t k = 0; regionTable.getKeyAndValue(k, region, value); k++) {
                    // `value` now contains the set of preferences for
                    // category/usage/region.
                    ResourceArray unitPrefs = value.getArray(status);
                    if (U_FAILURE(status)) { return; }
                    int32_t prefLen = unitPrefs.getSize();

                    // Update metadata for this set of preferences.
                    UnitPreferenceMetadata *meta = metadata->emplaceBack(
                        category, usage, region, preferences->length(), prefLen, status);
                    if (!meta) {
                        status = U_MEMORY_ALLOCATION_ERROR;
                        return;
                    }
                    if (U_FAILURE(status)) { return; }
                    if (metadata->length() > 1) {
                        // Verify that unit preferences are sorted and
                        // without duplicates.
                        if (!(*(*metadata)[metadata->length() - 2] <
                              *(*metadata)[metadata->length() - 1])) {
                            status = U_INVALID_FORMAT_ERROR;
                            return;
                        }
                    }

                    // Collect the individual preferences.
                    for (int32_t i = 0; unitPrefs.getValue(i, value); i++) {
                        UnitPreference *up = preferences->emplaceBack();
                        if (!up) {
                            status = U_MEMORY_ALLOCATION_ERROR;
                            return;
                        }
                        ResourceTable unitPref = value.getTable(status);
                        if (U_FAILURE(status)) { return; }
                        for (int32_t i = 0; unitPref.getKeyAndValue(i, key, value); ++i) {
                            if (uprv_strcmp(key, "unit") == 0) {
                                int32_t length;
                                const UChar *u = value.getString(length, status);
                                up->unit.appendInvariantChars(u, length, status);
                            } else if (uprv_strcmp(key, "geq") == 0) {
                                int32_t length;
                                const UChar *g = value.getString(length, status);
                                CharString geq;
                                geq.appendInvariantChars(g, length, status);
                                DecimalQuantity dq;
                                dq.setToDecNumber(geq.data(), status);
                                up->geq = dq.toDouble();
                            } else if (uprv_strcmp(key, "skeleton") == 0) {
                                int32_t length;
                                const UChar *s = value.getString(length, status);
                                up->skeleton.appendInvariantChars(s, length, status);
                            }
                        }
                    }
                }
            }
        }
    }

  private:
    MaybeStackVector<UnitPreference> *preferences;
    MaybeStackVector<UnitPreferenceMetadata> *metadata;
};

int32_t binarySearch(const MaybeStackVector<UnitPreferenceMetadata> *metadata,
                     const UnitPreferenceMetadata &desired, bool *foundCategory, bool *foundUsage,
                     bool *foundRegion, UErrorCode &status) {
    if (U_FAILURE(status)) { return -1; }
    int32_t start = 0;
    int32_t end = metadata->length();
    *foundCategory = false;
    *foundUsage = false;
    *foundRegion = false;
    while (start < end) {
        int32_t mid = (start + end) / 2;
        int32_t cmp = (*metadata)[mid]->compareTo(desired, foundCategory, foundUsage, foundRegion);
        if (cmp < 0) {
            start = mid + 1;
        } else if (cmp > 0) {
            end = mid;
        } else {
            return mid;
        }
    }
    return -1;
}

/**
 * Finds the UnitPreferenceMetadata instance that matches the given category,
 * usage and region: if missing, region falls back to "001", and usage
 * repeatedly drops tailing components, eventually trying "default"
 * ("land-agriculture-grain" -> "land-agriculture" -> "land" -> "default").
 *
 * @param metadata The full list of UnitPreferenceMetadata instances.
 * @param category The category to search for. See getUnitCategory().
 * @param usage The usage for which formatting preferences is needed. If the
 * given usage is not known, automatic fallback occurs, see function description
 * above.
 * @param region The region for which preferences are needed. If there are no
 * region-specific preferences, this function automatically falls back to the
 * "001" region (global).
 * @param status The standard ICU error code output parameter.
 *   * If an invalid category is given, status will be U_ILLEGAL_ARGUMENT_ERROR.
 *   * If fallback to "default" or "001" didn't resolve, status will be
 *     U_MISSING_RESOURCE.
 * @return The index into the metadata vector which represents the appropriate
 * preferences. If appropriate preferences are not found, -1 is returned.
 */
int32_t getPreferenceMetadataIndex(const MaybeStackVector<UnitPreferenceMetadata> *metadata,
<<<<<<< HEAD
                                   const StringPiece category, const StringPiece usage,
                                   const StringPiece region, UErrorCode &status) {
=======
                                   StringPiece category, StringPiece usage, StringPiece region,
                                   UErrorCode &status) {
>>>>>>> a7ca496f
    if (U_FAILURE(status)) { return -1; }
    bool foundCategory, foundUsage, foundRegion;
    UnitPreferenceMetadata desired(category, usage, region, -1, -1, status);
    int32_t idx = binarySearch(metadata, desired, &foundCategory, &foundUsage, &foundRegion, status);
    if (U_FAILURE(status)) { return -1; }
    if (idx >= 0) { return idx; }
    if (!foundCategory) {
        status = U_ILLEGAL_ARGUMENT_ERROR;
        return -1;
    }
    U_ASSERT(foundCategory);
    while (!foundUsage) {
        int32_t lastDashIdx = desired.usage.lastIndexOf('-');
        if (lastDashIdx > 0) {
            desired.usage.truncate(lastDashIdx);
        } else if (uprv_strcmp(desired.usage.data(), "default") != 0) {
            desired.usage.truncate(0).append("default", status);
        } else {
            status = U_MISSING_RESOURCE_ERROR;
            return -1;
        }
        idx = binarySearch(metadata, desired, &foundCategory, &foundUsage, &foundRegion, status);
        if (U_FAILURE(status)) { return -1; }
    }
    U_ASSERT(foundCategory);
    U_ASSERT(foundUsage);
    if (!foundRegion) {
        if (uprv_strcmp(desired.region.data(), "001") != 0) {
            desired.region.truncate(0).append("001", status);
            idx = binarySearch(metadata, desired, &foundCategory, &foundUsage, &foundRegion, status);
        }
        if (!foundRegion) {
            status = U_MISSING_RESOURCE_ERROR;
            return -1;
        }
    }
    U_ASSERT(foundCategory);
    U_ASSERT(foundUsage);
    U_ASSERT(foundRegion);
    U_ASSERT(idx >= 0);
    return idx;
}

} // namespace

CharString U_I18N_API getUnitCategory(const char *baseUnitIdentifier, UErrorCode &status) {
    CharString result;
    LocalUResourceBundlePointer unitsBundle(ures_openDirect(NULL, "units", &status));
    LocalUResourceBundlePointer unitQuantities(
        ures_getByKey(unitsBundle.getAlias(), "unitQuantities", NULL, &status));
    int32_t categoryLength;
    if (U_FAILURE(status)) { return result; }
    const UChar *uCategory =
        ures_getStringByKey(unitQuantities.getAlias(), baseUnitIdentifier, &categoryLength, &status);
    if (U_FAILURE(status)) {
        // TODO(CLDR-13787,hugovdm): special-casing the consumption-inverse
        // case. Once CLDR-13787 is clarified, this should be generalised (or
        // possibly removed):
        if (uprv_strcmp(baseUnitIdentifier, "meter-per-cubic-meter") == 0) {
            status = U_ZERO_ERROR;
            result.append("consumption-inverse", status);
            return result;
        }
    }
    result.appendInvariantChars(uCategory, categoryLength, status);
    return result;
}

// TODO: this may be unnecessary. Fold into ConversionRates class? Or move to anonymous namespace?
void U_I18N_API getAllConversionRates(MaybeStackVector<ConversionRateInfo> &result, UErrorCode &status) {
    LocalUResourceBundlePointer unitsBundle(ures_openDirect(NULL, "units", &status));
    ConversionRateDataSink sink(&result);
    ures_getAllItemsWithFallback(unitsBundle.getAlias(), "convertUnits", sink, status);
}

const ConversionRateInfo *ConversionRates::extractConversionInfo(StringPiece source,
                                                                 UErrorCode &status) const {
    for (size_t i = 0, n = conversionInfo_.length(); i < n; ++i) {
        if (conversionInfo_[i]->sourceUnit.toStringPiece() == source) return conversionInfo_[i];
    }

    status = U_INTERNAL_PROGRAM_ERROR;
    return nullptr;
}

U_I18N_API UnitPreferences::UnitPreferences(UErrorCode &status) {
    LocalUResourceBundlePointer unitsBundle(ures_openDirect(NULL, "units", &status));
    UnitPreferencesSink sink(&unitPrefs_, &metadata_);
    ures_getAllItemsWithFallback(unitsBundle.getAlias(), "unitPreferenceData", sink, status);
}

// TODO: make outPreferences const?
//
// TODO: consider replacing `UnitPreference **&outPreferences` with slice class
// of some kind.
<<<<<<< HEAD
void U_I18N_API UnitPreferences::getPreferencesFor(const StringPiece category, const StringPiece usage,
                                                   const StringPiece region,
=======
void U_I18N_API UnitPreferences::getPreferencesFor(StringPiece category, StringPiece usage,
                                                   StringPiece region,
>>>>>>> a7ca496f
                                                   const UnitPreference *const *&outPreferences,
                                                   int32_t &preferenceCount, UErrorCode &status) const {
    int32_t idx = getPreferenceMetadataIndex(&metadata_, category, usage, region, status);
    if (U_FAILURE(status)) { return; }
    U_ASSERT(idx >= 0); // Failures should have been taken care of by `status`.
    const UnitPreferenceMetadata *m = metadata_[idx];
    outPreferences = unitPrefs_.getConstAlias() + m->prefsOffset;
    preferenceCount = m->prefsCount;
}

U_NAMESPACE_END

#endif /* #if !UCONFIG_NO_FORMATTING */<|MERGE_RESOLUTION|>--- conflicted
+++ resolved
@@ -108,13 +108,8 @@
     MaybeStackVector<ConversionRateInfo> *outVector;
 };
 
-<<<<<<< HEAD
-UnitPreferenceMetadata::UnitPreferenceMetadata(const StringPiece category, const StringPiece usage,
-                                               const StringPiece region, int32_t prefsOffset,
-=======
 UnitPreferenceMetadata::UnitPreferenceMetadata(StringPiece category, StringPiece usage,
                                                StringPiece region, int32_t prefsOffset,
->>>>>>> a7ca496f
                                                int32_t prefsCount, UErrorCode &status) {
     this->category.append(category, status);
     this->usage.append(usage, status);
@@ -310,13 +305,8 @@
  * preferences. If appropriate preferences are not found, -1 is returned.
  */
 int32_t getPreferenceMetadataIndex(const MaybeStackVector<UnitPreferenceMetadata> *metadata,
-<<<<<<< HEAD
-                                   const StringPiece category, const StringPiece usage,
-                                   const StringPiece region, UErrorCode &status) {
-=======
                                    StringPiece category, StringPiece usage, StringPiece region,
                                    UErrorCode &status) {
->>>>>>> a7ca496f
     if (U_FAILURE(status)) { return -1; }
     bool foundCategory, foundUsage, foundRegion;
     UnitPreferenceMetadata desired(category, usage, region, -1, -1, status);
@@ -412,13 +402,8 @@
 //
 // TODO: consider replacing `UnitPreference **&outPreferences` with slice class
 // of some kind.
-<<<<<<< HEAD
-void U_I18N_API UnitPreferences::getPreferencesFor(const StringPiece category, const StringPiece usage,
-                                                   const StringPiece region,
-=======
 void U_I18N_API UnitPreferences::getPreferencesFor(StringPiece category, StringPiece usage,
                                                    StringPiece region,
->>>>>>> a7ca496f
                                                    const UnitPreference *const *&outPreferences,
                                                    int32_t &preferenceCount, UErrorCode &status) const {
     int32_t idx = getPreferenceMetadataIndex(&metadata_, category, usage, region, status);
