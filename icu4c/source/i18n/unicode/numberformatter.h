--- conflicted
+++ resolved
@@ -76,319 +76,19 @@
  * @author Shane Carr
  */
 
-<<<<<<< HEAD
 U_NAMESPACE_BEGIN
 
 // Forward declarations:
 class IFixedDecimal;
-=======
-/**
- * An enum declaring how to render units, including currencies. Example outputs when formatting 123 USD and 123
- * meters in <em>en-CA</em>:
- *
- * <p>
- * <ul>
- * <li>NARROW*: "$123.00" and "123 m"
- * <li>SHORT: "US$ 123.00" and "123 m"
- * <li>FULL_NAME: "123.00 US dollars" and "123 meters"
- * <li>ISO_CODE: "USD 123.00" and undefined behavior
- * <li>HIDDEN: "123.00" and "123"
- * </ul>
- *
- * <p>
- * This enum is similar to {@link com.ibm.icu.text.MeasureFormat.FormatWidth}.
- *
- * @draft ICU 60
- */
-typedef enum UNumberUnitWidth {
-    /**
-     * Print an abbreviated version of the unit name. Similar to SHORT, but always use the shortest available
-     * abbreviation or symbol. This option can be used when the context hints at the identity of the unit. For more
-     * information on the difference between NARROW and SHORT, see SHORT.
-     *
-     * <p>
-     * In CLDR, this option corresponds to the "Narrow" format for measure units and the "¤¤¤¤¤" placeholder for
-     * currencies.
-     *
-     * @draft ICU 60
-     */
-            UNUM_UNIT_WIDTH_NARROW,
-
-    /**
-     * Print an abbreviated version of the unit name. Similar to NARROW, but use a slightly wider abbreviation or
-     * symbol when there may be ambiguity. This is the default behavior.
-     *
-     * <p>
-     * For example, in <em>es-US</em>, the SHORT form for Fahrenheit is "{0} °F", but the NARROW form is "{0}°",
-     * since Fahrenheit is the customary unit for temperature in that locale.
-     *
-     * <p>
-     * In CLDR, this option corresponds to the "Short" format for measure units and the "¤" placeholder for
-     * currencies.
-     *
-     * @draft ICU 60
-     */
-            UNUM_UNIT_WIDTH_SHORT,
-
-    /**
-     * Print the full name of the unit, without any abbreviations.
-     *
-     * <p>
-     * In CLDR, this option corresponds to the default format for measure units and the "¤¤¤" placeholder for
-     * currencies.
-     *
-     * @draft ICU 60
-     */
-            UNUM_UNIT_WIDTH_FULL_NAME,
-
-    /**
-     * Use the three-digit ISO XXX code in place of the symbol for displaying currencies. The behavior of this
-     * option is currently undefined for use with measure units.
-     *
-     * <p>
-     * In CLDR, this option corresponds to the "¤¤" placeholder for currencies.
-     *
-     * @draft ICU 60
-     */
-            UNUM_UNIT_WIDTH_ISO_CODE,
-
-    /**
-     * Format the number according to the specified unit, but do not display the unit. For currencies, apply
-     * monetary symbols and formats as with SHORT, but omit the currency symbol. For measure units, the behavior is
-     * equivalent to not specifying the unit at all.
-     *
-     * @draft ICU 60
-     */
-            UNUM_UNIT_WIDTH_HIDDEN
-
-#ifndef U_HIDE_INTERNAL_API
-    ,
-    /**
-     * One more than the highest UNumberUnitWidth value.
-     *
-     * @internal ICU 60: The numeric value may change over time; see ICU ticket #12420.
-     */
-            UNUM_UNIT_WIDTH_COUNT
-#endif  // U_HIDE_INTERNAL_API
-} UNumberUnitWidth;
-
-/**
- * An enum declaring the strategy for when and how to display grouping separators (i.e., the
- * separator, often a comma or period, after every 2-3 powers of ten). The choices are several
- * pre-built strategies for different use cases that employ locale data whenever possible. Example
- * outputs for 1234 and 1234567 in <em>en-IN</em>:
- *
- * <ul>
- * <li>OFF: 1234 and 12345
- * <li>MIN2: 1234 and 12,34,567
- * <li>AUTO: 1,234 and 12,34,567
- * <li>ON_ALIGNED: 1,234 and 12,34,567
- * <li>THOUSANDS: 1,234 and 1,234,567
- * </ul>
- *
- * <p>
- * The default is AUTO, which displays grouping separators unless the locale data says that grouping
- * is not customary. To force grouping for all numbers greater than 1000 consistently across locales,
- * use ON_ALIGNED. On the other hand, to display grouping less frequently than the default, use MIN2
- * or OFF. See the docs of each option for details.
- *
- * <p>
- * Note: This enum specifies the strategy for grouping sizes. To set which character to use as the
- * grouping separator, use the "symbols" setter.
- *
- * @draft ICU 61
- */
-typedef enum UGroupingStrategy {
-    /**
-     * Do not display grouping separators in any locale.
-     *
-     * @draft ICU 61
-     */
-    UNUM_GROUPING_OFF,
-
-    /**
-     * Display grouping using locale defaults, except do not show grouping on values smaller than
-     * 10000 (such that there is a <em>minimum of two digits</em> before the first separator).
-     *
-     * <p>
-     * Note that locales may restrict grouping separators to be displayed only on 1 million or
-     * greater (for example, ee and hu) or disable grouping altogether (for example, bg currency).
-     *
-     * <p>
-     * Locale data is used to determine whether to separate larger numbers into groups of 2
-     * (customary in South Asia) or groups of 3 (customary in Europe and the Americas).
-     *
-     * @draft ICU 61
-     */
-    UNUM_GROUPING_MIN2,
-
-    /**
-     * Display grouping using the default strategy for all locales. This is the default behavior.
-     *
-     * <p>
-     * Note that locales may restrict grouping separators to be displayed only on 1 million or
-     * greater (for example, ee and hu) or disable grouping altogether (for example, bg currency).
-     *
-     * <p>
-     * Locale data is used to determine whether to separate larger numbers into groups of 2
-     * (customary in South Asia) or groups of 3 (customary in Europe and the Americas).
-     *
-     * @draft ICU 61
-     */
-    UNUM_GROUPING_AUTO,
-
-    /**
-     * Always display the grouping separator on values of at least 1000.
-     *
-     * <p>
-     * This option ignores the locale data that restricts or disables grouping, described in MIN2 and
-     * AUTO. This option may be useful to normalize the alignment of numbers, such as in a
-     * spreadsheet.
-     *
-     * <p>
-     * Locale data is used to determine whether to separate larger numbers into groups of 2
-     * (customary in South Asia) or groups of 3 (customary in Europe and the Americas).
-     *
-     * @draft ICU 61
-     */
-    UNUM_GROUPING_ON_ALIGNED,
-
-    /**
-     * Use the Western defaults: groups of 3 and enabled for all numbers 1000 or greater. Do not use
-     * locale data for determining the grouping strategy.
-     *
-     * @draft ICU 61
-     */
-    UNUM_GROUPING_THOUSANDS
-
-} UGroupingStrategy;
-
-/**
- * An enum declaring how to denote positive and negative numbers. Example outputs when formatting
- * 123, 0, and -123 in <em>en-US</em>:
- *
- * <ul>
- * <li>AUTO: "123", "0", and "-123"
- * <li>ALWAYS: "+123", "+0", and "-123"
- * <li>NEVER: "123", "0", and "123"
- * <li>ACCOUNTING: "$123", "$0", and "($123)"
- * <li>ACCOUNTING_ALWAYS: "+$123", "+$0", and "($123)"
- * <li>EXCEPT_ZERO: "+123", "0", and "-123"
- * <li>ACCOUNTING_EXCEPT_ZERO: "+$123", "$0", and "($123)"
- * </ul>
- *
- * <p>
- * The exact format, including the position and the code point of the sign, differ by locale.
- *
- * @draft ICU 60
- */
-typedef enum UNumberSignDisplay {
-    /**
-     * Show the minus sign on negative numbers, and do not show the sign on positive numbers. This is the default
-     * behavior.
-     *
-     * @draft ICU 60
-     */
-    UNUM_SIGN_AUTO,
-
-    /**
-     * Show the minus sign on negative numbers and the plus sign on positive numbers, including zero.
-     * To hide the sign on zero, see {@link UNUM_SIGN_EXCEPT_ZERO}.
-     *
-     * @draft ICU 60
-     */
-    UNUM_SIGN_ALWAYS,
-
-    /**
-     * Do not show the sign on positive or negative numbers.
-     *
-     * @draft ICU 60
-     */
-    UNUM_SIGN_NEVER,
-
-    /**
-     * Use the locale-dependent accounting format on negative numbers, and do not show the sign on positive numbers.
-     *
-     * <p>
-     * The accounting format is defined in CLDR and varies by locale; in many Western locales, the format is a pair
-     * of parentheses around the number.
-     *
-     * <p>
-     * Note: Since CLDR defines the accounting format in the monetary context only, this option falls back to the
-     * AUTO sign display strategy when formatting without a currency unit. This limitation may be lifted in the
-     * future.
-     *
-     * @draft ICU 60
-     */
-    UNUM_SIGN_ACCOUNTING,
-
-    /**
-     * Use the locale-dependent accounting format on negative numbers, and show the plus sign on
-     * positive numbers, including zero. For more information on the accounting format, see the
-     * ACCOUNTING sign display strategy. To hide the sign on zero, see
-     * {@link UNUM_SIGN_ACCOUNTING_EXCEPT_ZERO}.
-     *
-     * @draft ICU 60
-     */
-    UNUM_SIGN_ACCOUNTING_ALWAYS,
-
-    /**
-     * Show the minus sign on negative numbers and the plus sign on positive numbers. Do not show a
-     * sign on zero.
-     *
-     * @draft ICU 61
-     */
-    UNUM_SIGN_EXCEPT_ZERO,
-
-    /**
-     * Use the locale-dependent accounting format on negative numbers, and show the plus sign on
-     * positive numbers. Do not show a sign on zero. For more information on the accounting format,
-     * see the ACCOUNTING sign display strategy.
-     *
-     * @draft ICU 61
-     */
-    UNUM_SIGN_ACCOUNTING_EXCEPT_ZERO
-
-#ifndef U_HIDE_INTERNAL_API
-    ,
-    /**
-     * One more than the highest UNumberSignDisplay value.
-     *
-     * @internal ICU 60: The numeric value may change over time; see ICU ticket #12420.
-     */
-    UNUM_SIGN_COUNT
-#endif  // U_HIDE_INTERNAL_API
-} UNumberSignDisplay;
->>>>>>> dc3a13b4
 
 namespace numparse {
 namespace impl {
 
-<<<<<<< HEAD
 // Forward declarations:
 class NumberParserImpl;
 
 }
 }
-=======
-    /**
-     * Always show the decimal separator, even if there are no digits to display after the separator.
-     *
-     * @draft ICU 60
-     */
-            UNUM_DECIMAL_SEPARATOR_ALWAYS
-
-#ifndef U_HIDE_INTERNAL_API
-    ,
-    /**
-     * One more than the highest UNumberDecimalSeparatorDisplay value.
-     *
-     * @internal ICU 60: The numeric value may change over time; see ICU ticket #12420.
-     */
-            UNUM_DECIMAL_SEPARATOR_COUNT
-#endif  // U_HIDE_INTERNAL_API
-} UNumberDecimalMarkDisplay;
->>>>>>> dc3a13b4
 
 namespace number {  // icu::number
 
@@ -1287,13 +987,11 @@
     /** @internal */
     SymbolsWrapper &operator=(const SymbolsWrapper &other);
 
-<<<<<<< HEAD
     /** @internal */
     SymbolsWrapper &operator=(SymbolsWrapper&& src) U_NOEXCEPT;
 
-=======
 #ifndef U_HIDE_INTERNAL_API
->>>>>>> dc3a13b4
+
     /**
      * The provided object is copied, but we do not adopt it.
      * @internal
@@ -1341,6 +1039,7 @@
         }
         return FALSE;
     }
+
 #endif  // U_HIDE_INTERNAL_API
 
   private:
@@ -1377,23 +1076,18 @@
     // Future: static Grouper forProperties(DecimalFormatProperties& properties);
 
     /** @internal */
-<<<<<<< HEAD
     Grouper(int16_t grouping1, int16_t grouping2, int16_t minGrouping, UGroupingStrategy strategy)
             : fGrouping1(grouping1),
               fGrouping2(grouping2),
               fMinGrouping(minGrouping),
               fStrategy(strategy) {}
+#endif  // U_HIDE_INTERNAL_API
 
     /** @internal */
     int16_t getPrimary() const;
 
     /** @internal */
     int16_t getSecondary() const;
-=======
-    Grouper(int16_t grouping1, int16_t grouping2, int16_t minGrouping)
-            : fGrouping1(grouping1), fGrouping2(grouping2), fMinGrouping(minGrouping) {}
-#endif  // U_HIDE_INTERNAL_API
->>>>>>> dc3a13b4
 
   private:
     /**
@@ -1513,6 +1207,7 @@
     friend class impl::GeneratorHelpers;
 };
 
+// Do not enclose entire MacroProps with #ifndef U_HIDE_INTERNAL_API, needed for a protected field
 /** @internal */
 class U_I18N_API Multiplier : public UMemory {
   public:
@@ -1548,7 +1243,6 @@
     friend class impl::GeneratorHelpers;
 };
 
-// Do not enclose entire MacroProps with #ifndef U_HIDE_INTERNAL_API, needed for a protected field
 /** @internal */
 struct U_I18N_API MacroProps : public UMemory {
     /** @internal */
@@ -2648,4 +2342,4 @@
 
 #endif // __NUMBERFORMATTER_H__
 
-#endif /* #if !UCONFIG_NO_FORMATTING */
+#endif /* #if !UCONFIG_NO_FORMATTING */