// © 2016 and later: Unicode, Inc. and others.
// License & terms of use: http://www.unicode.org/copyright.html
/********************************************************************
 * COPYRIGHT:
 * Copyright (c) 1997-2016, International Business Machines Corporation and
 * others. All Rights Reserved.
 ********************************************************************/


#include "unicode/utypes.h"

/**
 * IntlTest is a base class for tests.
 */

#include <assert.h>
#include <stdarg.h>
#include <stdio.h>
#include <stdlib.h>
#include <string.h>
#include <cmath>
#include <math.h>

#include "unicode/ctest.h" // for str_timeDelta
#include "unicode/curramt.h"
#include "unicode/locid.h"
#include "unicode/putil.h"
#include "unicode/smpdtfmt.h"
#include "unicode/timezone.h"
#include "unicode/uclean.h"
#include "unicode/ucnv.h"
#include "unicode/unistr.h"
#include "unicode/ures.h"
#include "unicode/utf16.h"

#include "intltest.h"

#include "caltztst.h"
#include "cmemory.h"
#include "cstring.h"
#include "itmajor.h"
#include "mutex.h"
#include "putilimp.h" // for uprv_getRawUTCtime()
#include "uassert.h"
#include "udbgutil.h"
#include "umutex.h"
#include "uoptions.h"

#ifdef XP_MAC_CONSOLE
#include <console.h>
#include "Files.h"
#endif


static char* _testDataPath=NULL;

// Static list of errors found
static UnicodeString errorList;
static void *knownList = NULL; // known issues
static UBool noKnownIssues = FALSE; // if TRUE, don't emit known issues

//-----------------------------------------------------------------------------
//convenience classes to ease porting code that uses the Java
//string-concatenation operator (moved from findword test by rtg)

// [LIU] Just to get things working
UnicodeString
UCharToUnicodeString(UChar c)
{ return UnicodeString(c); }

// [rtg] Just to get things working
UnicodeString
operator+(const UnicodeString& left,
      long num)
{
    char buffer[64];    // nos changed from 10 to 64
    char danger = 'p';  // guard against overrunning the buffer (rtg)

    sprintf(buffer, "%ld", num);
    assert(danger == 'p');

    return left + buffer;
}

UnicodeString
operator+(const UnicodeString& left,
      unsigned long num)
{
    char buffer[64];    // nos changed from 10 to 64
    char danger = 'p';  // guard against overrunning the buffer (rtg)

    sprintf(buffer, "%lu", num);
    assert(danger == 'p');

    return left + buffer;
}

UnicodeString
Int64ToUnicodeString(int64_t num)
{
    char buffer[64];    // nos changed from 10 to 64
    char danger = 'p';  // guard against overrunning the buffer (rtg)

#if defined(_MSC_VER)
    sprintf(buffer, "%I64d", num);
#else
    sprintf(buffer, "%lld", (long long)num);
#endif
    assert(danger == 'p');

    return buffer;
}

UnicodeString
DoubleToUnicodeString(double num)
{
    char buffer[64];    // nos changed from 10 to 64
    char danger = 'p';  // guard against overrunning the buffer (rtg)

    sprintf(buffer, "%1.14e", num);
    assert(danger == 'p');

    return buffer;
}

// [LIU] Just to get things working
UnicodeString
operator+(const UnicodeString& left,
      double num)
{
    char buffer[64];   // was 32, made it arbitrarily bigger (rtg)
    char danger = 'p'; // guard against overrunning the buffer (rtg)

    // IEEE floating point has 52 bits of mantissa, plus one assumed bit
    //  53*log(2)/log(10) = 15.95
    // so there is no need to show more than 16 digits. [alan]

    sprintf(buffer, "%.17g", num);
    assert(danger == 'p');

    return left + buffer;
}

#if 0
UnicodeString
operator+(const UnicodeString& left,
          int64_t num) {
  return left + Int64ToUnicodeString(num);
}
#endif

#if !UCONFIG_NO_FORMATTING

/**
 * Return a string display for this, without surrounding braces.
 */
UnicodeString _toString(const Formattable& f) {
    UnicodeString s;
    switch (f.getType()) {
    case Formattable::kDate:
        {
            UErrorCode status = U_ZERO_ERROR;
            SimpleDateFormat fmt(status);
            if (U_SUCCESS(status)) {
                FieldPosition pos;
                fmt.format(f.getDate(), s, pos);
                s.insert(0, "Date:");
            } else {
                s = UnicodeString("Error creating date format]");
            }
        }
        break;
    case Formattable::kDouble:
        s = UnicodeString("double:") + f.getDouble();
        break;
    case Formattable::kLong:
        s = UnicodeString("long:") + f.getLong();
        break;

    case Formattable::kInt64:
        s = UnicodeString("int64:") + Int64ToUnicodeString(f.getInt64());
        break;

    case Formattable::kString:
        f.getString(s);
        s.insert(0, "String:");
        break;
    case Formattable::kArray:
        {
            int32_t i, n;
            const Formattable* array = f.getArray(n);
            s.insert(0, UnicodeString("Array:"));
            UnicodeString delim(", ");
            for (i=0; i<n; ++i) {
                if (i > 0) {
                    s.append(delim);
                }
                s = s + _toString(array[i]);
            }
        }
        break;
    case Formattable::kObject: {
        const CurrencyAmount* c = dynamic_cast<const CurrencyAmount*>(f.getObject());
        if (c != NULL) {
            s = _toString(c->getNumber()) + " " + UnicodeString(c->getISOCurrency());
        } else {
            s = UnicodeString("Unknown UObject");
        }
        break;
    }
    default:
        s = UnicodeString("Unknown Formattable type=") + (int32_t)f.getType();
        break;
    }
    return s;
}

/**
 * Originally coded this as operator+, but that makes the expression
 * + char* ambiguous. - liu
 */
UnicodeString toString(const Formattable& f) {
    UnicodeString s((UChar)91/*[*/);
    s.append(_toString(f));
    s.append((UChar)0x5d/*]*/);
    return s;
}

#endif

// useful when operator+ won't cooperate
UnicodeString toString(int32_t n) {
    return UnicodeString() + (long)n;
}



UnicodeString toString(UBool b) {
  return b ? UnicodeString("TRUE"):UnicodeString("FALSE");
}

UnicodeString toString(const UnicodeSet& uniset, UErrorCode& status) {
    UnicodeString result;
    uniset.toPattern(result, status);
    return result;
}

// stephen - cleaned up 05/05/99
UnicodeString operator+(const UnicodeString& left, char num)
{ return left + (long)num; }
UnicodeString operator+(const UnicodeString& left, short num)
{ return left + (long)num; }
UnicodeString operator+(const UnicodeString& left, int num)
{ return left + (long)num; }
UnicodeString operator+(const UnicodeString& left, unsigned char num)
{ return left + (unsigned long)num; }
UnicodeString operator+(const UnicodeString& left, unsigned short num)
{ return left + (unsigned long)num; }
UnicodeString operator+(const UnicodeString& left, unsigned int num)
{ return left + (unsigned long)num; }
UnicodeString operator+(const UnicodeString& left, float num)
{ return left + (double)num; }

//------------------

// Append a hex string to the target
UnicodeString&
IntlTest::appendHex(uint32_t number,
            int32_t digits,
            UnicodeString& target)
{
    static const UChar digitString[] = {
        0x30, 0x31, 0x32, 0x33, 0x34, 0x35, 0x36, 0x37, 0x38, 0x39,
        0x41, 0x42, 0x43, 0x44, 0x45, 0x46, 0
    }; /* "0123456789ABCDEF" */

    if (digits < 0) {  // auto-digits
        digits = 2;
        uint32_t max = 0xff;
        while (number > max) {
            digits += 2;
            max = (max << 8) | 0xff;
        }
    }
    switch (digits)
    {
    case 8:
        target += digitString[(number >> 28) & 0xF];
        U_FALLTHROUGH;
    case 7:
        target += digitString[(number >> 24) & 0xF];
        U_FALLTHROUGH;
    case 6:
        target += digitString[(number >> 20) & 0xF];
        U_FALLTHROUGH;
    case 5:
        target += digitString[(number >> 16) & 0xF];
        U_FALLTHROUGH;
    case 4:
        target += digitString[(number >> 12) & 0xF];
        U_FALLTHROUGH;
    case 3:
        target += digitString[(number >>  8) & 0xF];
        U_FALLTHROUGH;
    case 2:
        target += digitString[(number >>  4) & 0xF];
        U_FALLTHROUGH;
    case 1:
        target += digitString[(number >>  0) & 0xF];
        break;
    default:
        target += "**";
    }
    return target;
}

UnicodeString
IntlTest::toHex(uint32_t number, int32_t digits) {
    UnicodeString result;
    appendHex(number, digits, result);
    return result;
}

static inline UBool isPrintable(UChar32 c) {
    return c <= 0x7E && (c >= 0x20 || c == 9 || c == 0xA || c == 0xD);
}

// Replace nonprintable characters with unicode escapes
UnicodeString&
IntlTest::prettify(const UnicodeString &source,
           UnicodeString &target)
{
    int32_t i;

    target.remove();
    target += "\"";

    for (i = 0; i < source.length(); )
    {
        UChar32 ch = source.char32At(i);
        i += U16_LENGTH(ch);

        if (!isPrintable(ch))
        {
            if (ch <= 0xFFFF) {
                target += "\\u";
                appendHex(ch, 4, target);
            } else {
                target += "\\U";
                appendHex(ch, 8, target);
            }
        }
        else
        {
            target += ch;
        }
    }

    target += "\"";

    return target;
}

// Replace nonprintable characters with unicode escapes
UnicodeString
IntlTest::prettify(const UnicodeString &source, UBool parseBackslash)
{
    int32_t i;
    UnicodeString target;
    target.remove();
    target += "\"";

    for (i = 0; i < source.length();)
    {
        UChar32 ch = source.char32At(i);
        i += U16_LENGTH(ch);

        if (!isPrintable(ch))
        {
            if (parseBackslash) {
                // If we are preceded by an odd number of backslashes,
                // then this character has already been backslash escaped.
                // Delete a backslash.
                int32_t backslashCount = 0;
                for (int32_t j=target.length()-1; j>=0; --j) {
                    if (target.charAt(j) == (UChar)92) {
                        ++backslashCount;
                    } else {
                        break;
                    }
                }
                if ((backslashCount % 2) == 1) {
                    target.truncate(target.length() - 1);
                }
            }
            if (ch <= 0xFFFF) {
                target += "\\u";
                appendHex(ch, 4, target);
            } else {
                target += "\\U";
                appendHex(ch, 8, target);
            }
        }
        else
        {
            target += ch;
        }
    }

    target += "\"";

    return target;
}

/*  IntlTest::setICU_DATA  - if the ICU_DATA environment variable is not already
 *                       set, try to deduce the directory in which ICU was built,
 *                       and set ICU_DATA to "icu/source/data" in that location.
 *                       The intent is to allow the tests to have a good chance
 *                       of running without requiring that the user manually set
 *                       ICU_DATA.  Common data isn't a problem, since it is
 *                       picked up via a static (build time) reference, but the
 *                       tests dynamically load some data.
 */
void IntlTest::setICU_DATA() {
    const char *original_ICU_DATA = getenv("ICU_DATA");

    if (original_ICU_DATA != NULL && *original_ICU_DATA != 0) {
        /*  If the user set ICU_DATA, don't second-guess the person. */
        return;
    }

    // U_TOPBUILDDIR is set by the makefiles on UNIXes when building cintltst and intltst
    //              to point to the top of the build hierarchy, which may or
    //              may not be the same as the source directory, depending on
    //              the configure options used.  At any rate,
    //              set the data path to the built data from this directory.
    //              The value is complete with quotes, so it can be used
    //              as-is as a string constant.

#if defined (U_TOPBUILDDIR)
    {
        static char env_string[] = U_TOPBUILDDIR "data" U_FILE_SEP_STRING "out" U_FILE_SEP_STRING;
        u_setDataDirectory(env_string);
        return;
    }

#else
    // Use #else so we don't get compiler warnings due to the return above.

    /* On Windows, the file name obtained from __FILE__ includes a full path.
     *             This file is "wherever\icu\source\test\cintltst\cintltst.c"
     *             Change to    "wherever\icu\source\data"
     */
    {
        char p[sizeof(__FILE__) + 10];
        char *pBackSlash;
        int i;

        strcpy(p, __FILE__);
        /* We want to back over three '\' chars.                            */
        /*   Only Windows should end up here, so looking for '\' is safe.   */
        for (i=1; i<=3; i++) {
            pBackSlash = strrchr(p, U_FILE_SEP_CHAR);
            if (pBackSlash != NULL) {
                *pBackSlash = 0;        /* Truncate the string at the '\'   */
            }
        }

        if (pBackSlash != NULL) {
            /* We found and truncated three names from the path.
             *  Now append "source\data" and set the environment
             */
            strcpy(pBackSlash, U_FILE_SEP_STRING "data" U_FILE_SEP_STRING "out" U_FILE_SEP_STRING);
            u_setDataDirectory(p);     /*  p is "ICU_DATA=wherever\icu\source\data"    */
            return;
        }
        else {
            /* __FILE__ on MSVC7 does not contain the directory */
            u_setDataDirectory(".." U_FILE_SEP_STRING ".." U_FILE_SEP_STRING "data" U_FILE_SEP_STRING "out" U_FILE_SEP_STRING);
            return;
        }
    }
#endif

    /* No location for the data dir was identifiable.
     *   Add other fallbacks for the test data location here if the need arises
     */
}


//--------------------------------------------------------------------------------------

static const int32_t indentLevel_offset = 3;
static const char delim = '/';

IntlTest* IntlTest::gTest = NULL;

static int32_t execCount = 0;

void it_log( UnicodeString message )
{
    if (IntlTest::gTest)
        IntlTest::gTest->log( message );
}

void it_logln( UnicodeString message )
{
    if (IntlTest::gTest)
        IntlTest::gTest->logln( message );
}

void it_logln( void )
{
    if (IntlTest::gTest)
        IntlTest::gTest->logln();
}

void it_info( UnicodeString message )
{
    if (IntlTest::gTest)
        IntlTest::gTest->info( message );
}

void it_infoln( UnicodeString message )
{
    if (IntlTest::gTest)
        IntlTest::gTest->infoln( message );
}

void it_infoln( void )
{
    if (IntlTest::gTest)
        IntlTest::gTest->infoln();
}

void it_err()
{
    if (IntlTest::gTest)
        IntlTest::gTest->err();
}

void it_err( UnicodeString message )
{
    if (IntlTest::gTest)
        IntlTest::gTest->err( message );
}

void it_errln( UnicodeString message )
{
    if (IntlTest::gTest)
        IntlTest::gTest->errln( message );
}

void it_dataerr( UnicodeString message )
{
    if (IntlTest::gTest)
        IntlTest::gTest->dataerr( message );
}

void it_dataerrln( UnicodeString message )
{
    if (IntlTest::gTest)
        IntlTest::gTest->dataerrln( message );
}

IntlTest::IntlTest()
{
    caller = NULL;
    testPath = NULL;
    LL_linestart = TRUE;
    errorCount = 0;
    dataErrorCount = 0;
    verbose = FALSE;
    no_time = FALSE;
    no_err_msg = FALSE;
    warn_on_missing_data = FALSE;
    quick = FALSE;
    leaks = FALSE;
    threadCount = 12;
    testoutfp = stdout;
    LL_indentlevel = indentLevel_offset;
    numProps = 0;
    strcpy(basePath, "/");
    currName[0]=0;
}

void IntlTest::setCaller( IntlTest* callingTest )
{
    caller = callingTest;
    if (caller) {
        warn_on_missing_data = caller->warn_on_missing_data;
        verbose = caller->verbose;
        no_err_msg = caller->no_err_msg;
        quick = caller->quick;
        threadCount = caller->threadCount;
        testoutfp = caller->testoutfp;
        write_golden_data = caller->write_golden_data;
        LL_indentlevel = caller->LL_indentlevel + indentLevel_offset;
        numProps = caller->numProps;
        for (int32_t i = 0; i < numProps; i++) {
            proplines[i] = caller->proplines[i];
        }
    }
}

UBool IntlTest::callTest( IntlTest& testToBeCalled, char* par )
{
    execCount--; // correct a previously assumed test-exec, as this only calls a subtest
    testToBeCalled.setCaller( this );
    strcpy(testToBeCalled.basePath, this->basePath );
    UBool result = testToBeCalled.runTest( testPath, par, testToBeCalled.basePath );
    strcpy(testToBeCalled.basePath, this->basePath ); // reset it.
    return result;
}

void IntlTest::setPath( char* pathVal )
{
    this->testPath = pathVal;
}

UBool IntlTest::setVerbose( UBool verboseVal )
{
    UBool rval = this->verbose;
    this->verbose = verboseVal;
    return rval;
}

UBool IntlTest::setNotime( UBool no_time )
{
    UBool rval = this->no_time;
    this->no_time = no_time;
    return rval;
}

UBool IntlTest::setWarnOnMissingData( UBool warn_on_missing_dataVal )
{
    UBool rval = this->warn_on_missing_data;
    this->warn_on_missing_data = warn_on_missing_dataVal;
    return rval;
}

UBool IntlTest::setWriteGoldenData( UBool write_golden_data )
{
    UBool rval = this->write_golden_data;
    this->write_golden_data = write_golden_data;
    return rval;
}

UBool IntlTest::setNoErrMsg( UBool no_err_msgVal )
{
    UBool rval = this->no_err_msg;
    this->no_err_msg = no_err_msgVal;
    return rval;
}

UBool IntlTest::setQuick( UBool quickVal )
{
    UBool rval = this->quick;
    this->quick = quickVal;
    return rval;
}

UBool IntlTest::setLeaks( UBool leaksVal )
{
    UBool rval = this->leaks;
    this->leaks = leaksVal;
    return rval;
}

int32_t IntlTest::setThreadCount( int32_t count )
{
    int32_t rval = this->threadCount;
    this->threadCount = count;
    return rval;
}

int32_t IntlTest::getErrors( void )
{
    return errorCount;
}

int32_t IntlTest::getDataErrors( void )
{
    return dataErrorCount;
}

UBool IntlTest::runTest( char* name, char* par, char *baseName )
{
    UBool rval;
    char* pos = NULL;

    char* baseNameBuffer = NULL;

    if(baseName == NULL) {
      baseNameBuffer = (char*)malloc(1024);
      baseName=baseNameBuffer;
      strcpy(baseName, "/");
    }

    if (name)
        pos = strchr( name, delim ); // check if name contains path (by looking for '/')
    if (pos) {
        testPath = pos+1;   // store subpath for calling subtest
        *pos = 0;       // split into two strings
    }else{
        testPath = NULL;
    }

    if (!name || (name[0] == 0) || (strcmp(name, "*") == 0)) {
      rval = runTestLoop( NULL, par, baseName );

    }else if (strcmp( name, "LIST" ) == 0) {
        this->usage();
        rval = TRUE;

    }else{
      rval = runTestLoop( name, par, baseName );
    }

    if (pos)
        *pos = delim;  // restore original value at pos
    if(baseNameBuffer!=NULL) {
      free(baseNameBuffer);
    }
    return rval;
}

// call individual tests, to be overridden to call implementations
void IntlTest::runIndexedTest( int32_t /*index*/, UBool /*exec*/, const char* & /*name*/, char* /*par*/ )
{
    // to be overridden by a method like:
    /*
    switch (index) {
        case 0: name = "First Test"; if (exec) FirstTest( par ); break;
        case 1: name = "Second Test"; if (exec) SecondTest( par ); break;
        default: name = ""; break;
    }
    */
    this->errln("*** runIndexedTest needs to be overridden! ***");
}


UBool IntlTest::runTestLoop( char* testname, char* par, char *baseName )
{
    int32_t    index = 0;
    const char*   name;
    UBool  run_this_test;
    int32_t    lastErrorCount;
    UBool  rval = FALSE;
    UBool   lastTestFailed;

    if(baseName == NULL) {
      printf("ERROR: baseName can't be null.\n");
      return FALSE;
    } else {
      if ((char *)this->basePath != baseName) {
        strcpy(this->basePath, baseName);
      }
    }

    char * saveBaseLoc = baseName+strlen(baseName);

    IntlTest* saveTest = gTest;
    gTest = this;
    do {
        this->runIndexedTest( index, FALSE, name, par );
        if (strcmp(name,"skip") == 0) {
            run_this_test = FALSE;
        } else {
            if (!name || (name[0] == 0))
                break;
            if (!testname) {
                run_this_test = TRUE;
            }else{
                run_this_test = (UBool) (strcmp( name, testname ) == 0);
            }
        }
        if (run_this_test) {
            lastErrorCount = errorCount;
            execCount++;
            char msg[256];
            sprintf(msg, "%s {", name);
            LL_message(msg, TRUE);
            UDate timeStart = uprv_getRawUTCtime();
            strcpy(saveBaseLoc,name);
            strcat(saveBaseLoc,"/");

            strcpy(currName, name); // set
            this->runIndexedTest( index, TRUE, name, par );
            currName[0]=0; // reset

            UDate timeStop = uprv_getRawUTCtime();
            rval = TRUE; // at least one test has been called
            char secs[256];
            if(!no_time) {
              sprintf(secs, "%f", (timeStop-timeStart)/1000.0);
            } else {
              secs[0]=0;
            }
            

            strcpy(saveBaseLoc,name);


            ctest_xml_testcase(baseName, name, secs, (lastErrorCount!=errorCount)?"err":NULL);
            

            saveBaseLoc[0]=0; /* reset path */
            
            if (lastErrorCount == errorCount) {
                sprintf( msg, "   } OK:   %s ", name );
                if(!no_time) str_timeDelta(msg+strlen(msg),timeStop-timeStart);
                lastTestFailed = FALSE;
            }else{
                sprintf(msg,  "   } ERRORS (%li) in %s", (long)(errorCount-lastErrorCount), name);
                if(!no_time) str_timeDelta(msg+strlen(msg),timeStop-timeStart);

                for(int i=0;i<LL_indentlevel;i++) {
                    errorList += " ";
                }
                errorList += name;
                errorList += "\n";
                lastTestFailed = TRUE;
            }
            LL_indentlevel -= 3;
            if (lastTestFailed) {
                LL_message( "", TRUE);
            }
            LL_message( msg, TRUE);
            if (lastTestFailed) {
                LL_message( "", TRUE);
            }
            LL_indentlevel += 3;
        }
        index++;
    }while(name);

    *saveBaseLoc = 0;

    gTest = saveTest;
    return rval;
}


/**
* Adds given string to the log if we are in verbose mode.
*/
void IntlTest::log( const UnicodeString &message )
{
    if( verbose ) {
        LL_message( message, FALSE );
    }
}

/**
* Adds given string to the log if we are in verbose mode. Adds a new line to
* the given message.
*/
void IntlTest::logln( const UnicodeString &message )
{
    if( verbose ) {
        LL_message( message, TRUE );
    }
}

void IntlTest::logln( void )
{
    if( verbose ) {
        LL_message( "", TRUE );
    }
}

/**
* Unconditionally adds given string to the log.
*/
void IntlTest::info( const UnicodeString &message )
{
  LL_message( message, FALSE );
}

/**
* Unconditionally adds given string to the log. Adds a new line to
* the given message.
*/
void IntlTest::infoln( const UnicodeString &message )
{
  LL_message( message, TRUE );
}

void IntlTest::infoln( void )
{
  LL_message( "", TRUE );
}

int32_t IntlTest::IncErrorCount( void )
{
    errorCount++;
    if (caller) caller->IncErrorCount();
    return errorCount;
}

int32_t IntlTest::IncDataErrorCount( void )
{
    dataErrorCount++;
    if (caller) caller->IncDataErrorCount();
    return dataErrorCount;
}

void IntlTest::err()
{
    IncErrorCount();
}

void IntlTest::err( const UnicodeString &message )
{
    IncErrorCount();
    if (!no_err_msg) LL_message( message, FALSE );
}

void IntlTest::errln( const UnicodeString &message )
{
    IncErrorCount();
    if (!no_err_msg) LL_message( message, TRUE );
}

void IntlTest::dataerr( const UnicodeString &message )
{
    IncDataErrorCount();

    if (!warn_on_missing_data) {
        IncErrorCount();
    }

    if (!no_err_msg) LL_message( message, FALSE );
}

void IntlTest::dataerrln( const UnicodeString &message )
{
    int32_t errCount = IncDataErrorCount();
    UnicodeString msg;
    if (!warn_on_missing_data) {
        IncErrorCount();
        msg = message;
    } else {
        msg = UnicodeString("[DATA] " + message);
    }

    if (!no_err_msg) {
      if ( errCount == 1) {
          LL_message( msg + " - (Are you missing data?)", TRUE ); // only show this message the first time
      } else {
          LL_message( msg , TRUE );
      }
    }
}

void IntlTest::errcheckln(UErrorCode status, const UnicodeString &message ) {
    if (status == U_FILE_ACCESS_ERROR || status == U_MISSING_RESOURCE_ERROR) {
        dataerrln(message);
    } else {
        errln(message);
    }
}

/* convenience functions that include sprintf formatting */
void IntlTest::log(const char *fmt, ...)
{
    char buffer[4000];
    va_list ap;

    va_start(ap, fmt);
    /* sprintf it just to make sure that the information is valid */
    vsprintf(buffer, fmt, ap);
    va_end(ap);
    if( verbose ) {
        log(UnicodeString(buffer, (const char *)NULL));
    }
}

void IntlTest::logln(const char *fmt, ...)
{
    char buffer[4000];
    va_list ap;

    va_start(ap, fmt);
    /* sprintf it just to make sure that the information is valid */
    vsprintf(buffer, fmt, ap);
    va_end(ap);
    if( verbose ) {
        logln(UnicodeString(buffer, (const char *)NULL));
    }
}

UBool IntlTest::logKnownIssue(const char *ticket, const char *fmt, ...)
{
    char buffer[4000];
    va_list ap;

    va_start(ap, fmt);
    /* sprintf it just to make sure that the information is valid */
    vsprintf(buffer, fmt, ap);
    va_end(ap);
    return logKnownIssue(ticket, UnicodeString(buffer, (const char *)NULL));
}

UBool IntlTest::logKnownIssue(const char *ticket) {
  return logKnownIssue(ticket, UnicodeString());
}

UBool IntlTest::logKnownIssue(const char *ticket, const UnicodeString &msg) {
  if(noKnownIssues) return FALSE;

  char fullpath[2048];
  strcpy(fullpath, basePath);
  strcat(fullpath, currName);
  UnicodeString msg2 = msg;
  UBool firstForTicket = TRUE, firstForWhere = TRUE;
  knownList = udbg_knownIssue_openU(knownList, ticket, fullpath, msg2.getTerminatedBuffer(), &firstForTicket, &firstForWhere);

  msg2 = UNICODE_STRING_SIMPLE("(Known issue #") +
      UnicodeString(ticket, -1, US_INV) + UNICODE_STRING_SIMPLE(") ") + msg;
  if(firstForTicket || firstForWhere) {
    infoln(msg2);
  } else {
    logln(msg2);
  }

  return TRUE;
}

/* convenience functions that include sprintf formatting */
void IntlTest::info(const char *fmt, ...)
{
    char buffer[4000];
    va_list ap;

    va_start(ap, fmt);
    /* sprintf it just to make sure that the information is valid */
    vsprintf(buffer, fmt, ap);
    va_end(ap);
    info(UnicodeString(buffer, (const char *)NULL));
}

void IntlTest::infoln(const char *fmt, ...)
{
    char buffer[4000];
    va_list ap;

    va_start(ap, fmt);
    /* sprintf it just to make sure that the information is valid */
    vsprintf(buffer, fmt, ap);
    va_end(ap);
    infoln(UnicodeString(buffer, (const char *)NULL));
}

void IntlTest::err(const char *fmt, ...)
{
    char buffer[4000];
    va_list ap;

    va_start(ap, fmt);
    vsprintf(buffer, fmt, ap);
    va_end(ap);
    err(UnicodeString(buffer, (const char *)NULL));
}

void IntlTest::errln(const char *fmt, ...)
{
    char buffer[4000];
    va_list ap;

    va_start(ap, fmt);
    vsprintf(buffer, fmt, ap);
    va_end(ap);
    errln(UnicodeString(buffer, (const char *)NULL));
}

void IntlTest::dataerrln(const char *fmt, ...)
{
    char buffer[4000];
    va_list ap;

    va_start(ap, fmt);
    vsprintf(buffer, fmt, ap);
    va_end(ap);
    dataerrln(UnicodeString(buffer, (const char *)NULL));
}

void IntlTest::errcheckln(UErrorCode status, const char *fmt, ...)
{
    char buffer[4000];
    va_list ap;

    va_start(ap, fmt);
    vsprintf(buffer, fmt, ap);
    va_end(ap);
    
    if (status == U_FILE_ACCESS_ERROR || status == U_MISSING_RESOURCE_ERROR) {
        dataerrln(UnicodeString(buffer, (const char *)NULL));
    } else {
        errln(UnicodeString(buffer, (const char *)NULL));
    }
}

void IntlTest::printErrors()
{
     IntlTest::LL_message(errorList, TRUE);
}

UBool IntlTest::printKnownIssues()
{
  if(knownList != NULL) {
    udbg_knownIssue_print(knownList);
    udbg_knownIssue_close(knownList);
    return TRUE;
  } else {
    return FALSE;
  }
}


void IntlTest::LL_message( UnicodeString message, UBool newline )
{
    // Synchronize this function.
    // All error messages generated by tests funnel through here.
    // Multithreaded tests can concurrently generate errors, requiring synchronization
    // to keep each message together.
    static UMutex messageMutex;
    Mutex lock(&messageMutex);

    // string that starts with a LineFeed character and continues
    // with spaces according to the current indentation
    static const UChar indentUChars[] = {
        '\n',
        32, 32, 32, 32, 32, 32, 32, 32, 32, 32, 32, 32, 32, 32, 32, 32,
        32, 32, 32, 32, 32, 32, 32, 32, 32, 32, 32, 32, 32, 32, 32, 32,
        32, 32, 32, 32, 32, 32, 32, 32, 32, 32, 32, 32, 32, 32, 32, 32,
        32, 32, 32, 32, 32, 32, 32, 32, 32, 32, 32, 32, 32, 32, 32, 32,
        32, 32, 32, 32, 32, 32, 32, 32, 32, 32, 32, 32, 32, 32, 32, 32,
        32, 32, 32, 32, 32, 32, 32, 32, 32, 32, 32, 32, 32, 32, 32, 32,
        32, 32, 32, 32, 32, 32, 32, 32, 32, 32, 32, 32, 32, 32, 32, 32,
        32, 32, 32, 32, 32, 32, 32, 32, 32, 32, 32, 32, 32, 32, 32, 32,
        32, 32, 32, 32, 32, 32, 32, 32, 32, 32, 32, 32, 32, 32, 32, 32,
        32, 32, 32, 32, 32, 32, 32, 32, 32, 32, 32, 32, 32, 32, 32, 32
    };
    U_ASSERT(1 + LL_indentlevel <= UPRV_LENGTHOF(indentUChars));
    UnicodeString indent(FALSE, indentUChars, 1 + LL_indentlevel);

    char buffer[30000];
    int32_t length;

    // stream out the indentation string first if necessary
    length = indent.extract(1, indent.length(), buffer, sizeof(buffer));
    if (length > 0) {
        fwrite(buffer, sizeof(*buffer), length, (FILE *)testoutfp);
    }

    // replace each LineFeed by the indentation string
    message.findAndReplace(UnicodeString((UChar)'\n'), indent);

    // stream out the message
    length = message.extract(0, message.length(), buffer, sizeof(buffer));
    if (length > 0) {
        length = length > 30000 ? 30000 : length;
        fwrite(buffer, sizeof(*buffer), length, (FILE *)testoutfp);
    }

    if (newline) {
        char newLine = '\n';
        fwrite(&newLine, sizeof(newLine), 1, (FILE *)testoutfp);
    }

    // A newline usually flushes the buffer, but
    // flush the message just in case of a core dump.
    fflush((FILE *)testoutfp);
}

/**
* Print a usage message for this test class.
*/
void IntlTest::usage( void )
{
    UBool save_verbose = setVerbose( TRUE );
    logln("Test names:");
    logln("-----------");

    int32_t index = 0;
    const char* name = NULL;
    do{
        this->runIndexedTest( index, FALSE, name );
        if (!name) break;
        logln(name);
        index++;
    }while (name && (name[0] != 0));
    setVerbose( save_verbose );
}


// memory leak reporting software will be able to take advantage of the testsuite
// being run a second time local to a specific method in order to report only actual leaks
UBool
IntlTest::run_phase2( char* name, char* par ) // supports reporting memory leaks
{
    UnicodeString* strLeak = new UnicodeString("forced leak"); // for verifying purify filter
    strLeak->append(" for verifying purify filter");
    return this->runTest( name, par );
}


#if UCONFIG_NO_LEGACY_CONVERSION
#   define TRY_CNV_1 "iso-8859-1"
#   define TRY_CNV_2 "ibm-1208"
#else
#   define TRY_CNV_1 "iso-8859-7"
#   define TRY_CNV_2 "sjis"
#endif

#ifdef UNISTR_COUNT_FINAL_STRING_LENGTHS
U_CAPI void unistr_printLengths();
#endif

int
main(int argc, char* argv[])
{
    UBool syntax = FALSE;
    UBool all = FALSE;
    UBool verbose = FALSE;
    UBool no_err_msg = FALSE;
    UBool no_time = FALSE;
    UBool quick = TRUE;
    UBool name = FALSE;
    UBool leaks = FALSE;
    UBool utf8 = FALSE;
    const char *summary_file = NULL;
    UBool warnOnMissingData = FALSE;
    UBool writeGoldenData = FALSE;
    UBool defaultDataFound = FALSE;
    int32_t threadCount = 12;
    UErrorCode errorCode = U_ZERO_ERROR;
    UConverter *cnv = NULL;
    const char *warnOrErr = "Failure";
    UDate startTime, endTime;
    int32_t diffTime;
    const char *props[IntlTest::kMaxProps];
    int32_t nProps = 0;

    U_MAIN_INIT_ARGS(argc, argv);

    startTime = uprv_getRawUTCtime();

    for (int i = 1; i < argc; ++i) {
        if (argv[i][0] == '-') {
            const char* str = argv[i] + 1;
            if (strcmp("verbose", str) == 0 ||
                strcmp("v", str) == 0)
                verbose = TRUE;
            else if (strcmp("noerrormsg", str) == 0 ||
                     strcmp("n", str) == 0)
                no_err_msg = TRUE;
            else if (strcmp("exhaustive", str) == 0 ||
                     strcmp("e", str) == 0)
                quick = FALSE;
            else if (strcmp("all", str) == 0 ||
                     strcmp("a", str) == 0)
                all = TRUE;
            else if (strcmp("utf-8", str) == 0 ||
                     strcmp("u", str) == 0)
                utf8 = TRUE;
            else if (strcmp("noknownissues", str) == 0 ||
                     strcmp("K", str) == 0)
                noKnownIssues = TRUE;
            else if (strcmp("leaks", str) == 0 ||
                     strcmp("l", str) == 0)
                leaks = TRUE;
            else if (strcmp("notime", str) == 0 ||
                     strcmp("T", str) == 0)
                no_time = TRUE;
            else if (strcmp("goldens", str) == 0 ||
                     strcmp("G", str) == 0)
                writeGoldenData = TRUE;
            else if (strncmp("E", str, 1) == 0)
                summary_file = str+1;
            else if (strcmp("x", str)==0) {
              if(++i>=argc) {
                printf("* Error: '-x' option requires an argument. usage: '-x outfile.xml'.\n");
                syntax = TRUE;
              }
              if(ctest_xml_setFileName(argv[i])) { /* set the name */
                return 1; /* error */
              }
            } else if (strcmp("w", str) == 0) {
              warnOnMissingData = TRUE;
              warnOrErr = "WARNING";
            }
            else if (strncmp("threads:", str, 8) == 0) {
                threadCount = atoi(str + 8);
            }
            else if (strncmp("prop:", str, 5) == 0) {
                if (nProps < IntlTest::kMaxProps) {
                    props[nProps] = str + 5;
                }
                nProps++;
            }
            else {
                syntax = TRUE;
            }
        }else{
            name = TRUE;
        }
    }

    if (!all && !name) {
        all = TRUE;
    } else if (all && name) {
        syntax = TRUE;
    }

    if (syntax) {
        fprintf(stdout,
                "### Syntax:\n"
                "### IntlTest [-option1 -option2 ...] [testname1 testname2 ...] \n"
                "### \n"
                "### Options are: verbose (v), all (a), noerrormsg (n), \n"
                "### exhaustive (e), leaks (l), -x xmlfile.xml, prop:<propery>=<value>, \n"
                "### notime (T), \n"
                "### threads:<threadCount>\n"
                "###     (The default thread count is 12.),\n"
                "### (Specify either -all (shortcut -a) or a test name). \n"
                "### -all will run all of the tests.\n"
                "### \n"
                "### To get a list of the test names type: intltest LIST \n"
                "### To run just the utility tests type: intltest utility \n"
                "### \n"
                "### Test names can be nested using slashes (\"testA/subtest1\") \n"
                "### For example to list the utility tests type: intltest utility/LIST \n"
                "### To run just the Locale test type: intltest utility/LocaleTest \n"
                "### \n"
                "### A parameter can be specified for a test by appending '@' and the value \n"
                "### to the testname. \n\n");
        return 1;
    }

    if (nProps > IntlTest::kMaxProps) {
        fprintf(stdout, "### Too many properties.  Exiting.\n");
    }

    MajorTestLevel major;
    major.setVerbose( verbose );
    major.setNoErrMsg( no_err_msg );
    major.setQuick( quick );
    major.setLeaks( leaks );
    major.setThreadCount( threadCount );
    major.setWarnOnMissingData( warnOnMissingData );
    major.setWriteGoldenData( writeGoldenData );
    major.setNotime (no_time);
    for (int32_t i = 0; i < nProps; i++) {
        major.setProperty(props[i]);
    }


    fprintf(stdout, "-----------------------------------------------\n");
    fprintf(stdout, " IntlTest (C++) Test Suite for                 \n");
    fprintf(stdout, "   International Components for Unicode %s\n", U_ICU_VERSION);


    {
	const char *charsetFamily = "Unknown";
        int32_t voidSize = (int32_t)sizeof(void*);
        int32_t bits = voidSize * 8;
        if(U_CHARSET_FAMILY==U_ASCII_FAMILY) {
           charsetFamily="ASCII";
        } else if(U_CHARSET_FAMILY==U_EBCDIC_FAMILY) {
           charsetFamily="EBCDIC";
        }
        fprintf(stdout, 
                    "   Bits: %d, Byte order: %s, Chars: %s\n",
                     bits, U_IS_BIG_ENDIAN?"Big endian":"Little endian",
                     charsetFamily);
    }
    fprintf(stdout, "-----------------------------------------------\n");
    fprintf(stdout, " Options:                                       \n");
    fprintf(stdout, "   all (a)                  : %s\n", (all?               "On" : "Off"));
    fprintf(stdout, "   Verbose (v)              : %s\n", (verbose?           "On" : "Off"));
    fprintf(stdout, "   No error messages (n)    : %s\n", (no_err_msg?        "On" : "Off"));
    fprintf(stdout, "   Exhaustive (e)           : %s\n", (!quick?            "On" : "Off"));
    fprintf(stdout, "   Leaks (l)                : %s\n", (leaks?             "On" : "Off"));
    fprintf(stdout, "   utf-8 (u)                : %s\n", (utf8?              "On" : "Off"));
    fprintf(stdout, "   notime (T)               : %s\n", (no_time?           "On" : "Off"));
    fprintf(stdout, "   noknownissues (K)        : %s\n", (noKnownIssues?     "On" : "Off"));
    fprintf(stdout, "   Warn on missing data (w) : %s\n", (warnOnMissingData? "On" : "Off"));
    fprintf(stdout, "   Write golden data (G)    : %s\n", (writeGoldenData?   "On" : "Off"));
    fprintf(stdout, "   Threads                  : %d\n", threadCount);
    for (int32_t i = 0; i < nProps; i++) {
        fprintf(stdout, "   Custom property (prop:)  : %s\n", props[i]);
    }
    fprintf(stdout, "-----------------------------------------------\n");

    if(utf8) {
      ucnv_setDefaultName("utf-8");
    }
    /* Check whether ICU will initialize without forcing the build data directory into
     *  the ICU_DATA path.  Success here means either the data dll contains data, or that
     *  this test program was run with ICU_DATA set externally.  Failure of this check
     *  is normal when ICU data is not packaged into a shared library.
     *
     *  Whether or not this test succeeds, we want to cleanup and reinitialize
     *  with a data path so that data loading from individual files can be tested.
     */
    u_init(&errorCode);
    if (U_FAILURE(errorCode)) {
        fprintf(stderr,
            "#### Note:  ICU Init without build-specific setDataDirectory() failed.\n");
        defaultDataFound = FALSE;
    }
    else {
        defaultDataFound = TRUE;
    }
    u_cleanup();
    if(utf8) {
      ucnv_setDefaultName("utf-8");
    }
    errorCode = U_ZERO_ERROR;

    /* Initialize ICU */
    if (!defaultDataFound) {
        IntlTest::setICU_DATA();   // Must set data directory before u_init() is called.
    }
    u_init(&errorCode);
    if (U_FAILURE(errorCode)) {
        fprintf(stderr,
            "#### ERROR! %s: u_init() failed with status = \"%s\".\n"
            "*** Check the ICU_DATA environment variable and \n"
            "*** check that the data files are present.\n", argv[0], u_errorName(errorCode));
            if(warnOnMissingData == 0) {
                fprintf(stderr, "*** Exiting.  Use the '-w' option if data files were\n*** purposely removed, to continue test anyway.\n");
                u_cleanup();
                return 1;
            }
    }

    // initial check for the default converter
    errorCode = U_ZERO_ERROR;
    cnv = ucnv_open(0, &errorCode);
    if(cnv != 0) {
        // ok
        ucnv_close(cnv);
    } else {
        fprintf(stdout,
                "*** %s! The default converter [%s] cannot be opened.\n"
                "*** Check the ICU_DATA environment variable and\n"
                "*** check that the data files are present.\n",
                warnOrErr, ucnv_getDefaultName());
        if(!warnOnMissingData) {
          fprintf(stdout, "*** Exiting.  Use the '-w' option if data files were\n*** purposely removed, to continue test anyway.\n");
          return 1;
        }
    }

    // try more data
    cnv = ucnv_open(TRY_CNV_2, &errorCode);
    if(cnv != 0) {
        // ok
        ucnv_close(cnv);
    } else {
        fprintf(stdout,
                "*** %s! The converter for " TRY_CNV_2 " cannot be opened.\n"
                "*** Check the ICU_DATA environment variable and \n"
                "*** check that the data files are present.\n", warnOrErr);
        if(!warnOnMissingData) {
          fprintf(stdout, "*** Exiting.  Use the '-w' option if data files were\n*** purposely removed, to continue test anyway.\n");
          return 1;
        }
    }

    UResourceBundle *rb = ures_open(0, "en", &errorCode);
    ures_close(rb);
    if(U_FAILURE(errorCode)) {
        fprintf(stdout,
                "*** %s! The \"en\" locale resource bundle cannot be opened.\n"
                "*** Check the ICU_DATA environment variable and \n"
                "*** check that the data files are present.\n", warnOrErr);
        if(!warnOnMissingData) {
          fprintf(stdout, "*** Exiting.  Use the '-w' option if data files were\n*** purposely removed, to continue test anyway.\n");
          return 1;
        }
    }

    Locale originalLocale;  // Save the default locale for comparison later on.

    if(ctest_xml_init("intltest")) 
      return 1;


    /* TODO: Add option to call u_cleanup and rerun tests. */
    if (all) {
        major.runTest();
        if (leaks) {
            major.run_phase2( NULL, NULL );
        }
    }else{
        for (int i = 1; i < argc; ++i) {
            if (argv[i][0] != '-') {
                char* name = argv[i];
                fprintf(stdout, "\n=== Handling test: %s: ===\n", name);

                char baseName[1024];
                sprintf(baseName, "/%s/", name);

                char* parameter = strchr( name, '@' );
                if (parameter) {
                    *parameter = 0;
                    parameter += 1;
                }
                execCount = 0;
                UBool res = major.runTest( name, parameter, baseName );
                if (leaks && res) {
                    major.run_phase2( name, parameter );
                }
                if (!res || (execCount <= 0)) {
                    fprintf(stdout, "\n---ERROR: Test doesn't exist: %s!\n", name);
                }
            } else if(!strcmp(argv[i],"-x")) {
              i++;
            }
        }
    }


#if !UCONFIG_NO_FORMATTING
    CalendarTimeZoneTest::cleanup();
#endif

    free(_testDataPath);
    _testDataPath = 0;

    Locale lastDefaultLocale;
    if (originalLocale != lastDefaultLocale) {
        major.errln("FAILURE: A test changed the default locale without resetting it.");
    }

    fprintf(stdout, "\n--------------------------------------\n");
    if( major.printKnownIssues() ) {
      fprintf(stdout, " To run suppressed tests, use the -K option. \n");
    }
    if (major.getErrors() == 0) {
        /* Call it twice to make sure that the defaults were reset. */
        /* Call it before the OK message to verify proper cleanup. */
        u_cleanup();
        u_cleanup();

        fprintf(stdout, "OK: All tests passed without error.\n");

        if (major.getDataErrors() != 0) {
            fprintf(stdout, "\t*WARNING* some data-loading errors were ignored by the -w option.\n");
        }
    }else{
        fprintf(stdout, "Errors in total: %ld.\n", (long)major.getErrors());
        major.printErrors();

        if(summary_file != NULL) {
          FILE *summf = fopen(summary_file, "w");
          if( summf != NULL) {
            char buf[10000];
            int32_t length = errorList.extract(0, errorList.length(), buf, sizeof(buf));
            fwrite(buf, sizeof(*buf), length, (FILE*)summf);
            fclose(summf);
          }
        }


        if (major.getDataErrors() != 0) {
            fprintf(stdout, "\t*Note* some errors are data-loading related. If the data used is not the \n"
                    "\tstock ICU data (i.e some have been added or removed), consider using\n"
                    "\tthe '-w' option to turn these errors into warnings.\n");
        }

        /* Call afterwards to display errors. */
        u_cleanup();
    }

#ifdef UNISTR_COUNT_FINAL_STRING_LENGTHS
    unistr_printLengths();
#endif

    fprintf(stdout, "--------------------------------------\n");

    if (execCount <= 0) {
        fprintf(stdout, "***** Not all called tests actually exist! *****\n");
    }
    if(!no_time) {
      endTime = uprv_getRawUTCtime();
      diffTime = (int32_t)(endTime - startTime);
      printf("Elapsed Time: %02d:%02d:%02d.%03d\n",
             (int)((diffTime%U_MILLIS_PER_DAY)/U_MILLIS_PER_HOUR),
             (int)((diffTime%U_MILLIS_PER_HOUR)/U_MILLIS_PER_MINUTE),
             (int)((diffTime%U_MILLIS_PER_MINUTE)/U_MILLIS_PER_SECOND),
             (int)(diffTime%U_MILLIS_PER_SECOND));
    }

    if(ctest_xml_fini())
      return 1;

    return major.getErrors();
}

const char* IntlTest::loadTestData(UErrorCode& err){
    if( _testDataPath == NULL){
        const char*      directory=NULL;
        UResourceBundle* test =NULL;
        char* tdpath=NULL;
        const char* tdrelativepath;

#if defined (U_TOPBUILDDIR)
        tdrelativepath = "test" U_FILE_SEP_STRING "testdata" U_FILE_SEP_STRING "out" U_FILE_SEP_STRING;
        directory = U_TOPBUILDDIR;
#else
        tdrelativepath = ".." U_FILE_SEP_STRING "test" U_FILE_SEP_STRING "testdata" U_FILE_SEP_STRING "out" U_FILE_SEP_STRING;
        directory = pathToDataDirectory();
#endif

        tdpath = (char*) malloc(sizeof(char) *(( strlen(directory) * strlen(tdrelativepath)) + 100));


        /* u_getDataDirectory shoul return \source\data ... set the
         * directory to ..\source\data\..\test\testdata\out\testdata
         */
        strcpy(tdpath, directory);
        strcat(tdpath, tdrelativepath);
        strcat(tdpath,"testdata");

        test=ures_open(tdpath, "testtypes", &err);

        if(U_FAILURE(err)){
            err = U_FILE_ACCESS_ERROR;
            it_dataerrln((UnicodeString)"Could not load testtypes.res in testdata bundle with path " + tdpath + (UnicodeString)" - " + u_errorName(err));
            return "";
        }
        ures_close(test);
        _testDataPath = tdpath;
        return _testDataPath;
    }
    return _testDataPath;
}

const char* IntlTest::getTestDataPath(UErrorCode& err) {
    return loadTestData(err);
}

/* Returns the path to icu/source/test/testdata/ */
const char *IntlTest::getSourceTestData(UErrorCode& /*err*/) {
    const char *srcDataDir = NULL;
#ifdef U_TOPSRCDIR
    srcDataDir = U_TOPSRCDIR U_FILE_SEP_STRING"test" U_FILE_SEP_STRING "testdata" U_FILE_SEP_STRING;
#else
    srcDataDir = ".." U_FILE_SEP_STRING ".." U_FILE_SEP_STRING "test" U_FILE_SEP_STRING "testdata" U_FILE_SEP_STRING;
    FILE *f = fopen(".." U_FILE_SEP_STRING ".." U_FILE_SEP_STRING "test" U_FILE_SEP_STRING "testdata" U_FILE_SEP_STRING "rbbitst.txt", "r");
    if (f) {
        /* We're in icu/source/test/intltest/ */
        fclose(f);
    }
    else {
        /* We're in icu/source/test/intltest/Platform/(Debug|Release) */
        srcDataDir = ".." U_FILE_SEP_STRING ".." U_FILE_SEP_STRING ".." U_FILE_SEP_STRING ".." U_FILE_SEP_STRING
                     "test" U_FILE_SEP_STRING "testdata" U_FILE_SEP_STRING;
    }
#endif
    return srcDataDir;
}

char *IntlTest::getUnidataPath(char path[]) {
    const int kUnicodeDataTxtLength = 15;  // strlen("UnicodeData.txt")

    // Look inside ICU_DATA first.
    strcpy(path, pathToDataDirectory());
    strcat(path, "unidata" U_FILE_SEP_STRING "UnicodeData.txt");
    FILE *f = fopen(path, "r");
    if(f != NULL) {
        fclose(f);
        *(strchr(path, 0) - kUnicodeDataTxtLength) = 0;  // Remove the basename.
        return path;
    }

    // As a fallback, try to guess where the source data was located
    // at the time ICU was built, and look there.
#   ifdef U_TOPSRCDIR
        strcpy(path, U_TOPSRCDIR  U_FILE_SEP_STRING "data");
#   else
        UErrorCode errorCode = U_ZERO_ERROR;
        const char *testDataPath = loadTestData(errorCode);
        if(U_FAILURE(errorCode)) {
            it_errln(UnicodeString(
                        "unable to find path to source/data/unidata/ and loadTestData() failed: ") +
                    u_errorName(errorCode));
            return NULL;
        }
        strcpy(path, testDataPath);
        strcat(path, U_FILE_SEP_STRING ".." U_FILE_SEP_STRING ".."
                     U_FILE_SEP_STRING ".." U_FILE_SEP_STRING ".."
                     U_FILE_SEP_STRING "data");
#   endif
    strcat(path, U_FILE_SEP_STRING);
    strcat(path, "unidata" U_FILE_SEP_STRING "UnicodeData.txt");
    f = fopen(path, "r");
    if(f != NULL) {
        fclose(f);
        *(strchr(path, 0) - kUnicodeDataTxtLength) = 0;  // Remove the basename.
        return path;
    }
    return NULL;
}

const char* IntlTest::fgDataDir = NULL;

/* returns the path to icu/source/data */
const char *  IntlTest::pathToDataDirectory()
{

    if(fgDataDir != NULL) {
        return fgDataDir;
    }

    /* U_TOPSRCDIR is set by the makefiles on UNIXes when building cintltst and intltst
    //              to point to the top of the build hierarchy, which may or
    //              may not be the same as the source directory, depending on
    //              the configure options used.  At any rate,
    //              set the data path to the built data from this directory.
    //              The value is complete with quotes, so it can be used
    //              as-is as a string constant.
    */
#if defined (U_TOPSRCDIR)
    {
        fgDataDir = U_TOPSRCDIR  U_FILE_SEP_STRING "data" U_FILE_SEP_STRING;
    }
#else

    /* On Windows, the file name obtained from __FILE__ includes a full path.
     *             This file is "wherever\icu\source\test\cintltst\cintltst.c"
     *             Change to    "wherever\icu\source\data"
     */
    {
        static char p[sizeof(__FILE__) + 10];
        char *pBackSlash;
        int i;

        strcpy(p, __FILE__);
        /* We want to back over three '\' chars.                            */
        /*   Only Windows should end up here, so looking for '\' is safe.   */
        for (i=1; i<=3; i++) {
            pBackSlash = strrchr(p, U_FILE_SEP_CHAR);
            if (pBackSlash != NULL) {
                *pBackSlash = 0;        /* Truncate the string at the '\'   */
            }
        }

        if (pBackSlash != NULL) {
            /* We found and truncated three names from the path.
            *  Now append "source\data" and set the environment
            */
            strcpy(pBackSlash, U_FILE_SEP_STRING "data" U_FILE_SEP_STRING );
            fgDataDir = p;
        }
        else {
            /* __FILE__ on MSVC7 does not contain the directory */
            FILE *file = fopen(".." U_FILE_SEP_STRING ".." U_FILE_SEP_STRING "data" U_FILE_SEP_STRING "Makefile.in", "r");
            if (file) {
                fclose(file);
                fgDataDir = ".." U_FILE_SEP_STRING ".." U_FILE_SEP_STRING "data" U_FILE_SEP_STRING;
            }
            else {
                fgDataDir = ".." U_FILE_SEP_STRING ".." U_FILE_SEP_STRING ".." U_FILE_SEP_STRING ".." U_FILE_SEP_STRING "data" U_FILE_SEP_STRING;
            }
        }
    }
#endif

    return fgDataDir;

}

/*
 * This is a variant of cintltst/ccolltst.c:CharsToUChars().
 * It converts an invariant-character string into a UnicodeString, with
 * unescaping \u sequences.
 */
UnicodeString CharsToUnicodeString(const char* chars){
    return UnicodeString(chars, -1, US_INV).unescape();
}

UnicodeString ctou(const char* chars) {
    return CharsToUnicodeString(chars);
}

#define RAND_M  (714025)
#define RAND_IA (1366)
#define RAND_IC (150889)

static int32_t RAND_SEED;

/**
 * Returns a uniform random value x, with 0.0 <= x < 1.0.  Use
 * with care: Does not return all possible values; returns one of
 * 714,025 values, uniformly spaced.  However, the period is
 * effectively infinite.  See: Numerical Recipes, section 7.1.
 *
 * @param seedp pointer to seed. Set *seedp to any negative value
 * to restart the sequence.
 */
float IntlTest::random(int32_t* seedp) {
    static int32_t iy, ir[98];
    static UBool first=TRUE;
    int32_t j;
    if (*seedp < 0 || first) {
        first = FALSE;
        if ((*seedp=(RAND_IC-(*seedp)) % RAND_M) < 0) *seedp = -(*seedp);
        for (j=1;j<=97;++j) {
            *seedp=(RAND_IA*(*seedp)+RAND_IC) % RAND_M;
            ir[j]=(*seedp);
        }
        *seedp=(RAND_IA*(*seedp)+RAND_IC) % RAND_M;
        iy=(*seedp);
    }
    j=(int32_t)(1 + 97.0*iy/RAND_M);
    U_ASSERT(j>=1 && j<=97);
    iy=ir[j];
    *seedp=(RAND_IA*(*seedp)+RAND_IC) % RAND_M;
    ir[j]=(*seedp);
    return (float) iy/RAND_M;
}

/**
 * Convenience method using a global seed.
 */
float IntlTest::random() {
    return random(&RAND_SEED);
}


/*
 * Integer random number class implementation.
 * Similar to C++ std::minstd_rand, with the same algorithm & constants.
 */
IntlTest::icu_rand::icu_rand(uint32_t seed) {
    seed = seed % 2147483647UL;
    if (seed == 0) {
        seed = 1;
    }
    fLast = seed;
}

IntlTest::icu_rand::~icu_rand() {}

void IntlTest::icu_rand::seed(uint32_t seed) {
    if (seed == 0) {
        seed = 1;
    }
    fLast = seed;
}

uint32_t IntlTest::icu_rand::operator() () {
    fLast = ((uint64_t)fLast * 48271UL) % 2147483647UL;
    return fLast;
}

uint32_t IntlTest::icu_rand::getSeed() {
    return (uint32_t) fLast;
}



static inline UChar toHex(int32_t i) {
    return (UChar)(i + (i < 10 ? 0x30 : (0x41 - 10)));
}

static UnicodeString& escape(const UnicodeString& s, UnicodeString& result) {
    for (int32_t i=0; i<s.length(); ++i) {
        UChar c = s[i];
        if (c <= (UChar)0x7F) {
            result += c;
        } else {
            result += (UChar)0x5c;
            result += (UChar)0x75;
            result += toHex((c >> 12) & 0xF);
            result += toHex((c >>  8) & 0xF);
            result += toHex((c >>  4) & 0xF);
            result += toHex( c        & 0xF);
        }
    }
    return result;
}

#define VERBOSE_ASSERTIONS

UBool IntlTest::assertTrue(const char* message, UBool condition, UBool quiet, UBool possibleDataError, const char *file, int line) {
    if (file != NULL) {
        if (!condition) {
            if (possibleDataError) {
                dataerrln("%s:%d: FAIL: assertTrue() failed: %s", file, line, message);
            } else {
                errln("%s:%d: FAIL: assertTrue() failed: %s", file, line, message);
            }
        } else if (!quiet) {
            logln("%s:%d: Ok: %s", file, line, message);
        }
    } else {
        if (!condition) {
            if (possibleDataError) {
                dataerrln("FAIL: assertTrue() failed: %s", message);
            } else {
                errln("FAIL: assertTrue() failed: %s", message);
            }
        } else if (!quiet) {
            logln("Ok: %s", message);
        }

    }
    return condition;
}

UBool IntlTest::assertFalse(const char* message, UBool condition, UBool quiet, UBool possibleDataError) {
    if (condition) {
        if (possibleDataError) {
            dataerrln("FAIL: assertTrue() failed: %s", message);
        } else {
            errln("FAIL: assertTrue() failed: %s", message);
        }
    } else if (!quiet) {
        logln("Ok: %s", message);
    }
    return !condition;
}

UBool IntlTest::assertSuccess(const char* message, UErrorCode ec, UBool possibleDataError, const char *file, int line) {
    if( file==NULL ) {
      file = ""; // prevent failure if no file given
    }
    if (U_FAILURE(ec)) {
        if (possibleDataError) {
          dataerrln("FAIL: %s:%d: %s (%s)", file, line, message, u_errorName(ec));
        } else {
          errcheckln(ec, "FAIL: %s:%d: %s (%s)", file, line, message, u_errorName(ec));
        }
        return FALSE;
    } else {
      logln("OK: %s:%d: %s - (%s)", file, line, message, u_errorName(ec));
    }
    return TRUE;
}

UBool IntlTest::assertEquals(const char* message,
                             const UnicodeString& expected,
                             const UnicodeString& actual,
                             UBool possibleDataError) {
    if (expected != actual) {
        if (possibleDataError) {
            dataerrln((UnicodeString)"FAIL: " + message + "; got " +
                  prettify(actual) +
                  "; expected " + prettify(expected));
        } else {
            errln((UnicodeString)"FAIL: " + message + "; got " +
                  prettify(actual) +
                  "; expected " + prettify(expected));
        }
        return FALSE;
    }
#ifdef VERBOSE_ASSERTIONS
    else {
        logln((UnicodeString)"Ok: " + message + "; got " + prettify(actual));
    }
#endif
    return TRUE;
}

UBool IntlTest::assertEquals(const char* message,
                             const char* expected,
                             const char* actual) {
    if (uprv_strcmp(expected, actual) != 0) {
        errln((UnicodeString)"FAIL: " + message + "; got \"" +
              actual +
              "\"; expected \"" + expected + "\"");
        return FALSE;
    }
#ifdef VERBOSE_ASSERTIONS
    else {
        logln((UnicodeString)"Ok: " + message + "; got \"" + actual + "\"");
    }
#endif
    return TRUE;
}

UBool IntlTest::assertEquals(const char* message,
                             int32_t expected,
                             int32_t actual) {
    if (expected != actual) {
        errln((UnicodeString)"FAIL: " + message + "; got " +
              actual + "=0x" + toHex(actual) +
              "; expected " + expected + "=0x" + toHex(expected));
        return FALSE;
    }
#ifdef VERBOSE_ASSERTIONS
    else {
        logln((UnicodeString)"Ok: " + message + "; got " + actual + "=0x" + toHex(actual));
    }
#endif
    return TRUE;
}

UBool IntlTest::assertEquals(const char* message,
                             int64_t expected,
                             int64_t actual) {
    if (expected != actual) {
        errln((UnicodeString)"FAIL: " + message + "; got int64 " +
              Int64ToUnicodeString(actual) + 
              "; expected " + Int64ToUnicodeString(expected) );
        return FALSE;
    }
#ifdef VERBOSE_ASSERTIONS
    else {
      logln((UnicodeString)"Ok: " + message + "; got int64 " + Int64ToUnicodeString(actual));
    }
#endif
    return TRUE;
}

UBool IntlTest::assertEquals(const char* message,
                             double expected,
                             double actual) {
    bool bothNaN = std::isnan(expected) && std::isnan(actual);
    if (expected != actual && !bothNaN) {
        errln((UnicodeString)"FAIL: " + message + "; got " +
              actual + 
              "; expected " + expected);
        return FALSE;
    }
#ifdef VERBOSE_ASSERTIONS
    else {
        logln((UnicodeString)"Ok: " + message + "; got " + actual);
    }
#endif
    return TRUE;
}


UBool IntlTest::assertEquals(const char* message,
                             UBool expected,
                             UBool actual) {
    if (expected != actual) {
        errln((UnicodeString)"FAIL: " + message + "; got " +
              toString(actual) +
              "; expected " + toString(expected));
        return FALSE;
    }
#ifdef VERBOSE_ASSERTIONS
    else {
      logln((UnicodeString)"Ok: " + message + "; got " + toString(actual));
    }
#endif
    return TRUE;
}


UBool IntlTest::assertEquals(const char* message,
                             UErrorCode expected,
                             UErrorCode actual) {
    if (expected != actual) {
        errln((UnicodeString)"FAIL: " + message + "; got " +
              u_errorName(actual) + 
              "; expected " + u_errorName(expected));
        return FALSE;
    }
#ifdef VERBOSE_ASSERTIONS
    else {
        logln((UnicodeString)"Ok: " + message + "; got " + u_errorName(actual));
    }
#endif
    return TRUE;
}

UBool IntlTest::assertEquals(const char* message,
                             const UnicodeSet& expected,
                             const UnicodeSet& actual) {
    IcuTestErrorCode status(*this, "assertEqualsUniSet");
    if (expected != actual) {
        errln((UnicodeString)"FAIL: " + message + "; got " +
              toString(actual, status) +
              "; expected " + toString(expected, status));
        return FALSE;
    }
#ifdef VERBOSE_ASSERTIONS
    else {
        logln((UnicodeString)"Ok: " + message + "; got " + toString(actual, status));
    }
#endif
    return TRUE;
}


#if !UCONFIG_NO_FORMATTING
UBool IntlTest::assertEquals(const char* message,
                             const Formattable& expected,
                             const Formattable& actual,
                             UBool possibleDataError) {
    if (expected != actual) {
        if (possibleDataError) {
            dataerrln((UnicodeString)"FAIL: " + message + "; got " +
                  toString(actual) +
                  "; expected " + toString(expected));
        } else {
            errln((UnicodeString)"FAIL: " + message + "; got " +
                  toString(actual) +
                  "; expected " + toString(expected));
        }
        return FALSE;
    }
#ifdef VERBOSE_ASSERTIONS
    else {
        logln((UnicodeString)"Ok: " + message + "; got " + toString(actual));
    }
#endif
    return TRUE;
}
#endif

std::string vectorToString(const std::vector<std::string>& strings) {
    std::string result = "{";
    bool first = true;
    for (auto element : strings) {
        if (first) {
            first = false;
        } else {
            result += ", ";
        }
        result += "\"";
        result += element;
        result += "\"";
    }
    result += "}";
    return result;
}

UBool IntlTest::assertEquals(const char* message,
                             const std::vector<std::string>& expected,
                             const std::vector<std::string>& actual) {
    if (expected != actual) {
        std::string expectedAsString = vectorToString(expected);
        std::string actualAsString = vectorToString(actual);
        errln((UnicodeString)"FAIL: " + message +
            "; got " + actualAsString.c_str() +
            "; expected " + expectedAsString.c_str());
        return FALSE;
    }
#ifdef VERBOSE_ASSERTIONS
    else {
        logln((UnicodeString)"Ok: " + message + "; got " + vectorToString(actual).c_str());
    }
#endif
    return TRUE;
}

<<<<<<< HEAD
UBool IntlTest::assertEqualsNear(const char *message, double expected, double actual, double precision) {
    double diff = std::abs(expected - actual);
    double diffPercent = expected != 0? diff / expected : diff; // If the expected is equals zero, we 

    if (diffPercent > precision) {
        errln((UnicodeString) "FAIL: " + message + "; got " + actual + "; expected " + expected);
=======
UBool IntlTest::assertNotEquals(const char* message,
                                int32_t expectedNot,
                                int32_t actual) {
    if (expectedNot == actual) {
        errln((UnicodeString)("FAIL: ") + message + "; got " + actual + "=0x" + toHex(actual) +
              "; expected != " + expectedNot);
>>>>>>> 3202693e
        return FALSE;
    }
#ifdef VERBOSE_ASSERTIONS
    else {
<<<<<<< HEAD
        logln((UnicodeString) "Ok: " + message + "; got " + expected);
=======
        logln((UnicodeString)("Ok: ") + message + "; got " + actual + "=0x" + toHex(actual) +
              " != " + expectedNot);
>>>>>>> 3202693e
    }
#endif
    return TRUE;
}

static char ASSERT_BUF[256];

static const char* extractToAssertBuf(const UnicodeString& message) {
    UnicodeString buf;
    escape(message, buf);
    buf.extract(0, 0x7FFFFFFF, ASSERT_BUF, sizeof(ASSERT_BUF)-1, 0);
    ASSERT_BUF[sizeof(ASSERT_BUF)-1] = 0;
    return ASSERT_BUF;
}

UBool IntlTest::assertTrue(const UnicodeString& message, UBool condition, UBool quiet, UBool possibleDataError) {
    return assertTrue(extractToAssertBuf(message), condition, quiet, possibleDataError);
}

UBool IntlTest::assertFalse(const UnicodeString& message, UBool condition, UBool quiet, UBool possibleDataError) {
    return assertFalse(extractToAssertBuf(message), condition, quiet, possibleDataError);
}

UBool IntlTest::assertSuccess(const UnicodeString& message, UErrorCode ec) {
    return assertSuccess(extractToAssertBuf(message), ec);
}

UBool IntlTest::assertEquals(const UnicodeString& message,
                             const UnicodeString& expected,
                             const UnicodeString& actual,
                             UBool possibleDataError) {
    return assertEquals(extractToAssertBuf(message), expected, actual, possibleDataError);
}

UBool IntlTest::assertEquals(const UnicodeString& message,
                             const char* expected,
                             const char* actual) {
    return assertEquals(extractToAssertBuf(message), expected, actual);
}
UBool IntlTest::assertEquals(const UnicodeString& message,
                             UBool expected,
                             UBool actual) {
    return assertEquals(extractToAssertBuf(message), expected, actual);
}
UBool IntlTest::assertEquals(const UnicodeString& message,
                             int32_t expected,
                             int32_t actual) {
    return assertEquals(extractToAssertBuf(message), expected, actual);
}
UBool IntlTest::assertEquals(const UnicodeString& message,
                             int64_t expected,
                             int64_t actual) {
    return assertEquals(extractToAssertBuf(message), expected, actual);
}
UBool IntlTest::assertEquals(const UnicodeString& message,
                             double expected,
                             double actual) {
    return assertEquals(extractToAssertBuf(message), expected, actual);
}
UBool IntlTest::assertEquals(const UnicodeString& message,
                             UErrorCode expected,
                             UErrorCode actual) {
    return assertEquals(extractToAssertBuf(message), expected, actual);
}
UBool IntlTest::assertEquals(const UnicodeString& message,
                             const UnicodeSet& expected,
                             const UnicodeSet& actual) {
    return assertEquals(extractToAssertBuf(message), expected, actual);
}
UBool IntlTest::assertEquals(const UnicodeString& message,
                             const std::vector<std::string>& expected,
                             const std::vector<std::string>& actual) {
    return assertEquals(extractToAssertBuf(message), expected, actual);
}
UBool IntlTest::assertNotEquals(const UnicodeString &message,
                                int32_t expectedNot,
                                int32_t actual) {
    return assertNotEquals(extractToAssertBuf(message), expectedNot, actual);
}

#if !UCONFIG_NO_FORMATTING
UBool IntlTest::assertEquals(const UnicodeString& message,
                             const Formattable& expected,
                             const Formattable& actual) {
    return assertEquals(extractToAssertBuf(message), expected, actual);
}
#endif

void IntlTest::setProperty(const char* propline) {
    if (numProps < kMaxProps) {
        proplines[numProps] = propline;
    }
    numProps++;
}

const char* IntlTest::getProperty(const char* prop) {
    const char* val = NULL;
    for (int32_t i = 0; i < numProps; i++) {
        int32_t plen = static_cast<int32_t>(uprv_strlen(prop));
        if ((int32_t)uprv_strlen(proplines[i]) > plen + 1
                && proplines[i][plen] == '='
                && uprv_strncmp(proplines[i], prop, plen) == 0) {
            val = &(proplines[i][plen+1]);
            break;
        }
    }
    return val;
}

/*
 * Hey, Emacs, please set the following:
 *
 * Local Variables:
 * indent-tabs-mode: nil
 * End:
 *
 */<|MERGE_RESOLUTION|>--- conflicted
+++ resolved
@@ -2156,31 +2156,18 @@
     return TRUE;
 }
 
-<<<<<<< HEAD
-UBool IntlTest::assertEqualsNear(const char *message, double expected, double actual, double precision) {
-    double diff = std::abs(expected - actual);
-    double diffPercent = expected != 0? diff / expected : diff; // If the expected is equals zero, we 
-
-    if (diffPercent > precision) {
-        errln((UnicodeString) "FAIL: " + message + "; got " + actual + "; expected " + expected);
-=======
 UBool IntlTest::assertNotEquals(const char* message,
                                 int32_t expectedNot,
                                 int32_t actual) {
     if (expectedNot == actual) {
         errln((UnicodeString)("FAIL: ") + message + "; got " + actual + "=0x" + toHex(actual) +
               "; expected != " + expectedNot);
->>>>>>> 3202693e
         return FALSE;
     }
 #ifdef VERBOSE_ASSERTIONS
     else {
-<<<<<<< HEAD
-        logln((UnicodeString) "Ok: " + message + "; got " + expected);
-=======
         logln((UnicodeString)("Ok: ") + message + "; got " + actual + "=0x" + toHex(actual) +
               " != " + expectedNot);
->>>>>>> 3202693e
     }
 #endif
     return TRUE;
