// © 2016 and later: Unicode, Inc. and others.
// License & terms of use: http://www.unicode.org/copyright.html
/********************************************************************
 * COPYRIGHT:
 * Copyright (c) 1997-2016, International Business Machines Corporation and
 * others. All Rights Reserved.
 ********************************************************************/


#include "unicode/utypes.h"

/**
 * IntlTest is a base class for tests.
 */

#include <assert.h>
#include <stdarg.h>
#include <stdio.h>
#include <stdlib.h>
#include <string.h>
#include <cmath>
#include <math.h>

#include "unicode/ctest.h" // for str_timeDelta
#include "unicode/curramt.h"
#include "unicode/locid.h"
#include "unicode/putil.h"
#include "unicode/smpdtfmt.h"
#include "unicode/timezone.h"
#include "unicode/uclean.h"
#include "unicode/ucnv.h"
#include "unicode/unistr.h"
#include "unicode/ures.h"
#include "unicode/utf16.h"

#include "intltest.h"

#include "caltztst.h"
#include "cmemory.h"
#include "cstring.h"
#include "itmajor.h"
#include "mutex.h"
#include "putilimp.h" // for uprv_getRawUTCtime()
#include "uassert.h"
#include "udbgutil.h"
#include "umutex.h"
#include "uoptions.h"
#include "number_decnum.h"

#ifdef XP_MAC_CONSOLE
#include <console.h>
#include "Files.h"
#endif


static char* _testDataPath=NULL;

// Static list of errors found
static UnicodeString errorList;
static void *knownList = NULL; // known issues
static UBool noKnownIssues = FALSE; // if TRUE, don't emit known issues

//-----------------------------------------------------------------------------
//convenience classes to ease porting code that uses the Java
//string-concatenation operator (moved from findword test by rtg)

// [LIU] Just to get things working
UnicodeString
UCharToUnicodeString(UChar c)
{ return UnicodeString(c); }

// [rtg] Just to get things working
UnicodeString
operator+(const UnicodeString& left,
      long num)
{
    char buffer[64];    // nos changed from 10 to 64
    char danger = 'p';  // guard against overrunning the buffer (rtg)

    sprintf(buffer, "%ld", num);
    assert(danger == 'p');

    return left + buffer;
}

UnicodeString
operator+(const UnicodeString& left,
      unsigned long num)
{
    char buffer[64];    // nos changed from 10 to 64
    char danger = 'p';  // guard against overrunning the buffer (rtg)

    sprintf(buffer, "%lu", num);
    assert(danger == 'p');

    return left + buffer;
}

UnicodeString
Int64ToUnicodeString(int64_t num)
{
    char buffer[64];    // nos changed from 10 to 64
    char danger = 'p';  // guard against overrunning the buffer (rtg)

#if defined(_MSC_VER)
    sprintf(buffer, "%I64d", num);
#else
    sprintf(buffer, "%lld", (long long)num);
#endif
    assert(danger == 'p');

    return buffer;
}

UnicodeString
DoubleToUnicodeString(double num)
{
    char buffer[64];    // nos changed from 10 to 64
    char danger = 'p';  // guard against overrunning the buffer (rtg)

    sprintf(buffer, "%1.14e", num);
    assert(danger == 'p');

    return buffer;
}

// [LIU] Just to get things working
UnicodeString
operator+(const UnicodeString& left,
      double num)
{
    char buffer[64];   // was 32, made it arbitrarily bigger (rtg)
    char danger = 'p'; // guard against overrunning the buffer (rtg)

    // IEEE floating point has 52 bits of mantissa, plus one assumed bit
    //  53*log(2)/log(10) = 15.95
    // so there is no need to show more than 16 digits. [alan]

    sprintf(buffer, "%.17g", num);
    assert(danger == 'p');

    return left + buffer;
}

#if 0
UnicodeString
operator+(const UnicodeString& left,
          int64_t num) {
  return left + Int64ToUnicodeString(num);
}
#endif

#if !UCONFIG_NO_FORMATTING

/**
 * Return a string display for this, without surrounding braces.
 */
UnicodeString _toString(const Formattable& f) {
    UnicodeString s;
    switch (f.getType()) {
    case Formattable::kDate:
        {
            UErrorCode status = U_ZERO_ERROR;
            SimpleDateFormat fmt(status);
            if (U_SUCCESS(status)) {
                FieldPosition pos;
                fmt.format(f.getDate(), s, pos);
                s.insert(0, "Date:");
            } else {
                s = UnicodeString("Error creating date format]");
            }
        }
        break;
    case Formattable::kDouble:
        s = UnicodeString("double:") + f.getDouble();
        break;
    case Formattable::kLong:
        s = UnicodeString("long:") + f.getLong();
        break;

    case Formattable::kInt64:
        s = UnicodeString("int64:") + Int64ToUnicodeString(f.getInt64());
        break;

    case Formattable::kString:
        f.getString(s);
        s.insert(0, "String:");
        break;
    case Formattable::kArray:
        {
            int32_t i, n;
            const Formattable* array = f.getArray(n);
            s.insert(0, UnicodeString("Array:"));
            UnicodeString delim(", ");
            for (i=0; i<n; ++i) {
                if (i > 0) {
                    s.append(delim);
                }
                s = s + _toString(array[i]);
            }
        }
        break;
    case Formattable::kObject: {
        const CurrencyAmount* c = dynamic_cast<const CurrencyAmount*>(f.getObject());
        if (c != NULL) {
            s = _toString(c->getNumber()) + " " + UnicodeString(c->getISOCurrency());
        } else {
            s = UnicodeString("Unknown UObject");
        }
        break;
    }
    default:
        s = UnicodeString("Unknown Formattable type=") + (int32_t)f.getType();
        break;
    }
    return s;
}

/**
 * Originally coded this as operator+, but that makes the expression
 * + char* ambiguous. - liu
 */
UnicodeString toString(const Formattable& f) {
    UnicodeString s((UChar)91/*[*/);
    s.append(_toString(f));
    s.append((UChar)0x5d/*]*/);
    return s;
}

#endif

// useful when operator+ won't cooperate
UnicodeString toString(int32_t n) {
    return UnicodeString() + (long)n;
}



UnicodeString toString(UBool b) {
  return b ? UnicodeString("TRUE"):UnicodeString("FALSE");
}

UnicodeString toString(const UnicodeSet& uniset, UErrorCode& status) {
    UnicodeString result;
    uniset.toPattern(result, status);
    return result;
}

// stephen - cleaned up 05/05/99
UnicodeString operator+(const UnicodeString& left, char num)
{ return left + (long)num; }
UnicodeString operator+(const UnicodeString& left, short num)
{ return left + (long)num; }
UnicodeString operator+(const UnicodeString& left, int num)
{ return left + (long)num; }
UnicodeString operator+(const UnicodeString& left, unsigned char num)
{ return left + (unsigned long)num; }
UnicodeString operator+(const UnicodeString& left, unsigned short num)
{ return left + (unsigned long)num; }
UnicodeString operator+(const UnicodeString& left, unsigned int num)
{ return left + (unsigned long)num; }
UnicodeString operator+(const UnicodeString& left, float num)
{ return left + (double)num; }

//------------------

// Append a hex string to the target
UnicodeString&
IntlTest::appendHex(uint32_t number,
            int32_t digits,
            UnicodeString& target)
{
    static const UChar digitString[] = {
        0x30, 0x31, 0x32, 0x33, 0x34, 0x35, 0x36, 0x37, 0x38, 0x39,
        0x41, 0x42, 0x43, 0x44, 0x45, 0x46, 0
    }; /* "0123456789ABCDEF" */

    if (digits < 0) {  // auto-digits
        digits = 2;
        uint32_t max = 0xff;
        while (number > max) {
            digits += 2;
            max = (max << 8) | 0xff;
        }
    }
    switch (digits)
    {
    case 8:
        target += digitString[(number >> 28) & 0xF];
        U_FALLTHROUGH;
    case 7:
        target += digitString[(number >> 24) & 0xF];
        U_FALLTHROUGH;
    case 6:
        target += digitString[(number >> 20) & 0xF];
        U_FALLTHROUGH;
    case 5:
        target += digitString[(number >> 16) & 0xF];
        U_FALLTHROUGH;
    case 4:
        target += digitString[(number >> 12) & 0xF];
        U_FALLTHROUGH;
    case 3:
        target += digitString[(number >>  8) & 0xF];
        U_FALLTHROUGH;
    case 2:
        target += digitString[(number >>  4) & 0xF];
        U_FALLTHROUGH;
    case 1:
        target += digitString[(number >>  0) & 0xF];
        break;
    default:
        target += "**";
    }
    return target;
}

UnicodeString
IntlTest::toHex(uint32_t number, int32_t digits) {
    UnicodeString result;
    appendHex(number, digits, result);
    return result;
}

static inline UBool isPrintable(UChar32 c) {
    return c <= 0x7E && (c >= 0x20 || c == 9 || c == 0xA || c == 0xD);
}

// Replace nonprintable characters with unicode escapes
UnicodeString&
IntlTest::prettify(const UnicodeString &source,
           UnicodeString &target)
{
    int32_t i;

    target.remove();
    target += "\"";

    for (i = 0; i < source.length(); )
    {
        UChar32 ch = source.char32At(i);
        i += U16_LENGTH(ch);

        if (!isPrintable(ch))
        {
            if (ch <= 0xFFFF) {
                target += "\\u";
                appendHex(ch, 4, target);
            } else {
                target += "\\U";
                appendHex(ch, 8, target);
            }
        }
        else
        {
            target += ch;
        }
    }

    target += "\"";

    return target;
}

// Replace nonprintable characters with unicode escapes
UnicodeString
IntlTest::prettify(const UnicodeString &source, UBool parseBackslash)
{
    int32_t i;
    UnicodeString target;
    target.remove();
    target += "\"";

    for (i = 0; i < source.length();)
    {
        UChar32 ch = source.char32At(i);
        i += U16_LENGTH(ch);

        if (!isPrintable(ch))
        {
            if (parseBackslash) {
                // If we are preceded by an odd number of backslashes,
                // then this character has already been backslash escaped.
                // Delete a backslash.
                int32_t backslashCount = 0;
                for (int32_t j=target.length()-1; j>=0; --j) {
                    if (target.charAt(j) == (UChar)92) {
                        ++backslashCount;
                    } else {
                        break;
                    }
                }
                if ((backslashCount % 2) == 1) {
                    target.truncate(target.length() - 1);
                }
            }
            if (ch <= 0xFFFF) {
                target += "\\u";
                appendHex(ch, 4, target);
            } else {
                target += "\\U";
                appendHex(ch, 8, target);
            }
        }
        else
        {
            target += ch;
        }
    }

    target += "\"";

    return target;
}

/*  IntlTest::setICU_DATA  - if the ICU_DATA environment variable is not already
 *                       set, try to deduce the directory in which ICU was built,
 *                       and set ICU_DATA to "icu/source/data" in that location.
 *                       The intent is to allow the tests to have a good chance
 *                       of running without requiring that the user manually set
 *                       ICU_DATA.  Common data isn't a problem, since it is
 *                       picked up via a static (build time) reference, but the
 *                       tests dynamically load some data.
 */
void IntlTest::setICU_DATA() {
    const char *original_ICU_DATA = getenv("ICU_DATA");

    if (original_ICU_DATA != NULL && *original_ICU_DATA != 0) {
        /*  If the user set ICU_DATA, don't second-guess the person. */
        return;
    }

    // U_TOPBUILDDIR is set by the makefiles on UNIXes when building cintltst and intltst
    //              to point to the top of the build hierarchy, which may or
    //              may not be the same as the source directory, depending on
    //              the configure options used.  At any rate,
    //              set the data path to the built data from this directory.
    //              The value is complete with quotes, so it can be used
    //              as-is as a string constant.

#if defined (U_TOPBUILDDIR)
    {
        static char env_string[] = U_TOPBUILDDIR "data" U_FILE_SEP_STRING "out" U_FILE_SEP_STRING;
        u_setDataDirectory(env_string);
        return;
    }

#else
    // Use #else so we don't get compiler warnings due to the return above.

    /* On Windows, the file name obtained from __FILE__ includes a full path.
     *             This file is "wherever\icu\source\test\cintltst\cintltst.c"
     *             Change to    "wherever\icu\source\data"
     */
    {
        char p[sizeof(__FILE__) + 10];
        char *pBackSlash;
        int i;

        strcpy(p, __FILE__);
        /* We want to back over three '\' chars.                            */
        /*   Only Windows should end up here, so looking for '\' is safe.   */
        for (i=1; i<=3; i++) {
            pBackSlash = strrchr(p, U_FILE_SEP_CHAR);
            if (pBackSlash != NULL) {
                *pBackSlash = 0;        /* Truncate the string at the '\'   */
            }
        }

        if (pBackSlash != NULL) {
            /* We found and truncated three names from the path.
             *  Now append "source\data" and set the environment
             */
            strcpy(pBackSlash, U_FILE_SEP_STRING "data" U_FILE_SEP_STRING "out" U_FILE_SEP_STRING);
            u_setDataDirectory(p);     /*  p is "ICU_DATA=wherever\icu\source\data"    */
            return;
        }
        else {
            /* __FILE__ on MSVC7 does not contain the directory */
            u_setDataDirectory(".." U_FILE_SEP_STRING ".." U_FILE_SEP_STRING "data" U_FILE_SEP_STRING "out" U_FILE_SEP_STRING);
            return;
        }
    }
#endif

    /* No location for the data dir was identifiable.
     *   Add other fallbacks for the test data location here if the need arises
     */
}


//--------------------------------------------------------------------------------------

static const int32_t indentLevel_offset = 3;
static const char delim = '/';

IntlTest* IntlTest::gTest = NULL;

static int32_t execCount = 0;

void it_log( UnicodeString message )
{
    if (IntlTest::gTest)
        IntlTest::gTest->log( message );
}

void it_logln( UnicodeString message )
{
    if (IntlTest::gTest)
        IntlTest::gTest->logln( message );
}

void it_logln( void )
{
    if (IntlTest::gTest)
        IntlTest::gTest->logln();
}

void it_info( UnicodeString message )
{
    if (IntlTest::gTest)
        IntlTest::gTest->info( message );
}

void it_infoln( UnicodeString message )
{
    if (IntlTest::gTest)
        IntlTest::gTest->infoln( message );
}

void it_infoln( void )
{
    if (IntlTest::gTest)
        IntlTest::gTest->infoln();
}

void it_err()
{
    if (IntlTest::gTest)
        IntlTest::gTest->err();
}

void it_err( UnicodeString message )
{
    if (IntlTest::gTest)
        IntlTest::gTest->err( message );
}

void it_errln( UnicodeString message )
{
    if (IntlTest::gTest)
        IntlTest::gTest->errln( message );
}

void it_dataerr( UnicodeString message )
{
    if (IntlTest::gTest)
        IntlTest::gTest->dataerr( message );
}

void it_dataerrln( UnicodeString message )
{
    if (IntlTest::gTest)
        IntlTest::gTest->dataerrln( message );
}

IntlTest::IntlTest()
{
    caller = NULL;
    testPath = NULL;
    LL_linestart = TRUE;
    errorCount = 0;
    dataErrorCount = 0;
    verbose = FALSE;
    no_time = FALSE;
    no_err_msg = FALSE;
    warn_on_missing_data = FALSE;
    quick = FALSE;
    leaks = FALSE;
    threadCount = 12;
    testoutfp = stdout;
    LL_indentlevel = indentLevel_offset;
    numProps = 0;
    strcpy(basePath, "/");
    currName[0]=0;
}

void IntlTest::setCaller( IntlTest* callingTest )
{
    caller = callingTest;
    if (caller) {
        warn_on_missing_data = caller->warn_on_missing_data;
        verbose = caller->verbose;
        no_err_msg = caller->no_err_msg;
        quick = caller->quick;
        threadCount = caller->threadCount;
        testoutfp = caller->testoutfp;
        write_golden_data = caller->write_golden_data;
        LL_indentlevel = caller->LL_indentlevel + indentLevel_offset;
        numProps = caller->numProps;
        for (int32_t i = 0; i < numProps; i++) {
            proplines[i] = caller->proplines[i];
        }
    }
}

UBool IntlTest::callTest( IntlTest& testToBeCalled, char* par )
{
    execCount--; // correct a previously assumed test-exec, as this only calls a subtest
    testToBeCalled.setCaller( this );
    strcpy(testToBeCalled.basePath, this->basePath );
    UBool result = testToBeCalled.runTest( testPath, par, testToBeCalled.basePath );
    strcpy(testToBeCalled.basePath, this->basePath ); // reset it.
    return result;
}

void IntlTest::setPath( char* pathVal )
{
    this->testPath = pathVal;
}

UBool IntlTest::setVerbose( UBool verboseVal )
{
    UBool rval = this->verbose;
    this->verbose = verboseVal;
    return rval;
}

UBool IntlTest::setNotime( UBool no_time )
{
    UBool rval = this->no_time;
    this->no_time = no_time;
    return rval;
}

UBool IntlTest::setWarnOnMissingData( UBool warn_on_missing_dataVal )
{
    UBool rval = this->warn_on_missing_data;
    this->warn_on_missing_data = warn_on_missing_dataVal;
    return rval;
}

UBool IntlTest::setWriteGoldenData( UBool write_golden_data )
{
    UBool rval = this->write_golden_data;
    this->write_golden_data = write_golden_data;
    return rval;
}

UBool IntlTest::setNoErrMsg( UBool no_err_msgVal )
{
    UBool rval = this->no_err_msg;
    this->no_err_msg = no_err_msgVal;
    return rval;
}

UBool IntlTest::setQuick( UBool quickVal )
{
    UBool rval = this->quick;
    this->quick = quickVal;
    return rval;
}

UBool IntlTest::setLeaks( UBool leaksVal )
{
    UBool rval = this->leaks;
    this->leaks = leaksVal;
    return rval;
}

int32_t IntlTest::setThreadCount( int32_t count )
{
    int32_t rval = this->threadCount;
    this->threadCount = count;
    return rval;
}

int32_t IntlTest::getErrors( void )
{
    return errorCount;
}

int32_t IntlTest::getDataErrors( void )
{
    return dataErrorCount;
}

UBool IntlTest::runTest( char* name, char* par, char *baseName )
{
    UBool rval;
    char* pos = NULL;

    char* baseNameBuffer = NULL;

    if(baseName == NULL) {
      baseNameBuffer = (char*)malloc(1024);
      baseName=baseNameBuffer;
      strcpy(baseName, "/");
    }

    if (name)
        pos = strchr( name, delim ); // check if name contains path (by looking for '/')
    if (pos) {
        testPath = pos+1;   // store subpath for calling subtest
        *pos = 0;       // split into two strings
    }else{
        testPath = NULL;
    }

    if (!name || (name[0] == 0) || (strcmp(name, "*") == 0)) {
      rval = runTestLoop( NULL, par, baseName );

    }else if (strcmp( name, "LIST" ) == 0) {
        this->usage();
        rval = TRUE;

    }else{
      rval = runTestLoop( name, par, baseName );
    }

    if (pos)
        *pos = delim;  // restore original value at pos
    if(baseNameBuffer!=NULL) {
      free(baseNameBuffer);
    }
    return rval;
}

// call individual tests, to be overridden to call implementations
void IntlTest::runIndexedTest( int32_t /*index*/, UBool /*exec*/, const char* & /*name*/, char* /*par*/ )
{
    // to be overridden by a method like:
    /*
    switch (index) {
        case 0: name = "First Test"; if (exec) FirstTest( par ); break;
        case 1: name = "Second Test"; if (exec) SecondTest( par ); break;
        default: name = ""; break;
    }
    */
    this->errln("*** runIndexedTest needs to be overridden! ***");
}


UBool IntlTest::runTestLoop( char* testname, char* par, char *baseName )
{
    int32_t    index = 0;
    const char*   name;
    UBool  run_this_test;
    int32_t    lastErrorCount;
    UBool  rval = FALSE;
    UBool   lastTestFailed;

    if(baseName == NULL) {
      printf("ERROR: baseName can't be null.\n");
      return FALSE;
    } else {
      if ((char *)this->basePath != baseName) {
        strcpy(this->basePath, baseName);
      }
    }

    char * saveBaseLoc = baseName+strlen(baseName);

    IntlTest* saveTest = gTest;
    gTest = this;
    do {
        this->runIndexedTest( index, FALSE, name, par );
        if (strcmp(name,"skip") == 0) {
            run_this_test = FALSE;
        } else {
            if (!name || (name[0] == 0))
                break;
            if (!testname) {
                run_this_test = TRUE;
            }else{
                run_this_test = (UBool) (strcmp( name, testname ) == 0);
            }
        }
        if (run_this_test) {
            lastErrorCount = errorCount;
            execCount++;
            char msg[256];
            sprintf(msg, "%s {", name);
            LL_message(msg, TRUE);
            UDate timeStart = uprv_getRawUTCtime();
            strcpy(saveBaseLoc,name);
            strcat(saveBaseLoc,"/");

            strcpy(currName, name); // set
            this->runIndexedTest( index, TRUE, name, par );
            currName[0]=0; // reset

            UDate timeStop = uprv_getRawUTCtime();
            rval = TRUE; // at least one test has been called
            char secs[256];
            if(!no_time) {
              sprintf(secs, "%f", (timeStop-timeStart)/1000.0);
            } else {
              secs[0]=0;
            }
            

            strcpy(saveBaseLoc,name);


            ctest_xml_testcase(baseName, name, secs, (lastErrorCount!=errorCount)?"err":NULL);
            

            saveBaseLoc[0]=0; /* reset path */
            
            if (lastErrorCount == errorCount) {
                sprintf( msg, "   } OK:   %s ", name );
                if(!no_time) str_timeDelta(msg+strlen(msg),timeStop-timeStart);
                lastTestFailed = FALSE;
            }else{
                sprintf(msg,  "   } ERRORS (%li) in %s", (long)(errorCount-lastErrorCount), name);
                if(!no_time) str_timeDelta(msg+strlen(msg),timeStop-timeStart);

                for(int i=0;i<LL_indentlevel;i++) {
                    errorList += " ";
                }
                errorList += name;
                errorList += "\n";
                lastTestFailed = TRUE;
            }
            LL_indentlevel -= 3;
            if (lastTestFailed) {
                LL_message( "", TRUE);
            }
            LL_message( msg, TRUE);
            if (lastTestFailed) {
                LL_message( "", TRUE);
            }
            LL_indentlevel += 3;
        }
        index++;
    }while(name);

    *saveBaseLoc = 0;

    gTest = saveTest;
    return rval;
}


/**
* Adds given string to the log if we are in verbose mode.
*/
void IntlTest::log( const UnicodeString &message )
{
    if( verbose ) {
        LL_message( message, FALSE );
    }
}

/**
* Adds given string to the log if we are in verbose mode. Adds a new line to
* the given message.
*/
void IntlTest::logln( const UnicodeString &message )
{
    if( verbose ) {
        LL_message( message, TRUE );
    }
}

void IntlTest::logln( void )
{
    if( verbose ) {
        LL_message( "", TRUE );
    }
}

/**
* Unconditionally adds given string to the log.
*/
void IntlTest::info( const UnicodeString &message )
{
  LL_message( message, FALSE );
}

/**
* Unconditionally adds given string to the log. Adds a new line to
* the given message.
*/
void IntlTest::infoln( const UnicodeString &message )
{
  LL_message( message, TRUE );
}

void IntlTest::infoln( void )
{
  LL_message( "", TRUE );
}

int32_t IntlTest::IncErrorCount( void )
{
    errorCount++;
    if (caller) caller->IncErrorCount();
    return errorCount;
}

int32_t IntlTest::IncDataErrorCount( void )
{
    dataErrorCount++;
    if (caller) caller->IncDataErrorCount();
    return dataErrorCount;
}

void IntlTest::err()
{
    IncErrorCount();
}

void IntlTest::err( const UnicodeString &message )
{
    IncErrorCount();
    if (!no_err_msg) LL_message( message, FALSE );
}

void IntlTest::errln( const UnicodeString &message )
{
    IncErrorCount();
    if (!no_err_msg) LL_message( message, TRUE );
}

void IntlTest::dataerr( const UnicodeString &message )
{
    IncDataErrorCount();

    if (!warn_on_missing_data) {
        IncErrorCount();
    }

    if (!no_err_msg) LL_message( message, FALSE );
}

void IntlTest::dataerrln( const UnicodeString &message )
{
    int32_t errCount = IncDataErrorCount();
    UnicodeString msg;
    if (!warn_on_missing_data) {
        IncErrorCount();
        msg = message;
    } else {
        msg = UnicodeString("[DATA] " + message);
    }

    if (!no_err_msg) {
      if ( errCount == 1) {
          LL_message( msg + " - (Are you missing data?)", TRUE ); // only show this message the first time
      } else {
          LL_message( msg , TRUE );
      }
    }
}

void IntlTest::errcheckln(UErrorCode status, const UnicodeString &message ) {
    if (status == U_FILE_ACCESS_ERROR || status == U_MISSING_RESOURCE_ERROR) {
        dataerrln(message);
    } else {
        errln(message);
    }
}

/* convenience functions that include sprintf formatting */
void IntlTest::log(const char *fmt, ...)
{
    char buffer[4000];
    va_list ap;

    va_start(ap, fmt);
    /* sprintf it just to make sure that the information is valid */
    vsprintf(buffer, fmt, ap);
    va_end(ap);
    if( verbose ) {
        log(UnicodeString(buffer, (const char *)NULL));
    }
}

void IntlTest::logln(const char *fmt, ...)
{
    char buffer[4000];
    va_list ap;

    va_start(ap, fmt);
    /* sprintf it just to make sure that the information is valid */
    vsprintf(buffer, fmt, ap);
    va_end(ap);
    if( verbose ) {
        logln(UnicodeString(buffer, (const char *)NULL));
    }
}

UBool IntlTest::logKnownIssue(const char *ticket, const char *fmt, ...)
{
    char buffer[4000];
    va_list ap;

    va_start(ap, fmt);
    /* sprintf it just to make sure that the information is valid */
    vsprintf(buffer, fmt, ap);
    va_end(ap);
    return logKnownIssue(ticket, UnicodeString(buffer, (const char *)NULL));
}

UBool IntlTest::logKnownIssue(const char *ticket) {
  return logKnownIssue(ticket, UnicodeString());
}

UBool IntlTest::logKnownIssue(const char *ticket, const UnicodeString &msg) {
  if(noKnownIssues) return FALSE;

  char fullpath[2048];
  strcpy(fullpath, basePath);
  strcat(fullpath, currName);
  UnicodeString msg2 = msg;
  UBool firstForTicket = TRUE, firstForWhere = TRUE;
  knownList = udbg_knownIssue_openU(knownList, ticket, fullpath, msg2.getTerminatedBuffer(), &firstForTicket, &firstForWhere);

  msg2 = UNICODE_STRING_SIMPLE("(Known issue #") +
      UnicodeString(ticket, -1, US_INV) + UNICODE_STRING_SIMPLE(") ") + msg;
  if(firstForTicket || firstForWhere) {
    infoln(msg2);
  } else {
    logln(msg2);
  }

  return TRUE;
}

/* convenience functions that include sprintf formatting */
void IntlTest::info(const char *fmt, ...)
{
    char buffer[4000];
    va_list ap;

    va_start(ap, fmt);
    /* sprintf it just to make sure that the information is valid */
    vsprintf(buffer, fmt, ap);
    va_end(ap);
    info(UnicodeString(buffer, (const char *)NULL));
}

void IntlTest::infoln(const char *fmt, ...)
{
    char buffer[4000];
    va_list ap;

    va_start(ap, fmt);
    /* sprintf it just to make sure that the information is valid */
    vsprintf(buffer, fmt, ap);
    va_end(ap);
    infoln(UnicodeString(buffer, (const char *)NULL));
}

void IntlTest::err(const char *fmt, ...)
{
    char buffer[4000];
    va_list ap;

    va_start(ap, fmt);
    vsprintf(buffer, fmt, ap);
    va_end(ap);
    err(UnicodeString(buffer, (const char *)NULL));
}

void IntlTest::errln(const char *fmt, ...)
{
    char buffer[4000];
    va_list ap;

    va_start(ap, fmt);
    vsprintf(buffer, fmt, ap);
    va_end(ap);
    errln(UnicodeString(buffer, (const char *)NULL));
}

void IntlTest::dataerrln(const char *fmt, ...)
{
    char buffer[4000];
    va_list ap;

    va_start(ap, fmt);
    vsprintf(buffer, fmt, ap);
    va_end(ap);
    dataerrln(UnicodeString(buffer, (const char *)NULL));
}

void IntlTest::errcheckln(UErrorCode status, const char *fmt, ...)
{
    char buffer[4000];
    va_list ap;

    va_start(ap, fmt);
    vsprintf(buffer, fmt, ap);
    va_end(ap);
    
    if (status == U_FILE_ACCESS_ERROR || status == U_MISSING_RESOURCE_ERROR) {
        dataerrln(UnicodeString(buffer, (const char *)NULL));
    } else {
        errln(UnicodeString(buffer, (const char *)NULL));
    }
}

void IntlTest::printErrors()
{
     IntlTest::LL_message(errorList, TRUE);
}

UBool IntlTest::printKnownIssues()
{
  if(knownList != NULL) {
    udbg_knownIssue_print(knownList);
    udbg_knownIssue_close(knownList);
    return TRUE;
  } else {
    return FALSE;
  }
}


void IntlTest::LL_message( UnicodeString message, UBool newline )
{
    // Synchronize this function.
    // All error messages generated by tests funnel through here.
    // Multithreaded tests can concurrently generate errors, requiring synchronization
    // to keep each message together.
    static UMutex messageMutex;
    Mutex lock(&messageMutex);

    // string that starts with a LineFeed character and continues
    // with spaces according to the current indentation
    static const UChar indentUChars[] = {
        '\n',
        32, 32, 32, 32, 32, 32, 32, 32, 32, 32, 32, 32, 32, 32, 32, 32,
        32, 32, 32, 32, 32, 32, 32, 32, 32, 32, 32, 32, 32, 32, 32, 32,
        32, 32, 32, 32, 32, 32, 32, 32, 32, 32, 32, 32, 32, 32, 32, 32,
        32, 32, 32, 32, 32, 32, 32, 32, 32, 32, 32, 32, 32, 32, 32, 32,
        32, 32, 32, 32, 32, 32, 32, 32, 32, 32, 32, 32, 32, 32, 32, 32,
        32, 32, 32, 32, 32, 32, 32, 32, 32, 32, 32, 32, 32, 32, 32, 32,
        32, 32, 32, 32, 32, 32, 32, 32, 32, 32, 32, 32, 32, 32, 32, 32,
        32, 32, 32, 32, 32, 32, 32, 32, 32, 32, 32, 32, 32, 32, 32, 32,
        32, 32, 32, 32, 32, 32, 32, 32, 32, 32, 32, 32, 32, 32, 32, 32,
        32, 32, 32, 32, 32, 32, 32, 32, 32, 32, 32, 32, 32, 32, 32, 32
    };
    U_ASSERT(1 + LL_indentlevel <= UPRV_LENGTHOF(indentUChars));
    UnicodeString indent(FALSE, indentUChars, 1 + LL_indentlevel);

    char buffer[30000];
    int32_t length;

    // stream out the indentation string first if necessary
    length = indent.extract(1, indent.length(), buffer, sizeof(buffer));
    if (length > 0) {
        fwrite(buffer, sizeof(*buffer), length, (FILE *)testoutfp);
    }

    // replace each LineFeed by the indentation string
    message.findAndReplace(UnicodeString((UChar)'\n'), indent);

    // stream out the message
    length = message.extract(0, message.length(), buffer, sizeof(buffer));
    if (length > 0) {
        length = length > 30000 ? 30000 : length;
        fwrite(buffer, sizeof(*buffer), length, (FILE *)testoutfp);
    }

    if (newline) {
        char newLine = '\n';
        fwrite(&newLine, sizeof(newLine), 1, (FILE *)testoutfp);
    }

    // A newline usually flushes the buffer, but
    // flush the message just in case of a core dump.
    fflush((FILE *)testoutfp);
}

/**
* Print a usage message for this test class.
*/
void IntlTest::usage( void )
{
    UBool save_verbose = setVerbose( TRUE );
    logln("Test names:");
    logln("-----------");

    int32_t index = 0;
    const char* name = NULL;
    do{
        this->runIndexedTest( index, FALSE, name );
        if (!name) break;
        logln(name);
        index++;
    }while (name && (name[0] != 0));
    setVerbose( save_verbose );
}


// memory leak reporting software will be able to take advantage of the testsuite
// being run a second time local to a specific method in order to report only actual leaks
UBool
IntlTest::run_phase2( char* name, char* par ) // supports reporting memory leaks
{
    UnicodeString* strLeak = new UnicodeString("forced leak"); // for verifying purify filter
    strLeak->append(" for verifying purify filter");
    return this->runTest( name, par );
}


#if UCONFIG_NO_LEGACY_CONVERSION
#   define TRY_CNV_1 "iso-8859-1"
#   define TRY_CNV_2 "ibm-1208"
#else
#   define TRY_CNV_1 "iso-8859-7"
#   define TRY_CNV_2 "sjis"
#endif

#ifdef UNISTR_COUNT_FINAL_STRING_LENGTHS
U_CAPI void unistr_printLengths();
#endif

int
main(int argc, char* argv[])
{
    UBool syntax = FALSE;
    UBool all = FALSE;
    UBool verbose = FALSE;
    UBool no_err_msg = FALSE;
    UBool no_time = FALSE;
    UBool quick = TRUE;
    UBool name = FALSE;
    UBool leaks = FALSE;
    UBool utf8 = FALSE;
    const char *summary_file = NULL;
    UBool warnOnMissingData = FALSE;
    UBool writeGoldenData = FALSE;
    UBool defaultDataFound = FALSE;
    int32_t threadCount = 12;
    UErrorCode errorCode = U_ZERO_ERROR;
    UConverter *cnv = NULL;
    const char *warnOrErr = "Failure";
    UDate startTime, endTime;
    int32_t diffTime;
    const char *props[IntlTest::kMaxProps];
    int32_t nProps = 0;

    U_MAIN_INIT_ARGS(argc, argv);

    startTime = uprv_getRawUTCtime();

    for (int i = 1; i < argc; ++i) {
        if (argv[i][0] == '-') {
            const char* str = argv[i] + 1;
            if (strcmp("verbose", str) == 0 ||
                strcmp("v", str) == 0)
                verbose = TRUE;
            else if (strcmp("noerrormsg", str) == 0 ||
                     strcmp("n", str) == 0)
                no_err_msg = TRUE;
            else if (strcmp("exhaustive", str) == 0 ||
                     strcmp("e", str) == 0)
                quick = FALSE;
            else if (strcmp("all", str) == 0 ||
                     strcmp("a", str) == 0)
                all = TRUE;
            else if (strcmp("utf-8", str) == 0 ||
                     strcmp("u", str) == 0)
                utf8 = TRUE;
            else if (strcmp("noknownissues", str) == 0 ||
                     strcmp("K", str) == 0)
                noKnownIssues = TRUE;
            else if (strcmp("leaks", str) == 0 ||
                     strcmp("l", str) == 0)
                leaks = TRUE;
            else if (strcmp("notime", str) == 0 ||
                     strcmp("T", str) == 0)
                no_time = TRUE;
            else if (strcmp("goldens", str) == 0 ||
                     strcmp("G", str) == 0)
                writeGoldenData = TRUE;
            else if (strncmp("E", str, 1) == 0)
                summary_file = str+1;
            else if (strcmp("x", str)==0) {
              if(++i>=argc) {
                printf("* Error: '-x' option requires an argument. usage: '-x outfile.xml'.\n");
                syntax = TRUE;
              }
              if(ctest_xml_setFileName(argv[i])) { /* set the name */
                return 1; /* error */
              }
            } else if (strcmp("w", str) == 0) {
              warnOnMissingData = TRUE;
              warnOrErr = "WARNING";
            }
            else if (strncmp("threads:", str, 8) == 0) {
                threadCount = atoi(str + 8);
            }
            else if (strncmp("prop:", str, 5) == 0) {
                if (nProps < IntlTest::kMaxProps) {
                    props[nProps] = str + 5;
                }
                nProps++;
            }
            else {
                syntax = TRUE;
            }
        }else{
            name = TRUE;
        }
    }

    if (!all && !name) {
        all = TRUE;
    } else if (all && name) {
        syntax = TRUE;
    }

    if (syntax) {
        fprintf(stdout,
                "### Syntax:\n"
                "### IntlTest [-option1 -option2 ...] [testname1 testname2 ...] \n"
                "### \n"
                "### Options are: verbose (v), all (a), noerrormsg (n), \n"
                "### exhaustive (e), leaks (l), -x xmlfile.xml, prop:<propery>=<value>, \n"
                "### notime (T), \n"
                "### threads:<threadCount>\n"
                "###     (The default thread count is 12.),\n"
                "### (Specify either -all (shortcut -a) or a test name). \n"
                "### -all will run all of the tests.\n"
                "### \n"
                "### To get a list of the test names type: intltest LIST \n"
                "### To run just the utility tests type: intltest utility \n"
                "### \n"
                "### Test names can be nested using slashes (\"testA/subtest1\") \n"
                "### For example to list the utility tests type: intltest utility/LIST \n"
                "### To run just the Locale test type: intltest utility/LocaleTest \n"
                "### \n"
                "### A parameter can be specified for a test by appending '@' and the value \n"
                "### to the testname. \n\n");
        return 1;
    }

    if (nProps > IntlTest::kMaxProps) {
        fprintf(stdout, "### Too many properties.  Exiting.\n");
    }

    MajorTestLevel major;
    major.setVerbose( verbose );
    major.setNoErrMsg( no_err_msg );
    major.setQuick( quick );
    major.setLeaks( leaks );
    major.setThreadCount( threadCount );
    major.setWarnOnMissingData( warnOnMissingData );
    major.setWriteGoldenData( writeGoldenData );
    major.setNotime (no_time);
    for (int32_t i = 0; i < nProps; i++) {
        major.setProperty(props[i]);
    }


    fprintf(stdout, "-----------------------------------------------\n");
    fprintf(stdout, " IntlTest (C++) Test Suite for                 \n");
    fprintf(stdout, "   International Components for Unicode %s\n", U_ICU_VERSION);


    {
	const char *charsetFamily = "Unknown";
        int32_t voidSize = (int32_t)sizeof(void*);
        int32_t bits = voidSize * 8;
        if(U_CHARSET_FAMILY==U_ASCII_FAMILY) {
           charsetFamily="ASCII";
        } else if(U_CHARSET_FAMILY==U_EBCDIC_FAMILY) {
           charsetFamily="EBCDIC";
        }
        fprintf(stdout, 
                    "   Bits: %d, Byte order: %s, Chars: %s\n",
                     bits, U_IS_BIG_ENDIAN?"Big endian":"Little endian",
                     charsetFamily);
    }
    fprintf(stdout, "-----------------------------------------------\n");
    fprintf(stdout, " Options:                                       \n");
    fprintf(stdout, "   all (a)                  : %s\n", (all?               "On" : "Off"));
    fprintf(stdout, "   Verbose (v)              : %s\n", (verbose?           "On" : "Off"));
    fprintf(stdout, "   No error messages (n)    : %s\n", (no_err_msg?        "On" : "Off"));
    fprintf(stdout, "   Exhaustive (e)           : %s\n", (!quick?            "On" : "Off"));
    fprintf(stdout, "   Leaks (l)                : %s\n", (leaks?             "On" : "Off"));
    fprintf(stdout, "   utf-8 (u)                : %s\n", (utf8?              "On" : "Off"));
    fprintf(stdout, "   notime (T)               : %s\n", (no_time?           "On" : "Off"));
    fprintf(stdout, "   noknownissues (K)        : %s\n", (noKnownIssues?     "On" : "Off"));
    fprintf(stdout, "   Warn on missing data (w) : %s\n", (warnOnMissingData? "On" : "Off"));
    fprintf(stdout, "   Write golden data (G)    : %s\n", (writeGoldenData?   "On" : "Off"));
    fprintf(stdout, "   Threads                  : %d\n", threadCount);
    for (int32_t i = 0; i < nProps; i++) {
        fprintf(stdout, "   Custom property (prop:)  : %s\n", props[i]);
    }
    fprintf(stdout, "-----------------------------------------------\n");

    if(utf8) {
      ucnv_setDefaultName("utf-8");
    }
    /* Check whether ICU will initialize without forcing the build data directory into
     *  the ICU_DATA path.  Success here means either the data dll contains data, or that
     *  this test program was run with ICU_DATA set externally.  Failure of this check
     *  is normal when ICU data is not packaged into a shared library.
     *
     *  Whether or not this test succeeds, we want to cleanup and reinitialize
     *  with a data path so that data loading from individual files can be tested.
     */
    u_init(&errorCode);
    if (U_FAILURE(errorCode)) {
        fprintf(stderr,
            "#### Note:  ICU Init without build-specific setDataDirectory() failed.\n");
        defaultDataFound = FALSE;
    }
    else {
        defaultDataFound = TRUE;
    }
    u_cleanup();
    if(utf8) {
      ucnv_setDefaultName("utf-8");
    }
    errorCode = U_ZERO_ERROR;

    /* Initialize ICU */
    if (!defaultDataFound) {
        IntlTest::setICU_DATA();   // Must set data directory before u_init() is called.
    }
    u_init(&errorCode);
    if (U_FAILURE(errorCode)) {
        fprintf(stderr,
            "#### ERROR! %s: u_init() failed with status = \"%s\".\n"
            "*** Check the ICU_DATA environment variable and \n"
            "*** check that the data files are present.\n", argv[0], u_errorName(errorCode));
            if(warnOnMissingData == 0) {
                fprintf(stderr, "*** Exiting.  Use the '-w' option if data files were\n*** purposely removed, to continue test anyway.\n");
                u_cleanup();
                return 1;
            }
    }

    // initial check for the default converter
    errorCode = U_ZERO_ERROR;
    cnv = ucnv_open(0, &errorCode);
    if(cnv != 0) {
        // ok
        ucnv_close(cnv);
    } else {
        fprintf(stdout,
                "*** %s! The default converter [%s] cannot be opened.\n"
                "*** Check the ICU_DATA environment variable and\n"
                "*** check that the data files are present.\n",
                warnOrErr, ucnv_getDefaultName());
        if(!warnOnMissingData) {
          fprintf(stdout, "*** Exiting.  Use the '-w' option if data files were\n*** purposely removed, to continue test anyway.\n");
          return 1;
        }
    }

    // try more data
    cnv = ucnv_open(TRY_CNV_2, &errorCode);
    if(cnv != 0) {
        // ok
        ucnv_close(cnv);
    } else {
        fprintf(stdout,
                "*** %s! The converter for " TRY_CNV_2 " cannot be opened.\n"
                "*** Check the ICU_DATA environment variable and \n"
                "*** check that the data files are present.\n", warnOrErr);
        if(!warnOnMissingData) {
          fprintf(stdout, "*** Exiting.  Use the '-w' option if data files were\n*** purposely removed, to continue test anyway.\n");
          return 1;
        }
    }

    UResourceBundle *rb = ures_open(0, "en", &errorCode);
    ures_close(rb);
    if(U_FAILURE(errorCode)) {
        fprintf(stdout,
                "*** %s! The \"en\" locale resource bundle cannot be opened.\n"
                "*** Check the ICU_DATA environment variable and \n"
                "*** check that the data files are present.\n", warnOrErr);
        if(!warnOnMissingData) {
          fprintf(stdout, "*** Exiting.  Use the '-w' option if data files were\n*** purposely removed, to continue test anyway.\n");
          return 1;
        }
    }

    Locale originalLocale;  // Save the default locale for comparison later on.

    if(ctest_xml_init("intltest")) 
      return 1;


    /* TODO: Add option to call u_cleanup and rerun tests. */
    if (all) {
        major.runTest();
        if (leaks) {
            major.run_phase2( NULL, NULL );
        }
    }else{
        for (int i = 1; i < argc; ++i) {
            if (argv[i][0] != '-') {
                char* name = argv[i];
                fprintf(stdout, "\n=== Handling test: %s: ===\n", name);

                char baseName[1024];
                sprintf(baseName, "/%s/", name);

                char* parameter = strchr( name, '@' );
                if (parameter) {
                    *parameter = 0;
                    parameter += 1;
                }
                execCount = 0;
                UBool res = major.runTest( name, parameter, baseName );
                if (leaks && res) {
                    major.run_phase2( name, parameter );
                }
                if (!res || (execCount <= 0)) {
                    fprintf(stdout, "\n---ERROR: Test doesn't exist: %s!\n", name);
                }
            } else if(!strcmp(argv[i],"-x")) {
              i++;
            }
        }
    }


#if !UCONFIG_NO_FORMATTING
    CalendarTimeZoneTest::cleanup();
#endif

    free(_testDataPath);
    _testDataPath = 0;

    Locale lastDefaultLocale;
    if (originalLocale != lastDefaultLocale) {
        major.errln("FAILURE: A test changed the default locale without resetting it.");
    }

    fprintf(stdout, "\n--------------------------------------\n");
    if( major.printKnownIssues() ) {
      fprintf(stdout, " To run suppressed tests, use the -K option. \n");
    }
    if (major.getErrors() == 0) {
        /* Call it twice to make sure that the defaults were reset. */
        /* Call it before the OK message to verify proper cleanup. */
        u_cleanup();
        u_cleanup();

        fprintf(stdout, "OK: All tests passed without error.\n");

        if (major.getDataErrors() != 0) {
            fprintf(stdout, "\t*WARNING* some data-loading errors were ignored by the -w option.\n");
        }
    }else{
        fprintf(stdout, "Errors in total: %ld.\n", (long)major.getErrors());
        major.printErrors();

        if(summary_file != NULL) {
          FILE *summf = fopen(summary_file, "w");
          if( summf != NULL) {
            char buf[10000];
            int32_t length = errorList.extract(0, errorList.length(), buf, sizeof(buf));
            fwrite(buf, sizeof(*buf), length, (FILE*)summf);
            fclose(summf);
          }
        }


        if (major.getDataErrors() != 0) {
            fprintf(stdout, "\t*Note* some errors are data-loading related. If the data used is not the \n"
                    "\tstock ICU data (i.e some have been added or removed), consider using\n"
                    "\tthe '-w' option to turn these errors into warnings.\n");
        }

        /* Call afterwards to display errors. */
        u_cleanup();
    }

#ifdef UNISTR_COUNT_FINAL_STRING_LENGTHS
    unistr_printLengths();
#endif

    fprintf(stdout, "--------------------------------------\n");

    if (execCount <= 0) {
        fprintf(stdout, "***** Not all called tests actually exist! *****\n");
    }
    if(!no_time) {
      endTime = uprv_getRawUTCtime();
      diffTime = (int32_t)(endTime - startTime);
      printf("Elapsed Time: %02d:%02d:%02d.%03d\n",
             (int)((diffTime%U_MILLIS_PER_DAY)/U_MILLIS_PER_HOUR),
             (int)((diffTime%U_MILLIS_PER_HOUR)/U_MILLIS_PER_MINUTE),
             (int)((diffTime%U_MILLIS_PER_MINUTE)/U_MILLIS_PER_SECOND),
             (int)(diffTime%U_MILLIS_PER_SECOND));
    }

    if(ctest_xml_fini())
      return 1;

    return major.getErrors();
}

const char* IntlTest::loadTestData(UErrorCode& err){
    if( _testDataPath == NULL){
        const char*      directory=NULL;
        UResourceBundle* test =NULL;
        char* tdpath=NULL;
        const char* tdrelativepath;

#if defined (U_TOPBUILDDIR)
        tdrelativepath = "test" U_FILE_SEP_STRING "testdata" U_FILE_SEP_STRING "out" U_FILE_SEP_STRING;
        directory = U_TOPBUILDDIR;
#else
        tdrelativepath = ".." U_FILE_SEP_STRING "test" U_FILE_SEP_STRING "testdata" U_FILE_SEP_STRING "out" U_FILE_SEP_STRING;
        directory = pathToDataDirectory();
#endif

        tdpath = (char*) malloc(sizeof(char) *(( strlen(directory) * strlen(tdrelativepath)) + 100));


        /* u_getDataDirectory shoul return \source\data ... set the
         * directory to ..\source\data\..\test\testdata\out\testdata
         */
        strcpy(tdpath, directory);
        strcat(tdpath, tdrelativepath);
        strcat(tdpath,"testdata");

        test=ures_open(tdpath, "testtypes", &err);

        if(U_FAILURE(err)){
            err = U_FILE_ACCESS_ERROR;
            it_dataerrln((UnicodeString)"Could not load testtypes.res in testdata bundle with path " + tdpath + (UnicodeString)" - " + u_errorName(err));
            return "";
        }
        ures_close(test);
        _testDataPath = tdpath;
        return _testDataPath;
    }
    return _testDataPath;
}

const char* IntlTest::getTestDataPath(UErrorCode& err) {
    return loadTestData(err);
}

/* Returns the path to icu/source/test/testdata/ */
const char *IntlTest::getSourceTestData(UErrorCode& /*err*/) {
    const char *srcDataDir = NULL;
#ifdef U_TOPSRCDIR
    srcDataDir = U_TOPSRCDIR U_FILE_SEP_STRING"test" U_FILE_SEP_STRING "testdata" U_FILE_SEP_STRING;
#else
    srcDataDir = ".." U_FILE_SEP_STRING ".." U_FILE_SEP_STRING "test" U_FILE_SEP_STRING "testdata" U_FILE_SEP_STRING;
    FILE *f = fopen(".." U_FILE_SEP_STRING ".." U_FILE_SEP_STRING "test" U_FILE_SEP_STRING "testdata" U_FILE_SEP_STRING "rbbitst.txt", "r");
    if (f) {
        /* We're in icu/source/test/intltest/ */
        fclose(f);
    }
    else {
        /* We're in icu/source/test/intltest/Platform/(Debug|Release) */
        srcDataDir = ".." U_FILE_SEP_STRING ".." U_FILE_SEP_STRING ".." U_FILE_SEP_STRING ".." U_FILE_SEP_STRING
                     "test" U_FILE_SEP_STRING "testdata" U_FILE_SEP_STRING;
    }
#endif
    return srcDataDir;
}

char *IntlTest::getUnidataPath(char path[]) {
    const int kUnicodeDataTxtLength = 15;  // strlen("UnicodeData.txt")

    // Look inside ICU_DATA first.
    strcpy(path, pathToDataDirectory());
    strcat(path, "unidata" U_FILE_SEP_STRING "UnicodeData.txt");
    FILE *f = fopen(path, "r");
    if(f != NULL) {
        fclose(f);
        *(strchr(path, 0) - kUnicodeDataTxtLength) = 0;  // Remove the basename.
        return path;
    }

    // As a fallback, try to guess where the source data was located
    // at the time ICU was built, and look there.
#   ifdef U_TOPSRCDIR
        strcpy(path, U_TOPSRCDIR  U_FILE_SEP_STRING "data");
#   else
        UErrorCode errorCode = U_ZERO_ERROR;
        const char *testDataPath = loadTestData(errorCode);
        if(U_FAILURE(errorCode)) {
            it_errln(UnicodeString(
                        "unable to find path to source/data/unidata/ and loadTestData() failed: ") +
                    u_errorName(errorCode));
            return NULL;
        }
        strcpy(path, testDataPath);
        strcat(path, U_FILE_SEP_STRING ".." U_FILE_SEP_STRING ".."
                     U_FILE_SEP_STRING ".." U_FILE_SEP_STRING ".."
                     U_FILE_SEP_STRING "data");
#   endif
    strcat(path, U_FILE_SEP_STRING);
    strcat(path, "unidata" U_FILE_SEP_STRING "UnicodeData.txt");
    f = fopen(path, "r");
    if(f != NULL) {
        fclose(f);
        *(strchr(path, 0) - kUnicodeDataTxtLength) = 0;  // Remove the basename.
        return path;
    }
    return NULL;
}

const char* IntlTest::fgDataDir = NULL;

/* returns the path to icu/source/data */
const char *  IntlTest::pathToDataDirectory()
{

    if(fgDataDir != NULL) {
        return fgDataDir;
    }

    /* U_TOPSRCDIR is set by the makefiles on UNIXes when building cintltst and intltst
    //              to point to the top of the build hierarchy, which may or
    //              may not be the same as the source directory, depending on
    //              the configure options used.  At any rate,
    //              set the data path to the built data from this directory.
    //              The value is complete with quotes, so it can be used
    //              as-is as a string constant.
    */
#if defined (U_TOPSRCDIR)
    {
        fgDataDir = U_TOPSRCDIR  U_FILE_SEP_STRING "data" U_FILE_SEP_STRING;
    }
#else

    /* On Windows, the file name obtained from __FILE__ includes a full path.
     *             This file is "wherever\icu\source\test\cintltst\cintltst.c"
     *             Change to    "wherever\icu\source\data"
     */
    {
        static char p[sizeof(__FILE__) + 10];
        char *pBackSlash;
        int i;

        strcpy(p, __FILE__);
        /* We want to back over three '\' chars.                            */
        /*   Only Windows should end up here, so looking for '\' is safe.   */
        for (i=1; i<=3; i++) {
            pBackSlash = strrchr(p, U_FILE_SEP_CHAR);
            if (pBackSlash != NULL) {
                *pBackSlash = 0;        /* Truncate the string at the '\'   */
            }
        }

        if (pBackSlash != NULL) {
            /* We found and truncated three names from the path.
            *  Now append "source\data" and set the environment
            */
            strcpy(pBackSlash, U_FILE_SEP_STRING "data" U_FILE_SEP_STRING );
            fgDataDir = p;
        }
        else {
            /* __FILE__ on MSVC7 does not contain the directory */
            FILE *file = fopen(".." U_FILE_SEP_STRING ".." U_FILE_SEP_STRING "data" U_FILE_SEP_STRING "Makefile.in", "r");
            if (file) {
                fclose(file);
                fgDataDir = ".." U_FILE_SEP_STRING ".." U_FILE_SEP_STRING "data" U_FILE_SEP_STRING;
            }
            else {
                fgDataDir = ".." U_FILE_SEP_STRING ".." U_FILE_SEP_STRING ".." U_FILE_SEP_STRING ".." U_FILE_SEP_STRING "data" U_FILE_SEP_STRING;
            }
        }
    }
#endif

    return fgDataDir;

}

/*
 * This is a variant of cintltst/ccolltst.c:CharsToUChars().
 * It converts an invariant-character string into a UnicodeString, with
 * unescaping \u sequences.
 */
UnicodeString CharsToUnicodeString(const char* chars){
    return UnicodeString(chars, -1, US_INV).unescape();
}

UnicodeString ctou(const char* chars) {
    return CharsToUnicodeString(chars);
}

#define RAND_M  (714025)
#define RAND_IA (1366)
#define RAND_IC (150889)

static int32_t RAND_SEED;

/**
 * Returns a uniform random value x, with 0.0 <= x < 1.0.  Use
 * with care: Does not return all possible values; returns one of
 * 714,025 values, uniformly spaced.  However, the period is
 * effectively infinite.  See: Numerical Recipes, section 7.1.
 *
 * @param seedp pointer to seed. Set *seedp to any negative value
 * to restart the sequence.
 */
float IntlTest::random(int32_t* seedp) {
    static int32_t iy, ir[98];
    static UBool first=TRUE;
    int32_t j;
    if (*seedp < 0 || first) {
        first = FALSE;
        if ((*seedp=(RAND_IC-(*seedp)) % RAND_M) < 0) *seedp = -(*seedp);
        for (j=1;j<=97;++j) {
            *seedp=(RAND_IA*(*seedp)+RAND_IC) % RAND_M;
            ir[j]=(*seedp);
        }
        *seedp=(RAND_IA*(*seedp)+RAND_IC) % RAND_M;
        iy=(*seedp);
    }
    j=(int32_t)(1 + 97.0*iy/RAND_M);
    U_ASSERT(j>=1 && j<=97);
    iy=ir[j];
    *seedp=(RAND_IA*(*seedp)+RAND_IC) % RAND_M;
    ir[j]=(*seedp);
    return (float) iy/RAND_M;
}

/**
 * Convenience method using a global seed.
 */
float IntlTest::random() {
    return random(&RAND_SEED);
}


/*
 * Integer random number class implementation.
 * Similar to C++ std::minstd_rand, with the same algorithm & constants.
 */
IntlTest::icu_rand::icu_rand(uint32_t seed) {
    seed = seed % 2147483647UL;
    if (seed == 0) {
        seed = 1;
    }
    fLast = seed;
}

IntlTest::icu_rand::~icu_rand() {}

void IntlTest::icu_rand::seed(uint32_t seed) {
    if (seed == 0) {
        seed = 1;
    }
    fLast = seed;
}

uint32_t IntlTest::icu_rand::operator() () {
    fLast = ((uint64_t)fLast * 48271UL) % 2147483647UL;
    return fLast;
}

uint32_t IntlTest::icu_rand::getSeed() {
    return (uint32_t) fLast;
}



static inline UChar toHex(int32_t i) {
    return (UChar)(i + (i < 10 ? 0x30 : (0x41 - 10)));
}

static UnicodeString& escape(const UnicodeString& s, UnicodeString& result) {
    for (int32_t i=0; i<s.length(); ++i) {
        UChar c = s[i];
        if (c <= (UChar)0x7F) {
            result += c;
        } else {
            result += (UChar)0x5c;
            result += (UChar)0x75;
            result += toHex((c >> 12) & 0xF);
            result += toHex((c >>  8) & 0xF);
            result += toHex((c >>  4) & 0xF);
            result += toHex( c        & 0xF);
        }
    }
    return result;
}

#define VERBOSE_ASSERTIONS

UBool IntlTest::assertTrue(const char* message, UBool condition, UBool quiet, UBool possibleDataError, const char *file, int line) {
    if (file != NULL) {
        if (!condition) {
            if (possibleDataError) {
                dataerrln("%s:%d: FAIL: assertTrue() failed: %s", file, line, message);
            } else {
                errln("%s:%d: FAIL: assertTrue() failed: %s", file, line, message);
            }
        } else if (!quiet) {
            logln("%s:%d: Ok: %s", file, line, message);
        }
    } else {
        if (!condition) {
            if (possibleDataError) {
                dataerrln("FAIL: assertTrue() failed: %s", message);
            } else {
                errln("FAIL: assertTrue() failed: %s", message);
            }
        } else if (!quiet) {
            logln("Ok: %s", message);
        }

    }
    return condition;
}

UBool IntlTest::assertFalse(const char* message, UBool condition, UBool quiet, UBool possibleDataError) {
    if (condition) {
        if (possibleDataError) {
            dataerrln("FAIL: assertTrue() failed: %s", message);
        } else {
            errln("FAIL: assertTrue() failed: %s", message);
        }
    } else if (!quiet) {
        logln("Ok: %s", message);
    }
    return !condition;
}

UBool IntlTest::assertSuccess(const char* message, UErrorCode ec, UBool possibleDataError, const char *file, int line) {
    if( file==NULL ) {
      file = ""; // prevent failure if no file given
    }
    if (U_FAILURE(ec)) {
        if (possibleDataError) {
          dataerrln("FAIL: %s:%d: %s (%s)", file, line, message, u_errorName(ec));
        } else {
          errcheckln(ec, "FAIL: %s:%d: %s (%s)", file, line, message, u_errorName(ec));
        }
        return FALSE;
    } else {
      logln("OK: %s:%d: %s - (%s)", file, line, message, u_errorName(ec));
    }
    return TRUE;
}

UBool IntlTest::assertEquals(const char* message,
                             const UnicodeString& expected,
                             const UnicodeString& actual,
                             UBool possibleDataError) {
    if (expected != actual) {
        if (possibleDataError) {
            dataerrln((UnicodeString)"FAIL: " + message + "; got " +
                  prettify(actual) +
                  "; expected " + prettify(expected));
        } else {
            errln((UnicodeString)"FAIL: " + message + "; got " +
                  prettify(actual) +
                  "; expected " + prettify(expected));
        }
        return FALSE;
    }
#ifdef VERBOSE_ASSERTIONS
    else {
        logln((UnicodeString)"Ok: " + message + "; got " + prettify(actual));
    }
#endif
    return TRUE;
}

UBool IntlTest::assertEquals(const char* message,
                             const char* expected,
                             const char* actual) {
    if (uprv_strcmp(expected, actual) != 0) {
        errln((UnicodeString)"FAIL: " + message + "; got \"" +
              actual +
              "\"; expected \"" + expected + "\"");
        return FALSE;
    }
#ifdef VERBOSE_ASSERTIONS
    else {
        logln((UnicodeString)"Ok: " + message + "; got \"" + actual + "\"");
    }
#endif
    return TRUE;
}

UBool IntlTest::assertEquals(const char* message,
                             int32_t expected,
                             int32_t actual) {
    if (expected != actual) {
        errln((UnicodeString)"FAIL: " + message + "; got " +
              actual + "=0x" + toHex(actual) +
              "; expected " + expected + "=0x" + toHex(expected));
        return FALSE;
    }
#ifdef VERBOSE_ASSERTIONS
    else {
        logln((UnicodeString)"Ok: " + message + "; got " + actual + "=0x" + toHex(actual));
    }
#endif
    return TRUE;
}

UBool IntlTest::assertEquals(const char* message,
                             int64_t expected,
                             int64_t actual) {
    if (expected != actual) {
        errln((UnicodeString)"FAIL: " + message + "; got int64 " +
              Int64ToUnicodeString(actual) + 
              "; expected " + Int64ToUnicodeString(expected) );
        return FALSE;
    }
#ifdef VERBOSE_ASSERTIONS
    else {
      logln((UnicodeString)"Ok: " + message + "; got int64 " + Int64ToUnicodeString(actual));
    }
#endif
    return TRUE;
}

UBool IntlTest::assertEquals(const char* message,
                             double expected,
                             double actual) {
    bool bothNaN = std::isnan(expected) && std::isnan(actual);
    if (expected != actual && !bothNaN) {
        errln((UnicodeString)"FAIL: " + message + "; got " +
              actual + 
              "; expected " + expected);
        return FALSE;
    }
#ifdef VERBOSE_ASSERTIONS
    else {
        logln((UnicodeString)"Ok: " + message + "; got " + actual);
    }
#endif
    return TRUE;
}


UBool IntlTest::assertEquals(const char* message,
                             UBool expected,
                             UBool actual) {
    if (expected != actual) {
        errln((UnicodeString)"FAIL: " + message + "; got " +
              toString(actual) +
              "; expected " + toString(expected));
        return FALSE;
    }
#ifdef VERBOSE_ASSERTIONS
    else {
      logln((UnicodeString)"Ok: " + message + "; got " + toString(actual));
    }
#endif
    return TRUE;
}


UBool IntlTest::assertEquals(const char* message,
                             UErrorCode expected,
                             UErrorCode actual) {
    if (expected != actual) {
        errln((UnicodeString)"FAIL: " + message + "; got " +
              u_errorName(actual) + 
              "; expected " + u_errorName(expected));
        return FALSE;
    }
#ifdef VERBOSE_ASSERTIONS
    else {
        logln((UnicodeString)"Ok: " + message + "; got " + u_errorName(actual));
    }
#endif
    return TRUE;
}

UBool IntlTest::assertEquals(const char* message,
                             const UnicodeSet& expected,
                             const UnicodeSet& actual) {
    IcuTestErrorCode status(*this, "assertEqualsUniSet");
    if (expected != actual) {
        errln((UnicodeString)"FAIL: " + message + "; got " +
              toString(actual, status) +
              "; expected " + toString(expected, status));
        return FALSE;
    }
#ifdef VERBOSE_ASSERTIONS
    else {
        logln((UnicodeString)"Ok: " + message + "; got " + toString(actual, status));
    }
#endif
    return TRUE;
}


#if !UCONFIG_NO_FORMATTING
UBool IntlTest::assertEquals(const char* message,
                             const Formattable& expected,
                             const Formattable& actual,
                             UBool possibleDataError) {
    if (expected != actual) {
        if (possibleDataError) {
            dataerrln((UnicodeString)"FAIL: " + message + "; got " +
                  toString(actual) +
                  "; expected " + toString(expected));
        } else {
            errln((UnicodeString)"FAIL: " + message + "; got " +
                  toString(actual) +
                  "; expected " + toString(expected));
        }
        return FALSE;
    }
#ifdef VERBOSE_ASSERTIONS
    else {
        logln((UnicodeString)"Ok: " + message + "; got " + toString(actual));
    }
#endif
    return TRUE;
}
#endif

std::string vectorToString(const std::vector<std::string>& strings) {
    std::string result = "{";
    bool first = true;
    for (auto element : strings) {
        if (first) {
            first = false;
        } else {
            result += ", ";
        }
        result += "\"";
        result += element;
        result += "\"";
    }
    result += "}";
    return result;
}

UBool IntlTest::assertEquals(const char* message,
                             const std::vector<std::string>& expected,
                             const std::vector<std::string>& actual) {
    if (expected != actual) {
        std::string expectedAsString = vectorToString(expected);
        std::string actualAsString = vectorToString(actual);
        errln((UnicodeString)"FAIL: " + message +
            "; got " + actualAsString.c_str() +
            "; expected " + expectedAsString.c_str());
        return FALSE;
    }
#ifdef VERBOSE_ASSERTIONS
    else {
        logln((UnicodeString)"Ok: " + message + "; got " + vectorToString(actual).c_str());
    }
#endif
    return TRUE;
}

UBool IntlTest::assertNotEquals(const char* message,
                                int32_t expectedNot,
                                int32_t actual) {
    if (expectedNot == actual) {
        errln((UnicodeString)("FAIL: ") + message + "; got " + actual + "=0x" + toHex(actual) +
              "; expected != " + expectedNot);
        return FALSE;
    }
#ifdef VERBOSE_ASSERTIONS
    else {
        logln((UnicodeString)("Ok: ") + message + "; got " + actual + "=0x" + toHex(actual) +
              " != " + expectedNot);
    }
#endif
    return TRUE;
}

<<<<<<< HEAD
UBool IntlTest::assertEqualsNear(const char *message, double expected, double actual, double precision) {
    double diff = std::abs(expected - actual);
    double diffPercent = expected != 0? diff / expected : diff; // If the expected is equals zero, we 
=======
// http://junit.sourceforge.net/javadoc/org/junit/Assert.html#assertEquals(java.lang.String,%20double,%20double,%20double)
UBool IntlTest::assertEqualsNear(const char *message, double expected, double actual, double precision) {
    double diff = std::abs(expected - actual);
    double diffPercent = expected != 0? diff / expected : diff; // If the expected is equals zero, we
>>>>>>> 9bcc4b69

    if (diffPercent > precision) {
        errln((UnicodeString) "FAIL: " + message + "; got " + actual + "; expected " + expected);
        return FALSE;
    }
#ifdef VERBOSE_ASSERTIONS
    else {
        logln((UnicodeString) "Ok: " + message + "; got " + expected);
    }
#endif
    return TRUE;
}

static char ASSERT_BUF[256];

static const char* extractToAssertBuf(const UnicodeString& message) {
    UnicodeString buf;
    escape(message, buf);
    buf.extract(0, 0x7FFFFFFF, ASSERT_BUF, sizeof(ASSERT_BUF)-1, 0);
    ASSERT_BUF[sizeof(ASSERT_BUF)-1] = 0;
    return ASSERT_BUF;
}

UBool IntlTest::assertTrue(const UnicodeString& message, UBool condition, UBool quiet, UBool possibleDataError) {
    return assertTrue(extractToAssertBuf(message), condition, quiet, possibleDataError);
}

UBool IntlTest::assertFalse(const UnicodeString& message, UBool condition, UBool quiet, UBool possibleDataError) {
    return assertFalse(extractToAssertBuf(message), condition, quiet, possibleDataError);
}

UBool IntlTest::assertSuccess(const UnicodeString& message, UErrorCode ec) {
    return assertSuccess(extractToAssertBuf(message), ec);
}

UBool IntlTest::assertEquals(const UnicodeString& message,
                             const UnicodeString& expected,
                             const UnicodeString& actual,
                             UBool possibleDataError) {
    return assertEquals(extractToAssertBuf(message), expected, actual, possibleDataError);
}

UBool IntlTest::assertEquals(const UnicodeString& message,
                             const char* expected,
                             const char* actual) {
    return assertEquals(extractToAssertBuf(message), expected, actual);
}
UBool IntlTest::assertEquals(const UnicodeString& message,
                             UBool expected,
                             UBool actual) {
    return assertEquals(extractToAssertBuf(message), expected, actual);
}
UBool IntlTest::assertEquals(const UnicodeString& message,
                             int32_t expected,
                             int32_t actual) {
    return assertEquals(extractToAssertBuf(message), expected, actual);
}
UBool IntlTest::assertEquals(const UnicodeString& message,
                             int64_t expected,
                             int64_t actual) {
    return assertEquals(extractToAssertBuf(message), expected, actual);
}
UBool IntlTest::assertEquals(const UnicodeString& message,
                             double expected,
                             double actual) {
    return assertEquals(extractToAssertBuf(message), expected, actual);
}
UBool IntlTest::assertEquals(const UnicodeString& message,
                             UErrorCode expected,
                             UErrorCode actual) {
    return assertEquals(extractToAssertBuf(message), expected, actual);
}
UBool IntlTest::assertEquals(const UnicodeString& message,
                             const UnicodeSet& expected,
                             const UnicodeSet& actual) {
    return assertEquals(extractToAssertBuf(message), expected, actual);
}
UBool IntlTest::assertEquals(const UnicodeString& message,
                             const std::vector<std::string>& expected,
                             const std::vector<std::string>& actual) {
    return assertEquals(extractToAssertBuf(message), expected, actual);
}
UBool IntlTest::assertNotEquals(const UnicodeString &message,
                                int32_t expectedNot,
                                int32_t actual) {
    return assertNotEquals(extractToAssertBuf(message), expectedNot, actual);
}

#if !UCONFIG_NO_FORMATTING
UBool IntlTest::assertEquals(const UnicodeString& message,
                             const Formattable& expected,
                             const Formattable& actual) {
    return assertEquals(extractToAssertBuf(message), expected, actual);
}
#endif

void IntlTest::setProperty(const char* propline) {
    if (numProps < kMaxProps) {
        proplines[numProps] = propline;
    }
    numProps++;
}

const char* IntlTest::getProperty(const char* prop) {
    const char* val = NULL;
    for (int32_t i = 0; i < numProps; i++) {
        int32_t plen = static_cast<int32_t>(uprv_strlen(prop));
        if ((int32_t)uprv_strlen(proplines[i]) > plen + 1
                && proplines[i][plen] == '='
                && uprv_strncmp(proplines[i], prop, plen) == 0) {
            val = &(proplines[i][plen+1]);
            break;
        }
    }
    return val;
}

/*
 * Hey, Emacs, please set the following:
 *
 * Local Variables:
 * indent-tabs-mode: nil
 * End:
 *
 */<|MERGE_RESOLUTION|>--- conflicted
+++ resolved
@@ -2174,16 +2174,10 @@
     return TRUE;
 }
 
-<<<<<<< HEAD
-UBool IntlTest::assertEqualsNear(const char *message, double expected, double actual, double precision) {
-    double diff = std::abs(expected - actual);
-    double diffPercent = expected != 0? diff / expected : diff; // If the expected is equals zero, we 
-=======
 // http://junit.sourceforge.net/javadoc/org/junit/Assert.html#assertEquals(java.lang.String,%20double,%20double,%20double)
 UBool IntlTest::assertEqualsNear(const char *message, double expected, double actual, double precision) {
     double diff = std::abs(expected - actual);
     double diffPercent = expected != 0? diff / expected : diff; // If the expected is equals zero, we
->>>>>>> 9bcc4b69
 
     if (diffPercent > precision) {
         errln((UnicodeString) "FAIL: " + message + "; got " + actual + "; expected " + expected);
