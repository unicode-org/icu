// © 2017 and later: Unicode, Inc. and others.
// License & terms of use: http://www.unicode.org/copyright.html

#include "unicode/utypes.h"

#if !UCONFIG_NO_FORMATTING

#include "charstr.h"
#include <cstdarg>
#include <cmath>
#include <memory>
#include "unicode/unum.h"
#include "unicode/numberformatter.h"
#include "unicode/utypes.h"
#include "number_asformat.h"
#include "number_types.h"
#include "number_utils.h"
#include "number_utypes.h"
#include "number_microprops.h"
#include "numbertest.h"

using number::impl::UFormattedNumberData;

// Horrible workaround for the lack of a status code in the constructor...
// (Also affects numbertest_range.cpp)
UErrorCode globalNumberFormatterApiTestStatus = U_ZERO_ERROR;

NumberFormatterApiTest::NumberFormatterApiTest()
        : NumberFormatterApiTest(globalNumberFormatterApiTestStatus) {
}

NumberFormatterApiTest::NumberFormatterApiTest(UErrorCode& status)
        : USD(u"USD", status),
          GBP(u"GBP", status),
          CZK(u"CZK", status),
          CAD(u"CAD", status),
          ESP(u"ESP", status),
          PTE(u"PTE", status),
          RON(u"RON", status),
          TWD(u"TWD", status),
          TRY(u"TRY", status),
          CNY(u"CNY", status),
          FRENCH_SYMBOLS(Locale::getFrench(), status),
          SWISS_SYMBOLS(Locale("de-CH"), status),
          MYANMAR_SYMBOLS(Locale("my"), status) {

    // Check for error on the first MeasureUnit in case there is no data
    LocalPointer<MeasureUnit> unit(MeasureUnit::createMeter(status));
    if (U_FAILURE(status)) {
        dataerrln("%s %d status = %s", __FILE__, __LINE__, u_errorName(status));
        return;
    }
    METER = *unit;

    DAY = *LocalPointer<MeasureUnit>(MeasureUnit::createDay(status));
    SQUARE_METER = *LocalPointer<MeasureUnit>(MeasureUnit::createSquareMeter(status));
    FAHRENHEIT = *LocalPointer<MeasureUnit>(MeasureUnit::createFahrenheit(status));
    SECOND = *LocalPointer<MeasureUnit>(MeasureUnit::createSecond(status));
    POUND = *LocalPointer<MeasureUnit>(MeasureUnit::createPound(status));
    SQUARE_MILE = *LocalPointer<MeasureUnit>(MeasureUnit::createSquareMile(status));
    JOULE = *LocalPointer<MeasureUnit>(MeasureUnit::createJoule(status));
    FURLONG = *LocalPointer<MeasureUnit>(MeasureUnit::createFurlong(status));
    KELVIN = *LocalPointer<MeasureUnit>(MeasureUnit::createKelvin(status));

    MATHSANB = *LocalPointer<NumberingSystem>(NumberingSystem::createInstanceByName("mathsanb", status));
    LATN = *LocalPointer<NumberingSystem>(NumberingSystem::createInstanceByName("latn", status));
}

void NumberFormatterApiTest::runIndexedTest(int32_t index, UBool exec, const char*& name, char*) {
    if (exec) {
        logln("TestSuite NumberFormatterApiTest: ");
    }
    TESTCASE_AUTO_BEGIN;
        TESTCASE_AUTO(notationSimple);
        TESTCASE_AUTO(notationScientific);
        TESTCASE_AUTO(notationCompact);
        TESTCASE_AUTO(unitMeasure);
        TESTCASE_AUTO(unitPipeline);
        TESTCASE_AUTO(unitCompoundMeasure);
        TESTCASE_AUTO(unitUsage);
        TESTCASE_AUTO(unitUsageErrorCodes);
        TESTCASE_AUTO(unitUsageSkeletons);
        TESTCASE_AUTO(unitCurrency);
        TESTCASE_AUTO(unitPercent);
        if (!quick) {
            // Slow test: run in exhaustive mode only
            TESTCASE_AUTO(percentParity);
        }
        TESTCASE_AUTO(roundingFraction);
        TESTCASE_AUTO(roundingFigures);
        TESTCASE_AUTO(roundingFractionFigures);
        TESTCASE_AUTO(roundingOther);
        TESTCASE_AUTO(grouping);
        TESTCASE_AUTO(padding);
        TESTCASE_AUTO(integerWidth);
        TESTCASE_AUTO(symbols);
        // TODO: Add this method if currency symbols override support is added.
        //TESTCASE_AUTO(symbolsOverride);
        TESTCASE_AUTO(sign);
        TESTCASE_AUTO(signNearZero);
        TESTCASE_AUTO(signCoverage);
        TESTCASE_AUTO(decimal);
        TESTCASE_AUTO(scale);
        TESTCASE_AUTO(locale);
        TESTCASE_AUTO(skeletonUserGuideExamples);
        TESTCASE_AUTO(formatTypes);
        TESTCASE_AUTO(fieldPositionLogic);
        TESTCASE_AUTO(fieldPositionCoverage);
        TESTCASE_AUTO(toFormat);
        TESTCASE_AUTO(errors);
        if (!quick) {
            // Slow test: run in exhaustive mode only
            // (somewhat slow to check all permutations of settings)
            TESTCASE_AUTO(validRanges);
        }
        TESTCASE_AUTO(copyMove);
        TESTCASE_AUTO(localPointerCAPI);
        TESTCASE_AUTO(toObject);
        TESTCASE_AUTO(toDecimalNumber);
        TESTCASE_AUTO(microPropsInternals);
    TESTCASE_AUTO_END;
}

void NumberFormatterApiTest::notationSimple() {
    assertFormatDescending(
            u"Basic",
            u"",
            u"",
            NumberFormatter::with(),
            Locale::getEnglish(),
            u"87,650",
            u"8,765",
            u"876.5",
            u"87.65",
            u"8.765",
            u"0.8765",
            u"0.08765",
            u"0.008765",
            u"0");

    assertFormatDescendingBig(
            u"Big Simple",
            u"notation-simple",
            u"",
            NumberFormatter::with().notation(Notation::simple()),
            Locale::getEnglish(),
            u"87,650,000",
            u"8,765,000",
            u"876,500",
            u"87,650",
            u"8,765",
            u"876.5",
            u"87.65",
            u"8.765",
            u"0");

    assertFormatSingle(
            u"Basic with Negative Sign",
            u"",
            u"",
            NumberFormatter::with(),
            Locale::getEnglish(),
            -9876543.21,
            u"-9,876,543.21");
}


void NumberFormatterApiTest::notationScientific() {
    assertFormatDescending(
            u"Scientific",
            u"scientific",
            u"E0",
            NumberFormatter::with().notation(Notation::scientific()),
            Locale::getEnglish(),
            u"8.765E4",
            u"8.765E3",
            u"8.765E2",
            u"8.765E1",
            u"8.765E0",
            u"8.765E-1",
            u"8.765E-2",
            u"8.765E-3",
            u"0E0");

    assertFormatDescending(
            u"Engineering",
            u"engineering",
            u"EE0",
            NumberFormatter::with().notation(Notation::engineering()),
            Locale::getEnglish(),
            u"87.65E3",
            u"8.765E3",
            u"876.5E0",
            u"87.65E0",
            u"8.765E0",
            u"876.5E-3",
            u"87.65E-3",
            u"8.765E-3",
            u"0E0");

    assertFormatDescending(
            u"Scientific sign always shown",
            u"scientific/sign-always",
            u"E+!0",
            NumberFormatter::with().notation(
                    Notation::scientific().withExponentSignDisplay(UNumberSignDisplay::UNUM_SIGN_ALWAYS)),
            Locale::getEnglish(),
            u"8.765E+4",
            u"8.765E+3",
            u"8.765E+2",
            u"8.765E+1",
            u"8.765E+0",
            u"8.765E-1",
            u"8.765E-2",
            u"8.765E-3",
            u"0E+0");

    assertFormatDescending(
            u"Scientific min exponent digits",
            u"scientific/*ee",
            u"E00",
            NumberFormatter::with().notation(Notation::scientific().withMinExponentDigits(2)),
            Locale::getEnglish(),
            u"8.765E04",
            u"8.765E03",
            u"8.765E02",
            u"8.765E01",
            u"8.765E00",
            u"8.765E-01",
            u"8.765E-02",
            u"8.765E-03",
            u"0E00");

    assertFormatSingle(
            u"Scientific Negative",
            u"scientific",
            u"E0",
            NumberFormatter::with().notation(Notation::scientific()),
            Locale::getEnglish(),
            -1000000,
            u"-1E6");

    assertFormatSingle(
            u"Scientific Infinity",
            u"scientific",
            u"E0",
            NumberFormatter::with().notation(Notation::scientific()),
            Locale::getEnglish(),
            -uprv_getInfinity(),
            u"-∞");

    assertFormatSingle(
            u"Scientific NaN",
            u"scientific",
            u"E0",
            NumberFormatter::with().notation(Notation::scientific()),
            Locale::getEnglish(),
            uprv_getNaN(),
            u"NaN");
}

void NumberFormatterApiTest::notationCompact() {
    assertFormatDescending(
            u"Compact Short",
            u"compact-short",
            u"K",
            NumberFormatter::with().notation(Notation::compactShort()),
            Locale::getEnglish(),
            u"88K",
            u"8.8K",
            u"876",
            u"88",
            u"8.8",
            u"0.88",
            u"0.088",
            u"0.0088",
            u"0");

    assertFormatDescending(
            u"Compact Long",
            u"compact-long",
            u"KK",
            NumberFormatter::with().notation(Notation::compactLong()),
            Locale::getEnglish(),
            u"88 thousand",
            u"8.8 thousand",
            u"876",
            u"88",
            u"8.8",
            u"0.88",
            u"0.088",
            u"0.0088",
            u"0");

    assertFormatDescending(
            u"Compact Short Currency",
            u"compact-short currency/USD",
            u"K currency/USD",
            NumberFormatter::with().notation(Notation::compactShort()).unit(USD),
            Locale::getEnglish(),
            u"$88K",
            u"$8.8K",
            u"$876",
            u"$88",
            u"$8.8",
            u"$0.88",
            u"$0.088",
            u"$0.0088",
            u"$0");

    assertFormatDescending(
            u"Compact Short with ISO Currency",
            u"compact-short currency/USD unit-width-iso-code",
            u"K currency/USD unit-width-iso-code",
            NumberFormatter::with().notation(Notation::compactShort())
                    .unit(USD)
                    .unitWidth(UNumberUnitWidth::UNUM_UNIT_WIDTH_ISO_CODE),
            Locale::getEnglish(),
            u"USD 88K",
            u"USD 8.8K",
            u"USD 876",
            u"USD 88",
            u"USD 8.8",
            u"USD 0.88",
            u"USD 0.088",
            u"USD 0.0088",
            u"USD 0");

    assertFormatDescending(
            u"Compact Short with Long Name Currency",
            u"compact-short currency/USD unit-width-full-name",
            u"K currency/USD unit-width-full-name",
            NumberFormatter::with().notation(Notation::compactShort())
                    .unit(USD)
                    .unitWidth(UNumberUnitWidth::UNUM_UNIT_WIDTH_FULL_NAME),
            Locale::getEnglish(),
            u"88K US dollars",
            u"8.8K US dollars",
            u"876 US dollars",
            u"88 US dollars",
            u"8.8 US dollars",
            u"0.88 US dollars",
            u"0.088 US dollars",
            u"0.0088 US dollars",
            u"0 US dollars");

    // Note: Most locales don't have compact long currency, so this currently falls back to short.
    // This test case should be fixed when proper compact long currency patterns are added.
    assertFormatDescending(
            u"Compact Long Currency",
            u"compact-long currency/USD",
            u"KK currency/USD",
            NumberFormatter::with().notation(Notation::compactLong()).unit(USD),
            Locale::getEnglish(),
            u"$88K", // should be something like "$88 thousand"
            u"$8.8K",
            u"$876",
            u"$88",
            u"$8.8",
            u"$0.88",
            u"$0.088",
            u"$0.0088",
            u"$0");

    // Note: Most locales don't have compact long currency, so this currently falls back to short.
    // This test case should be fixed when proper compact long currency patterns are added.
    assertFormatDescending(
            u"Compact Long with ISO Currency",
            u"compact-long currency/USD unit-width-iso-code",
            u"KK currency/USD unit-width-iso-code",
            NumberFormatter::with().notation(Notation::compactLong())
                    .unit(USD)
                    .unitWidth(UNumberUnitWidth::UNUM_UNIT_WIDTH_ISO_CODE),
            Locale::getEnglish(),
            u"USD 88K", // should be something like "USD 88 thousand"
            u"USD 8.8K",
            u"USD 876",
            u"USD 88",
            u"USD 8.8",
            u"USD 0.88",
            u"USD 0.088",
            u"USD 0.0088",
            u"USD 0");

    // TODO: This behavior could be improved and should be revisited.
    assertFormatDescending(
            u"Compact Long with Long Name Currency",
            u"compact-long currency/USD unit-width-full-name",
            u"KK currency/USD unit-width-full-name",
            NumberFormatter::with().notation(Notation::compactLong())
                    .unit(USD)
                    .unitWidth(UNumberUnitWidth::UNUM_UNIT_WIDTH_FULL_NAME),
            Locale::getEnglish(),
            u"88 thousand US dollars",
            u"8.8 thousand US dollars",
            u"876 US dollars",
            u"88 US dollars",
            u"8.8 US dollars",
            u"0.88 US dollars",
            u"0.088 US dollars",
            u"0.0088 US dollars",
            u"0 US dollars");

    assertFormatSingle(
            u"Compact Plural One",
            u"compact-long",
            u"KK",
            NumberFormatter::with().notation(Notation::compactLong()),
            Locale::createFromName("es"),
            1000000,
            u"1 millón");

    assertFormatSingle(
            u"Compact Plural Other",
            u"compact-long",
            u"KK",
            NumberFormatter::with().notation(Notation::compactLong()),
            Locale::createFromName("es"),
            2000000,
            u"2 millones");

    assertFormatSingle(
            u"Compact with Negative Sign",
            u"compact-short",
            u"K",
            NumberFormatter::with().notation(Notation::compactShort()),
            Locale::getEnglish(),
            -9876543.21,
            u"-9.9M");

    assertFormatSingle(
            u"Compact Rounding",
            u"compact-short",
            u"K",
            NumberFormatter::with().notation(Notation::compactShort()),
            Locale::getEnglish(),
            990000,
            u"990K");

    assertFormatSingle(
            u"Compact Rounding",
            u"compact-short",
            u"K",
            NumberFormatter::with().notation(Notation::compactShort()),
            Locale::getEnglish(),
            999000,
            u"999K");

    assertFormatSingle(
            u"Compact Rounding",
            u"compact-short",
            u"K",
            NumberFormatter::with().notation(Notation::compactShort()),
            Locale::getEnglish(),
            999900,
            u"1M");

    assertFormatSingle(
            u"Compact Rounding",
            u"compact-short",
            u"K",
            NumberFormatter::with().notation(Notation::compactShort()),
            Locale::getEnglish(),
            9900000,
            u"9.9M");

    assertFormatSingle(
            u"Compact Rounding",
            u"compact-short",
            u"K",
            NumberFormatter::with().notation(Notation::compactShort()),
            Locale::getEnglish(),
            9990000,
            u"10M");

    assertFormatSingle(
            u"Compact in zh-Hant-HK",
            u"compact-short",
            u"K",
            NumberFormatter::with().notation(Notation::compactShort()),
            Locale("zh-Hant-HK"),
            1e7,
            u"10M");

    assertFormatSingle(
            u"Compact in zh-Hant",
            u"compact-short",
            u"K",
            NumberFormatter::with().notation(Notation::compactShort()),
            Locale("zh-Hant"),
            1e7,
            u"1000\u842C");

    assertFormatSingle(
            u"Compact Infinity",
            u"compact-short",
            u"K",
            NumberFormatter::with().notation(Notation::compactShort()),
            Locale::getEnglish(),
            -uprv_getInfinity(),
            u"-∞");

    assertFormatSingle(
            u"Compact NaN",
            u"compact-short",
            u"K",
            NumberFormatter::with().notation(Notation::compactShort()),
            Locale::getEnglish(),
            uprv_getNaN(),
            u"NaN");

    // NOTE: There is no API for compact custom data in C++
    // and thus no "Compact Somali No Figure" test
}

void NumberFormatterApiTest::unitMeasure() {
    assertFormatDescending(
            u"Meters Short and unit() method",
            u"measure-unit/length-meter",
            u"unit/meter",
            NumberFormatter::with().unit(MeasureUnit::getMeter()),
            Locale::getEnglish(),
            u"87,650 m",
            u"8,765 m",
            u"876.5 m",
            u"87.65 m",
            u"8.765 m",
            u"0.8765 m",
            u"0.08765 m",
            u"0.008765 m",
            u"0 m");

    assertFormatDescending(
            u"Meters Long and adoptUnit() method",
            u"measure-unit/length-meter unit-width-full-name",
            u"unit/meter unit-width-full-name",
            NumberFormatter::with().adoptUnit(new MeasureUnit(METER))
                    .unitWidth(UNumberUnitWidth::UNUM_UNIT_WIDTH_FULL_NAME),
            Locale::getEnglish(),
            u"87,650 meters",
            u"8,765 meters",
            u"876.5 meters",
            u"87.65 meters",
            u"8.765 meters",
            u"0.8765 meters",
            u"0.08765 meters",
            u"0.008765 meters",
            u"0 meters");

    assertFormatDescending(
            u"Compact Meters Long",
            u"compact-long measure-unit/length-meter unit-width-full-name",
            u"KK unit/meter unit-width-full-name",
            NumberFormatter::with().notation(Notation::compactLong())
                    .unit(METER)
                    .unitWidth(UNumberUnitWidth::UNUM_UNIT_WIDTH_FULL_NAME),
            Locale::getEnglish(),
            u"88 thousand meters",
            u"8.8 thousand meters",
            u"876 meters",
            u"88 meters",
            u"8.8 meters",
            u"0.88 meters",
            u"0.088 meters",
            u"0.0088 meters",
            u"0 meters");

//    TODO: Implement Measure in C++
//    assertFormatSingleMeasure(
//            u"Meters with Measure Input",
//            NumberFormatter::with().unitWidth(UNumberUnitWidth::UNUM_UNIT_WIDTH_FULL_NAME),
//            Locale::getEnglish(),
//            new Measure(5.43, new MeasureUnit(METER)),
//            u"5.43 meters");

//    TODO: Implement Measure in C++
//    assertFormatSingleMeasure(
//            u"Measure format method takes precedence over fluent chain",
//            NumberFormatter::with().unit(METER),
//            Locale::getEnglish(),
//            new Measure(5.43, USD),
//            u"$5.43");

    assertFormatSingle(
            u"Meters with Negative Sign",
            u"measure-unit/length-meter",
            u"unit/meter",
            NumberFormatter::with().unit(METER),
            Locale::getEnglish(),
            -9876543.21,
            u"-9,876,543.21 m");

    // The locale string "सान" appears only in brx.txt:
    assertFormatSingle(
            u"Interesting Data Fallback 1",
            u"measure-unit/duration-day unit-width-full-name",
            u"unit/day unit-width-full-name",
            NumberFormatter::with().unit(DAY).unitWidth(UNumberUnitWidth::UNUM_UNIT_WIDTH_FULL_NAME),
            Locale::createFromName("brx"),
            5.43,
            u"5.43 सान");

    // Requires following the alias from unitsNarrow to unitsShort:
    assertFormatSingle(
            u"Interesting Data Fallback 2",
            u"measure-unit/duration-day unit-width-narrow",
            u"unit/day unit-width-narrow",
            NumberFormatter::with().unit(DAY).unitWidth(UNumberUnitWidth::UNUM_UNIT_WIDTH_NARROW),
            Locale::createFromName("brx"),
            5.43,
            u"5.43 d");

    // en_001.txt has a unitsNarrow/area/square-meter table, but table does not contain the OTHER unit,
    // requiring fallback to the root.
    assertFormatSingle(
            u"Interesting Data Fallback 3",
            u"measure-unit/area-square-meter unit-width-narrow",
            u"unit/square-meter unit-width-narrow",
            NumberFormatter::with().unit(SQUARE_METER).unitWidth(UNumberUnitWidth::UNUM_UNIT_WIDTH_NARROW),
            Locale::createFromName("en-GB"),
            5.43,
            u"5.43m²");

    // Try accessing a narrow unit directly from root.
    assertFormatSingle(
            u"Interesting Data Fallback 4",
            u"measure-unit/area-square-meter unit-width-narrow",
            u"unit/square-meter unit-width-narrow",
            NumberFormatter::with().unit(SQUARE_METER).unitWidth(UNumberUnitWidth::UNUM_UNIT_WIDTH_NARROW),
            Locale::createFromName("root"),
            5.43,
            u"5.43 m²");

    // es_US has "{0}°" for unitsNarrow/temperature/FAHRENHEIT.
    // NOTE: This example is in the documentation.
    assertFormatSingle(
            u"Difference between Narrow and Short (Narrow Version)",
            u"measure-unit/temperature-fahrenheit unit-width-narrow",
            u"unit/fahrenheit unit-width-narrow",
            NumberFormatter::with().unit(FAHRENHEIT).unitWidth(UNUM_UNIT_WIDTH_NARROW),
            Locale("es-US"),
            5.43,
            u"5.43°");

    assertFormatSingle(
            u"Difference between Narrow and Short (Short Version)",
            u"measure-unit/temperature-fahrenheit unit-width-short",
            u"unit/fahrenheit unit-width-short",
            NumberFormatter::with().unit(FAHRENHEIT).unitWidth(UNUM_UNIT_WIDTH_SHORT),
            Locale("es-US"),
            5.43,
            u"5.43 °F");

    assertFormatSingle(
            u"MeasureUnit form without {0} in CLDR pattern",
            u"measure-unit/temperature-kelvin unit-width-full-name",
            u"unit/kelvin unit-width-full-name",
            NumberFormatter::with().unit(KELVIN).unitWidth(UNumberUnitWidth::UNUM_UNIT_WIDTH_FULL_NAME),
            Locale("es-MX"),
            1,
            u"kelvin");

    assertFormatSingle(
            u"MeasureUnit form without {0} in CLDR pattern and wide base form",
            u"measure-unit/temperature-kelvin .00000000000000000000 unit-width-full-name",
            u"unit/kelvin .00000000000000000000 unit-width-full-name",
            NumberFormatter::with().precision(Precision::fixedFraction(20))
                    .unit(KELVIN)
                    .unitWidth(UNumberUnitWidth::UNUM_UNIT_WIDTH_FULL_NAME),
            Locale("es-MX"),
            1,
            u"kelvin");

    assertFormatSingle(
            u"Person unit not in short form",
            u"measure-unit/duration-year-person unit-width-full-name",
            u"unit/year-person unit-width-full-name",
            NumberFormatter::with().unit(MeasureUnit::getYearPerson())
                    .unitWidth(UNumberUnitWidth::UNUM_UNIT_WIDTH_FULL_NAME),
            Locale("es-MX"),
            5,
            u"5 a\u00F1os");
}

// TODO(hugovdm): once one of #52 and #61 has been merged into the other, move
// down for consistent method order.
void NumberFormatterApiTest::unitUsage() {
    IcuTestErrorCode status(*this, "unitUsage()");
    UnlocalizedNumberFormatter unloc_formatter;
    LocalizedNumberFormatter formatter;
    FormattedNumber formattedNum;
    UnicodeString uTestCase;

    unloc_formatter = NumberFormatter::with().usage("road").unit(MeasureUnit::getMeter());

    uTestCase = u"unitUsage() en-ZA road";
    formatter = unloc_formatter.locale("en-ZA");
    formattedNum = formatter.formatDouble(321, status);
    status.errIfFailureAndReset("unitUsage() en-ZA road formatDouble");
    assertTrue(
        uTestCase + ", got outputUnit: \"" + formattedNum.getOutputUnit(status).getIdentifier() + "\"",
        MeasureUnit::getMeter() == formattedNum.getOutputUnit(status));
    assertEquals(uTestCase, "300 m", formattedNum.toString(status));
    assertFormatDescendingBig(
            uTestCase.getTerminatedBuffer(),
            u"measure-unit/length-meter usage/road",
            u"unit/meter usage/road",
            unloc_formatter,
            Locale("en-ZA"),
            u"87\u00A0650 km",
            u"8\u00A0765 km",
            u"877 km",
            u"88 km",
            u"8,8 km",
            u"900 m",
            u"90 m",
            u"10 m",
            u"0 m");

    uTestCase = u"unitUsage() en-GB road";
    formatter = unloc_formatter.locale("en-GB");
    formattedNum = formatter.formatDouble(321, status);
    status.errIfFailureAndReset("unitUsage() en-GB road, formatDouble(...)");
    U_ASSERT(status == U_ZERO_ERROR);
    assertTrue(UnicodeString("unitUsage() en-GB road, got outputUnit: \"") +
                   formattedNum.getOutputUnit(status).getIdentifier() + "\"",
               MeasureUnit::getYard() == formattedNum.getOutputUnit(status));
    status.errIfFailureAndReset("unitUsage() en-GB road, getOutputUnit(...)");
    U_ASSERT(status == U_ZERO_ERROR);
    assertEquals("unitUsage() en-GB road", "350 yd", formattedNum.toString(status));
    status.errIfFailureAndReset("unitUsage() en-GB road, toString(...)");
    U_ASSERT(status == U_ZERO_ERROR);
    assertFormatDescendingBig(
            uTestCase.getTerminatedBuffer(),
            u"measure-unit/length-meter usage/road",
            u"unit/meter usage/road",
            unloc_formatter,
            Locale("en-GB"),
            u"54,463 mi",
            u"5,446 mi",
            u"545 mi",
            u"54 mi",
            u"5.4 mi",
            u"0.54 mi",
            u"96 yd",
            u"9.6 yd",
            u"0 yd");

    uTestCase = u"unitUsage() en-US road";
    formatter = unloc_formatter.locale("en-US");
    formattedNum = formatter.formatDouble(321, status);
    status.errIfFailureAndReset("unitUsage() en-US road, formatDouble(...)");
    U_ASSERT(status == U_ZERO_ERROR);
    assertTrue(UnicodeString("unitUsage() en-US road, got outputUnit: \"") +
                   formattedNum.getOutputUnit(status).getIdentifier() + "\"",
               MeasureUnit::getFoot() == formattedNum.getOutputUnit(status));
    status.errIfFailureAndReset("unitUsage() en-US road, getOutputUnit(...)");
    U_ASSERT(status == U_ZERO_ERROR);
    assertEquals("unitUsage() en-US road", "1,050 ft", formattedNum.toString(status));
    status.errIfFailureAndReset("unitUsage() en-US road, toString(...)");
    U_ASSERT(status == U_ZERO_ERROR);
    assertFormatDescendingBig(
            uTestCase.getTerminatedBuffer(),
            u"measure-unit/length-meter usage/road",
            u"unit/meter usage/road",
            unloc_formatter,
            Locale("en-US"),
            u"54,463 mi",
            u"5,446 mi",
            u"545 mi",
            u"54 mi",
            u"5.4 mi",
            u"0.54 mi",
            u"300 ft",
            u"30 ft",
            u"0 ft");

    unloc_formatter = NumberFormatter::with().usage("person").unit(MeasureUnit::getKilogram());
    uTestCase = u"unitUsage() en-GB person";
    formatter = unloc_formatter.locale("en-GB");
    formattedNum = formatter.formatDouble(80, status);
    status.errIfFailureAndReset("unitUsage() en-GB person formatDouble");
    assertTrue(
        uTestCase + ", got outputUnit: \"" + formattedNum.getOutputUnit(status).getIdentifier() + "\"",
        MeasureUnit::forIdentifier("stone-and-pound", status) == formattedNum.getOutputUnit(status));
    status.errIfFailureAndReset("unitUsage() en-GB person - formattedNum.getOutputUnit(status)");
    assertEquals(uTestCase, "12 st, 8.4 lb", formattedNum.toString(status));
    assertFormatDescending(
            uTestCase.getTerminatedBuffer(),
            u"measure-unit/mass-kilogram usage/person",
            u"unit/kilogram usage/person",
            unloc_formatter,
            Locale("en-GB"),
<<<<<<< HEAD
            u"13,802 st, 7.2 lb",
            u"1,380 st, 3.5 lb",
            u"138 st, 0.35 lb",
            u"13 st, 11 lb",
            u"1 st, 5.3 lb",
            u"1 lb, 15 oz",
            u"0 lb, 3.1 oz",
            u"0 lb, 0.31 oz",
            u"0 lb, 0 oz");

   assertFormatDescending(
            uTestCase.getTerminatedBuffer(),
            u"usage/person unit-width-narrow measure-unit/mass-kilogram",
            u"usage/person unit-width-narrow unit/kilogram",
            unloc_formatter.unitWidth(UNUM_UNIT_WIDTH_NARROW),
            Locale("en-GB"),
            u"13,802st 7.2lb",
            u"1,380st 3.5lb",
            u"138st 0.35lb",
            u"13st 11lb",
            u"1st 5.3lb",
            u"1lb 15oz",
            u"0lb 3.1oz",
            u"0lb 0.31oz",
            u"0lb 0oz");

   assertFormatDescending(
            uTestCase.getTerminatedBuffer(),
            u"usage/person unit-width-short measure-unit/mass-kilogram",
            u"usage/person unit-width-short unit/kilogram",
            unloc_formatter.unitWidth(UNUM_UNIT_WIDTH_SHORT),
            Locale("en-GB"),
            u"13,802 st, 7.2 lb",
            u"1,380 st, 3.5 lb",
            u"138 st, 0.35 lb",
            u"13 st, 11 lb",
            u"1 st, 5.3 lb",
            u"1 lb, 15 oz",
            u"0 lb, 3.1 oz",
            u"0 lb, 0.31 oz",
            u"0 lb, 0 oz");

   assertFormatDescending(
            uTestCase.getTerminatedBuffer(),
            u"usage/person unit-width-full-name measure-unit/mass-kilogram",
            u"usage/person unit-width-full-name unit/kilogram",
            unloc_formatter.unitWidth(UNUM_UNIT_WIDTH_FULL_NAME),
            Locale("en-GB"),
            u"13,802 stone, 7.2 pounds",
            u"1,380 stone, 3.5 pounds",
            u"138 stone, 0.35 pounds",
            u"13 stone, 11 pounds",
            u"1 stone, 5.3 pounds",
            u"1 pound, 15 ounces",
            u"0 pounds, 3.1 ounces",
            u"0 pounds, 0.31 ounces",
            u"0 pounds, 0 ounces");
=======
            u"13,802 st and 7.2 lb",
            u"1,380 st and 3.5 lb",
            u"138 st and 0.35 lb",
            u"13 st and 11 lb",
            u"1 st and 5.3 lb",
            u"1 lb and 15 oz",
            u"0 lb and 3.1 oz",
            u"0 lb and 0.31 oz",
            u"0 lb and 0 oz");

    // TODO(icu-units#60): determine appropriate ListFormatter style output. Consider:
    // * Unit Widths: narrow, short, full-name, iso-code, formal, variant,
    //   hidden.
    // * List Format widths: wide, short, narrow? (From ULISTFMT_WIDTH_*.) Or is
    //   it "standard", "duration", or "duration-short"? (From an internal
    //   ListFormatter::createInstance method.)

    assertFormatDescendingBig(
        u"Scientific notation with Usage: possible when using a reasonable Precision",
        u"scientific @### usage/default measure-unit/area-square-meter unit-width-full-name",
        u"scientific @### usage/default unit/square-meter unit-width-full-name",
        NumberFormatter::with()
            .unit(SQUARE_METER)
            .usage("default")
            .notation(Notation::scientific())
            .precision(Precision::minMaxSignificantDigits(1, 4))
            .unitWidth(UNumberUnitWidth::UNUM_UNIT_WIDTH_FULL_NAME),
        Locale("en-ZA"),
        u"8,765E1 square kilometres",
        u"8,765E0 square kilometres",
        u"8,765E1 hectares",
        u"8,765E0 hectares",
        u"8,765E3 square metres",
        u"8,765E2 square metres",
        u"8,765E1 square metres",
        u"8,765E0 square metres",
        u"0E0 square centimetres");
>>>>>>> cc5a1220
}

void NumberFormatterApiTest::unitUsageErrorCodes() {
    IcuTestErrorCode status(*this, "unitUsageErrorCodes()");
    UnlocalizedNumberFormatter unloc_formatter;

    unloc_formatter = NumberFormatter::forSkeleton(u"unit/foobar", status);
    // This gives an error, because foobar is an invalid unit:
    status.expectErrorAndReset(U_NUMBER_SKELETON_SYNTAX_ERROR);

    unloc_formatter = NumberFormatter::forSkeleton(u"usage/foobar", status);
    // This does not give an error, because usage is not looked up yet.
    status.errIfFailureAndReset("Expected behaviour: no immediate error for invalid usage");
    unloc_formatter.locale("en-GB").formatInt(1, status);
    // Lacking a unit results in a failure. The skeleton is "incomplete", but we
    // support adding the unit via the fluent API, so it is not an error until
    // we build the formatting pipeline itself.
    status.expectErrorAndReset(U_ILLEGAL_ARGUMENT_ERROR);
    // Adding the unit as part of the fluent chain leads to success.
    unloc_formatter.unit(MeasureUnit::getMeter()).locale("en-GB").formatInt(1, status);
    status.assertSuccess();
}

// Tests for the "skeletons" field in unitPreferenceData, as well as precision
// and notation overrides.
void NumberFormatterApiTest::unitUsageSkeletons() {
    IcuTestErrorCode status(*this, "unitUsageSkeletons()");

    assertFormatSingle(
            u"Default >300m road preference skeletons round to 50m",
            u"usage/road measure-unit/length-meter",
            u"usage/road unit/meter",
            NumberFormatter::with().unit(METER).usage("road"),
            Locale("en-ZA"),
            321,
            u"300 m");

    assertFormatSingle(
            u"Precision can be overridden: override takes precedence",
            u"usage/road measure-unit/length-meter @#",
            u"usage/road unit/meter @#",
            NumberFormatter::with()
                .unit(METER)
                .usage("road")
                .precision(Precision::maxSignificantDigits(2)),
            Locale("en-ZA"),
            321,
            u"320 m");

    assertFormatSingle(
            u"Compact notation with Usage: bizarre, but possible (short)",
            u"compact-short usage/road measure-unit/length-meter",
            u"compact-short usage/road unit/meter",
            NumberFormatter::with()
               .unit(METER)
               .usage("road")
               .notation(Notation::compactShort()),
            Locale("en-ZA"),
            987654321,
            u"988K km");

    assertFormatSingle(
            u"Compact notation with Usage: bizarre, but possible (short, precision override)",
            u"compact-short usage/road measure-unit/length-meter @#",
            u"compact-short usage/road unit/meter @#",
            NumberFormatter::with()
                .unit(METER)
                .usage("road")
                .notation(Notation::compactShort())
                .precision(Precision::maxSignificantDigits(2)),
            Locale("en-ZA"),
            987654321,
            u"990K km");

    assertFormatSingle(
            u"Compact notation with Usage: unusual but possible (long)",
            u"compact-long usage/road measure-unit/length-meter @#",
            u"compact-long usage/road unit/meter @#",
            NumberFormatter::with()
                .unit(METER)
                .usage("road")
                .notation(Notation::compactLong())
                .precision(Precision::maxSignificantDigits(2)),
            Locale("en-ZA"),
            987654321,
            u"990 thousand km");

    assertFormatSingle(
            u"Compact notation with Usage: unusual but possible (long, precision override)",
            u"compact-long usage/road measure-unit/length-meter @#",
            u"compact-long usage/road unit/meter @#",
            NumberFormatter::with()
                .unit(METER)
                .usage("road")
                .notation(Notation::compactLong())
                .precision(Precision::maxSignificantDigits(2)),
            Locale("en-ZA"),
            987654321,
            u"990 thousand km");

    assertFormatSingle(
            u"Scientific notation, not recommended, requires precision override for road",
            u"scientific usage/road measure-unit/length-meter",
            u"scientific usage/road unit/meter",
            NumberFormatter::with().unit(METER).usage("road").notation(Notation::scientific()),
            Locale("en-ZA"),
            321.45,
            // Rounding to the nearest "50" is not exponent-adjusted in scientific notation:
            u"0E2 m");

    assertFormatSingle(
            u"Scientific notation with Usage: possible when using a reasonable Precision",
            u"scientific usage/road measure-unit/length-meter @###",
            u"scientific usage/road unit/meter @###",
            NumberFormatter::with()
                .unit(METER)
                .usage("road")
                .notation(Notation::scientific())
                .precision(Precision::maxSignificantDigits(4)),
            Locale("en-ZA"),
            321.45,
            u"3,215E2 m");

    assertFormatSingle(
            u"Scientific notation with Usage: possible when using a reasonable Precision",
            u"scientific usage/default measure-unit/length-astronomical-unit unit-width-full-name",
            u"scientific usage/default unit/astronomical-unit unit-width-full-name",
            NumberFormatter::with()
                .unit(MeasureUnit::forIdentifier("astronomical-unit", status))
                .usage("default")
                .notation(Notation::scientific())
                .unitWidth(UNumberUnitWidth::UNUM_UNIT_WIDTH_FULL_NAME),
            Locale("en-ZA"),
            1e20,
            u"1,5E28 kilometres");

    status.assertSuccess();
}

void NumberFormatterApiTest::unitPipeline() {
    IcuTestErrorCode status(*this, "unitPipeline()");

    assertFormatSingle(
        u"Built-in unit, meter-per-second",
        u"measure-unit/speed-meter-per-second",
        u"~unit/meter-per-second", // TODO(icu-units#35): does not normalize as expected
        NumberFormatter::with().unit(MeasureUnit::getMeterPerSecond()),
        Locale("en-GB"),
        2.4,
        u"2.4 m/s");

    assertFormatSingle(
        u"Built-in unit meter-per-second specified as .unit(built-in).perUnit(built-in)",
        u"measure-unit/length-meter per-measure-unit/duration-second",
        u"unit/meter-per-second", // TODO(icu-units#35): check whether desired behaviour?
        NumberFormatter::with().unit(METER).perUnit(SECOND),
        Locale("en-GB"),
        2.4,
        "2.4 m/s");

    // TODO(icu-units#59): THIS UNIT TEST DEMONSTRATES UNDESIREABLE BEHAVIOUR!
    // When specifying built-in types, one can give both a unit and a perUnit.
    // Resolving to a built-in unit does not always work.
    //
    // (Unit-testing philosophy: leave enabled to demonstrate current behaviour
    // and changing behaviour in the future? Comment out to not assert this is
    // "correct"?)
    assertFormatSingle(
        u"DEMONSTRATING BAD BEHAVIOUR, TODO(icu-units#59)",
        u"measure-unit/speed-meter-per-second per-measure-unit/duration-second",
        u"measure-unit/speed-meter-per-second per-measure-unit/duration-second",
        NumberFormatter::with().unit(MeasureUnit::getMeterPerSecond()).perUnit(MeasureUnit::getSecond()),
        Locale("en-GB"),
        2.4,
        "2.4 m/s/s");

    LocalizedNumberFormatter nf;
    FormattedNumber num;

    // If unit is not a built-in type, perUnit is not allowed
    nf = NumberFormatter::with()
             .unit(MeasureUnit::forIdentifier("furlong-pascal", status))
             .perUnit(METER)
             .locale("en-GB");
    status.assertSuccess(); // Error is only returned once we try to format.
    num = nf.formatDouble(2.4, status);
    if (!status.expectErrorAndReset(U_UNSUPPORTED_ERROR)) {
        errln(UnicodeString("Expected failure, got: \"") +
              nf.formatDouble(2.4, status).toString(status) + "\".");
        status.assertSuccess();
    }

    // perUnit is only allowed to be a built-in type
    nf = NumberFormatter::with()
             .unit(MeasureUnit::getMeter())
             .perUnit(MeasureUnit::forIdentifier("square-second", status))
             .locale("en-GB");
    status.assertSuccess(); // Error is only returned once we try to format.
    num = nf.formatDouble(2.4, status);
    if (!status.expectErrorAndReset(U_UNSUPPORTED_ERROR)) {
        errln(UnicodeString("Expected failure, got: \"") +
              nf.formatDouble(2.4, status).toString(status) + "\".");
        status.assertSuccess();
    }
}

void NumberFormatterApiTest::unitCompoundMeasure() {
    assertFormatDescending(
            u"Meters Per Second Short (unit that simplifies) and perUnit method",
            u"measure-unit/length-meter per-measure-unit/duration-second",
            u"unit/meter-per-second",
            NumberFormatter::with().unit(METER).perUnit(SECOND),
            Locale::getEnglish(),
            u"87,650 m/s",
            u"8,765 m/s",
            u"876.5 m/s",
            u"87.65 m/s",
            u"8.765 m/s",
            u"0.8765 m/s",
            u"0.08765 m/s",
            u"0.008765 m/s",
            u"0 m/s");

    assertFormatDescending(
            u"Pounds Per Square Mile Short (secondary unit has per-format) and adoptPerUnit method",
            u"measure-unit/mass-pound per-measure-unit/area-square-mile",
            u"unit/pound-per-square-mile",
            NumberFormatter::with().unit(POUND).adoptPerUnit(new MeasureUnit(SQUARE_MILE)),
            Locale::getEnglish(),
            u"87,650 lb/mi²",
            u"8,765 lb/mi²",
            u"876.5 lb/mi²",
            u"87.65 lb/mi²",
            u"8.765 lb/mi²",
            u"0.8765 lb/mi²",
            u"0.08765 lb/mi²",
            u"0.008765 lb/mi²",
            u"0 lb/mi²");

    assertFormatDescending(
            u"Joules Per Furlong Short (unit with no simplifications or special patterns)",
            u"measure-unit/energy-joule per-measure-unit/length-furlong",
            u"unit/joule-per-furlong",
            NumberFormatter::with().unit(JOULE).perUnit(FURLONG),
            Locale::getEnglish(),
            u"87,650 J/fur",
            u"8,765 J/fur",
            u"876.5 J/fur",
            u"87.65 J/fur",
            u"8.765 J/fur",
            u"0.8765 J/fur",
            u"0.08765 J/fur",
            u"0.008765 J/fur",
            u"0 J/fur");

    // TODO(ICU-20941): Support constructions such as this one.
    // assertFormatDescending(
    //         u"Joules Per Furlong Short with unit identifier via API",
    //         u"measure-unit/energy-joule per-measure-unit/length-furlong",
    //         u"unit/joule-per-furlong",
    //         NumberFormatter::with().unit(MeasureUnit::forIdentifier("joule-per-furlong", status)),
    //         Locale::getEnglish(),
    //         u"87,650 J/fur",
    //         u"8,765 J/fur",
    //         u"876.5 J/fur",
    //         u"87.65 J/fur",
    //         u"8.765 J/fur",
    //         u"0.8765 J/fur",
    //         u"0.08765 J/fur",
    //         u"0.008765 J/fur",
    //         u"0 J/fur");
}

void NumberFormatterApiTest::unitCurrency() {
    assertFormatDescending(
            u"Currency",
            u"currency/GBP",
            u"currency/GBP",
            NumberFormatter::with().unit(GBP),
            Locale::getEnglish(),
            u"£87,650.00",
            u"£8,765.00",
            u"£876.50",
            u"£87.65",
            u"£8.76",
            u"£0.88",
            u"£0.09",
            u"£0.01",
            u"£0.00");

    assertFormatDescending(
            u"Currency ISO",
            u"currency/GBP unit-width-iso-code",
            u"currency/GBP unit-width-iso-code",
            NumberFormatter::with().unit(GBP).unitWidth(UNumberUnitWidth::UNUM_UNIT_WIDTH_ISO_CODE),
            Locale::getEnglish(),
            u"GBP 87,650.00",
            u"GBP 8,765.00",
            u"GBP 876.50",
            u"GBP 87.65",
            u"GBP 8.76",
            u"GBP 0.88",
            u"GBP 0.09",
            u"GBP 0.01",
            u"GBP 0.00");

    assertFormatDescending(
            u"Currency Long Name",
            u"currency/GBP unit-width-full-name",
            u"currency/GBP unit-width-full-name",
            NumberFormatter::with().unit(GBP).unitWidth(UNumberUnitWidth::UNUM_UNIT_WIDTH_FULL_NAME),
            Locale::getEnglish(),
            u"87,650.00 British pounds",
            u"8,765.00 British pounds",
            u"876.50 British pounds",
            u"87.65 British pounds",
            u"8.76 British pounds",
            u"0.88 British pounds",
            u"0.09 British pounds",
            u"0.01 British pounds",
            u"0.00 British pounds");

    assertFormatDescending(
            u"Currency Hidden",
            u"currency/GBP unit-width-hidden",
            u"currency/GBP unit-width-hidden",
            NumberFormatter::with().unit(GBP).unitWidth(UNUM_UNIT_WIDTH_HIDDEN),
            Locale::getEnglish(),
            u"87,650.00",
            u"8,765.00",
            u"876.50",
            u"87.65",
            u"8.76",
            u"0.88",
            u"0.09",
            u"0.01",
            u"0.00");

//    TODO: Implement Measure in C++
//    assertFormatSingleMeasure(
//            u"Currency with CurrencyAmount Input",
//            NumberFormatter::with(),
//            Locale::getEnglish(),
//            new CurrencyAmount(5.43, GBP),
//            u"£5.43");

//    TODO: Enable this test when DecimalFormat wrapper is done.
//    assertFormatSingle(
//            u"Currency Long Name from Pattern Syntax", NumberFormatter.fromDecimalFormat(
//                    PatternStringParser.parseToProperties("0 ¤¤¤"),
//                    DecimalFormatSymbols.getInstance(Locale::getEnglish()),
//                    null).unit(GBP), Locale::getEnglish(), 1234567.89, u"1234568 British pounds");

    assertFormatSingle(
            u"Currency with Negative Sign",
            u"currency/GBP",
            u"currency/GBP",
            NumberFormatter::with().unit(GBP),
            Locale::getEnglish(),
            -9876543.21,
            u"-£9,876,543.21");

    // The full currency symbol is not shown in NARROW format.
    // NOTE: This example is in the documentation.
    assertFormatSingle(
            u"Currency Difference between Narrow and Short (Narrow Version)",
            u"currency/USD unit-width-narrow",
            u"currency/USD unit-width-narrow",
            NumberFormatter::with().unit(USD).unitWidth(UNUM_UNIT_WIDTH_NARROW),
            Locale("en-CA"),
            5.43,
            u"$5.43");

    assertFormatSingle(
            u"Currency Difference between Narrow and Short (Short Version)",
            u"currency/USD unit-width-short",
            u"currency/USD unit-width-short",
            NumberFormatter::with().unit(USD).unitWidth(UNUM_UNIT_WIDTH_SHORT),
            Locale("en-CA"),
            5.43,
            u"US$5.43");

    assertFormatSingle(
            u"Currency Difference between Formal and Short (Formal Version)",
            u"currency/TWD unit-width-formal",
            u"currency/TWD unit-width-formal",
            NumberFormatter::with().unit(TWD).unitWidth(UNUM_UNIT_WIDTH_FORMAL),
            Locale("zh-TW"),
            5.43,
            u"NT$5.43");

    assertFormatSingle(
            u"Currency Difference between Formal and Short (Short Version)",
            u"currency/TWD unit-width-short",
            u"currency/TWD unit-width-short",
            NumberFormatter::with().unit(TWD).unitWidth(UNUM_UNIT_WIDTH_SHORT),
            Locale("zh-TW"),
            5.43,
            u"$5.43");

    assertFormatSingle(
            u"Currency Difference between Variant and Short (Formal Version)",
            u"currency/TRY unit-width-variant",
            u"currency/TRY unit-width-variant",
            NumberFormatter::with().unit(TRY).unitWidth(UNUM_UNIT_WIDTH_VARIANT),
            Locale("tr-TR"),
            5.43,
            u"TL\u00A05,43");

    assertFormatSingle(
            u"Currency Difference between Variant and Short (Short Version)",
            u"currency/TRY unit-width-short",
            u"currency/TRY unit-width-short",
            NumberFormatter::with().unit(TRY).unitWidth(UNUM_UNIT_WIDTH_SHORT),
            Locale("tr-TR"),
            5.43,
            u"₺5,43");

    assertFormatSingle(
            u"Currency-dependent format (Control)",
            u"currency/USD unit-width-short",
            u"currency/USD unit-width-short",
            NumberFormatter::with().unit(USD).unitWidth(UNUM_UNIT_WIDTH_SHORT),
            Locale("ca"),
            444444.55,
            u"444.444,55 USD");

    assertFormatSingle(
            u"Currency-dependent format (Test)",
            u"currency/ESP unit-width-short",
            u"currency/ESP unit-width-short",
            NumberFormatter::with().unit(ESP).unitWidth(UNUM_UNIT_WIDTH_SHORT),
            Locale("ca"),
            444444.55,
            u"₧ 444.445");

    assertFormatSingle(
            u"Currency-dependent symbols (Control)",
            u"currency/USD unit-width-short",
            u"currency/USD unit-width-short",
            NumberFormatter::with().unit(USD).unitWidth(UNUM_UNIT_WIDTH_SHORT),
            Locale("pt-PT"),
            444444.55,
            u"444 444,55 US$");

    // NOTE: This is a bit of a hack on CLDR's part. They set the currency symbol to U+200B (zero-
    // width space), and they set the decimal separator to the $ symbol.
    assertFormatSingle(
            u"Currency-dependent symbols (Test Short)",
            u"currency/PTE unit-width-short",
            u"currency/PTE unit-width-short",
            NumberFormatter::with().unit(PTE).unitWidth(UNUM_UNIT_WIDTH_SHORT),
            Locale("pt-PT"),
            444444.55,
            u"444,444$55 \u200B");

    assertFormatSingle(
            u"Currency-dependent symbols (Test Narrow)",
            u"currency/PTE unit-width-narrow",
            u"currency/PTE unit-width-narrow",
            NumberFormatter::with().unit(PTE).unitWidth(UNUM_UNIT_WIDTH_NARROW),
            Locale("pt-PT"),
            444444.55,
            u"444,444$55 \u200B");

    assertFormatSingle(
            u"Currency-dependent symbols (Test ISO Code)",
            u"currency/PTE unit-width-iso-code",
            u"currency/PTE unit-width-iso-code",
            NumberFormatter::with().unit(PTE).unitWidth(UNUM_UNIT_WIDTH_ISO_CODE),
            Locale("pt-PT"),
            444444.55,
            u"444,444$55 PTE");

    assertFormatSingle(
            u"Plural form depending on visible digits (ICU-20499)",
            u"currency/RON unit-width-full-name",
            u"currency/RON unit-width-full-name",
            NumberFormatter::with().unit(RON).unitWidth(UNUM_UNIT_WIDTH_FULL_NAME),
            Locale("ro-RO"),
            24,
            u"24,00 lei românești");

    assertFormatSingle(
            u"Currency spacing in suffix (ICU-20954)",
            u"currency/CNY",
            u"currency/CNY",
            NumberFormatter::with().unit(CNY),
            Locale("lu"),
            123.12,
            u"123,12 CN¥");
}

void NumberFormatterApiTest::unitPercent() {
    assertFormatDescending(
            u"Percent",
            u"percent",
            u"%",
            NumberFormatter::with().unit(NoUnit::percent()),
            Locale::getEnglish(),
            u"87,650%",
            u"8,765%",
            u"876.5%",
            u"87.65%",
            u"8.765%",
            u"0.8765%",
            u"0.08765%",
            u"0.008765%",
            u"0%");

    assertFormatDescending(
            u"Permille",
            u"permille",
            u"permille",
            NumberFormatter::with().unit(NoUnit::permille()),
            Locale::getEnglish(),
            u"87,650‰",
            u"8,765‰",
            u"876.5‰",
            u"87.65‰",
            u"8.765‰",
            u"0.8765‰",
            u"0.08765‰",
            u"0.008765‰",
            u"0‰");

    assertFormatSingle(
            u"NoUnit Base",
            u"base-unit",
            u"",
            NumberFormatter::with().unit(NoUnit::base()),
            Locale::getEnglish(),
            51423,
            u"51,423");

    assertFormatSingle(
            u"Percent with Negative Sign",
            u"percent",
            u"%",
            NumberFormatter::with().unit(NoUnit::percent()),
            Locale::getEnglish(),
            -98.7654321,
            u"-98.765432%");
}

void NumberFormatterApiTest::percentParity() {
    IcuTestErrorCode status(*this, "percentParity");
    UnlocalizedNumberFormatter uNoUnitPercent = NumberFormatter::with().unit(NoUnit::percent());
    UnlocalizedNumberFormatter uNoUnitPermille = NumberFormatter::with().unit(NoUnit::permille());
    UnlocalizedNumberFormatter uMeasurePercent = NumberFormatter::with().unit(MeasureUnit::getPercent());
    UnlocalizedNumberFormatter uMeasurePermille = NumberFormatter::with().unit(MeasureUnit::getPermille());

    int32_t localeCount;
    auto locales = Locale::getAvailableLocales(localeCount);
    for (int32_t i=0; i<localeCount; i++) {
        auto& locale = locales[i];
        UnicodeString sNoUnitPercent = uNoUnitPercent.locale(locale)
            .formatDouble(50, status).toString(status);
        UnicodeString sNoUnitPermille = uNoUnitPermille.locale(locale)
            .formatDouble(50, status).toString(status);
        UnicodeString sMeasurePercent = uMeasurePercent.locale(locale)
            .formatDouble(50, status).toString(status);
        UnicodeString sMeasurePermille = uMeasurePermille.locale(locale)
            .formatDouble(50, status).toString(status);

        assertEquals(u"Percent, locale " + UnicodeString(locale.getName()),
            sNoUnitPercent, sMeasurePercent);
        assertEquals(u"Permille, locale " + UnicodeString(locale.getName()),
            sNoUnitPermille, sMeasurePermille);
    }
}

void NumberFormatterApiTest::roundingFraction() {
    assertFormatDescending(
            u"Integer",
            u"precision-integer",
            u".",
            NumberFormatter::with().precision(Precision::integer()),
            Locale::getEnglish(),
            u"87,650",
            u"8,765",
            u"876",
            u"88",
            u"9",
            u"1",
            u"0",
            u"0",
            u"0");

    assertFormatDescending(
            u"Fixed Fraction",
            u".000",
            u".000",
            NumberFormatter::with().precision(Precision::fixedFraction(3)),
            Locale::getEnglish(),
            u"87,650.000",
            u"8,765.000",
            u"876.500",
            u"87.650",
            u"8.765",
            u"0.876",
            u"0.088",
            u"0.009",
            u"0.000");

    assertFormatDescending(
            u"Min Fraction",
            u".0*",
            u".0+",
            NumberFormatter::with().precision(Precision::minFraction(1)),
            Locale::getEnglish(),
            u"87,650.0",
            u"8,765.0",
            u"876.5",
            u"87.65",
            u"8.765",
            u"0.8765",
            u"0.08765",
            u"0.008765",
            u"0.0");

    assertFormatDescending(
            u"Max Fraction",
            u".#",
            u".#",
            NumberFormatter::with().precision(Precision::maxFraction(1)),
            Locale::getEnglish(),
            u"87,650",
            u"8,765",
            u"876.5",
            u"87.6",
            u"8.8",
            u"0.9",
            u"0.1",
            u"0",
            u"0");

    assertFormatDescending(
            u"Min/Max Fraction",
            u".0##",
            u".0##",
            NumberFormatter::with().precision(Precision::minMaxFraction(1, 3)),
            Locale::getEnglish(),
            u"87,650.0",
            u"8,765.0",
            u"876.5",
            u"87.65",
            u"8.765",
            u"0.876",
            u"0.088",
            u"0.009",
            u"0.0");
}

void NumberFormatterApiTest::roundingFigures() {
    assertFormatSingle(
            u"Fixed Significant",
            u"@@@",
            u"@@@",
            NumberFormatter::with().precision(Precision::fixedSignificantDigits(3)),
            Locale::getEnglish(),
            -98,
            u"-98.0");

    assertFormatSingle(
            u"Fixed Significant Rounding",
            u"@@@",
            u"@@@",
            NumberFormatter::with().precision(Precision::fixedSignificantDigits(3)),
            Locale::getEnglish(),
            -98.7654321,
            u"-98.8");

    assertFormatSingle(
            u"Fixed Significant Zero",
            u"@@@",
            u"@@@",
            NumberFormatter::with().precision(Precision::fixedSignificantDigits(3)),
            Locale::getEnglish(),
            0,
            u"0.00");

    assertFormatSingle(
            u"Min Significant",
            u"@@*",
            u"@@+",
            NumberFormatter::with().precision(Precision::minSignificantDigits(2)),
            Locale::getEnglish(),
            -9,
            u"-9.0");

    assertFormatSingle(
            u"Max Significant",
            u"@###",
            u"@###",
            NumberFormatter::with().precision(Precision::maxSignificantDigits(4)),
            Locale::getEnglish(),
            98.7654321,
            u"98.77");

    assertFormatSingle(
            u"Min/Max Significant",
            u"@@@#",
            u"@@@#",
            NumberFormatter::with().precision(Precision::minMaxSignificantDigits(3, 4)),
            Locale::getEnglish(),
            9.99999,
            u"10.0");

    assertFormatSingle(
            u"Fixed Significant on zero with lots of integer width",
            u"@ integer-width/+000",
            u"@ 000",
            NumberFormatter::with().precision(Precision::fixedSignificantDigits(1))
                    .integerWidth(IntegerWidth::zeroFillTo(3)),
            Locale::getEnglish(),
            0,
            "000");

    assertFormatSingle(
            u"Fixed Significant on zero with zero integer width",
            u"@ integer-width/*",
            u"@ integer-width/+",
            NumberFormatter::with().precision(Precision::fixedSignificantDigits(1))
                    .integerWidth(IntegerWidth::zeroFillTo(0)),
            Locale::getEnglish(),
            0,
            "0");
}

void NumberFormatterApiTest::roundingFractionFigures() {
    assertFormatDescending(
            u"Basic Significant", // for comparison
            u"@#",
            u"@#",
            NumberFormatter::with().precision(Precision::maxSignificantDigits(2)),
            Locale::getEnglish(),
            u"88,000",
            u"8,800",
            u"880",
            u"88",
            u"8.8",
            u"0.88",
            u"0.088",
            u"0.0088",
            u"0");

    assertFormatDescending(
            u"FracSig minMaxFrac minSig",
            u".0#/@@@*",
            u".0#/@@@+",
            NumberFormatter::with().precision(Precision::minMaxFraction(1, 2).withMinDigits(3)),
            Locale::getEnglish(),
            u"87,650.0",
            u"8,765.0",
            u"876.5",
            u"87.65",
            u"8.76",
            u"0.876", // minSig beats maxFrac
            u"0.0876", // minSig beats maxFrac
            u"0.00876", // minSig beats maxFrac
            u"0.0");

    assertFormatDescending(
            u"FracSig minMaxFrac maxSig A",
            u".0##/@#",
            u".0##/@#",
            NumberFormatter::with().precision(Precision::minMaxFraction(1, 3).withMaxDigits(2)),
            Locale::getEnglish(),
            u"88,000.0", // maxSig beats maxFrac
            u"8,800.0", // maxSig beats maxFrac
            u"880.0", // maxSig beats maxFrac
            u"88.0", // maxSig beats maxFrac
            u"8.8", // maxSig beats maxFrac
            u"0.88", // maxSig beats maxFrac
            u"0.088",
            u"0.009",
            u"0.0");

    assertFormatDescending(
            u"FracSig minMaxFrac maxSig B",
            u".00/@#",
            u".00/@#",
            NumberFormatter::with().precision(Precision::fixedFraction(2).withMaxDigits(2)),
            Locale::getEnglish(),
            u"88,000.00", // maxSig beats maxFrac
            u"8,800.00", // maxSig beats maxFrac
            u"880.00", // maxSig beats maxFrac
            u"88.00", // maxSig beats maxFrac
            u"8.80", // maxSig beats maxFrac
            u"0.88",
            u"0.09",
            u"0.01",
            u"0.00");

    assertFormatSingle(
            u"FracSig with trailing zeros A",
            u".00/@@@*",
            u".00/@@@+",
            NumberFormatter::with().precision(Precision::fixedFraction(2).withMinDigits(3)),
            Locale::getEnglish(),
            0.1,
            u"0.10");

    assertFormatSingle(
            u"FracSig with trailing zeros B",
            u".00/@@@*",
            u".00/@@@+",
            NumberFormatter::with().precision(Precision::fixedFraction(2).withMinDigits(3)),
            Locale::getEnglish(),
            0.0999999,
            u"0.10");
}

void NumberFormatterApiTest::roundingOther() {
    assertFormatDescending(
            u"Rounding None",
            u"precision-unlimited",
            u".+",
            NumberFormatter::with().precision(Precision::unlimited()),
            Locale::getEnglish(),
            u"87,650",
            u"8,765",
            u"876.5",
            u"87.65",
            u"8.765",
            u"0.8765",
            u"0.08765",
            u"0.008765",
            u"0");

    assertFormatDescending(
            u"Increment",
            u"precision-increment/0.5",
            u"precision-increment/0.5",
            NumberFormatter::with().precision(Precision::increment(0.5).withMinFraction(1)),
            Locale::getEnglish(),
            u"87,650.0",
            u"8,765.0",
            u"876.5",
            u"87.5",
            u"9.0",
            u"1.0",
            u"0.0",
            u"0.0",
            u"0.0");

    assertFormatDescending(
            u"Increment with Min Fraction",
            u"precision-increment/0.50",
            u"precision-increment/0.50",
            NumberFormatter::with().precision(Precision::increment(0.5).withMinFraction(2)),
            Locale::getEnglish(),
            u"87,650.00",
            u"8,765.00",
            u"876.50",
            u"87.50",
            u"9.00",
            u"1.00",
            u"0.00",
            u"0.00",
            u"0.00");

    assertFormatDescending(
            u"Strange Increment",
            u"precision-increment/3.140",
            u"precision-increment/3.140",
            NumberFormatter::with().precision(Precision::increment(3.14).withMinFraction(3)),
            Locale::getEnglish(),
            u"87,649.960",
            u"8,763.740",
            u"876.060",
            u"87.920",
            u"9.420",
            u"0.000",
            u"0.000",
            u"0.000",
            u"0.000");

    assertFormatDescending(
            u"Increment Resolving to Power of 10",
            u"precision-increment/0.010",
            u"precision-increment/0.010",
            NumberFormatter::with().precision(Precision::increment(0.01).withMinFraction(3)),
            Locale::getEnglish(),
            u"87,650.000",
            u"8,765.000",
            u"876.500",
            u"87.650",
            u"8.760",
            u"0.880",
            u"0.090",
            u"0.010",
            u"0.000");

    assertFormatDescending(
            u"Currency Standard",
            u"currency/CZK precision-currency-standard",
            u"currency/CZK precision-currency-standard",
            NumberFormatter::with().precision(Precision::currency(UCurrencyUsage::UCURR_USAGE_STANDARD))
                    .unit(CZK),
            Locale::getEnglish(),
            u"CZK 87,650.00",
            u"CZK 8,765.00",
            u"CZK 876.50",
            u"CZK 87.65",
            u"CZK 8.76",
            u"CZK 0.88",
            u"CZK 0.09",
            u"CZK 0.01",
            u"CZK 0.00");

    assertFormatDescending(
            u"Currency Cash",
            u"currency/CZK precision-currency-cash",
            u"currency/CZK precision-currency-cash",
            NumberFormatter::with().precision(Precision::currency(UCurrencyUsage::UCURR_USAGE_CASH))
                    .unit(CZK),
            Locale::getEnglish(),
            u"CZK 87,650",
            u"CZK 8,765",
            u"CZK 876",
            u"CZK 88",
            u"CZK 9",
            u"CZK 1",
            u"CZK 0",
            u"CZK 0",
            u"CZK 0");

    assertFormatDescending(
            u"Currency Cash with Nickel Rounding",
            u"currency/CAD precision-currency-cash",
            u"currency/CAD precision-currency-cash",
            NumberFormatter::with().precision(Precision::currency(UCurrencyUsage::UCURR_USAGE_CASH))
                    .unit(CAD),
            Locale::getEnglish(),
            u"CA$87,650.00",
            u"CA$8,765.00",
            u"CA$876.50",
            u"CA$87.65",
            u"CA$8.75",
            u"CA$0.90",
            u"CA$0.10",
            u"CA$0.00",
            u"CA$0.00");

    assertFormatDescending(
            u"Currency not in top-level fluent chain",
            u"precision-integer", // calling .withCurrency() applies currency rounding rules immediately
            u".",
            NumberFormatter::with().precision(
                    Precision::currency(UCurrencyUsage::UCURR_USAGE_CASH).withCurrency(CZK)),
            Locale::getEnglish(),
            u"87,650",
            u"8,765",
            u"876",
            u"88",
            u"9",
            u"1",
            u"0",
            u"0",
            u"0");

    // NOTE: Other tests cover the behavior of the other rounding modes.
    assertFormatDescending(
            u"Rounding Mode CEILING",
            u"precision-integer rounding-mode-ceiling",
            u". rounding-mode-ceiling",
            NumberFormatter::with().precision(Precision::integer()).roundingMode(UNUM_ROUND_CEILING),
            Locale::getEnglish(),
            u"87,650",
            u"8,765",
            u"877",
            u"88",
            u"9",
            u"1",
            u"1",
            u"1",
            u"0");

    assertFormatSingle(
            u"ICU-20974 Double.MIN_NORMAL",
            u"scientific",
            u"E0",
            NumberFormatter::with().notation(Notation::scientific()),
            Locale::getEnglish(),
            DBL_MIN,
            u"2.225074E-308");

#ifndef DBL_TRUE_MIN
#define DBL_TRUE_MIN 4.9E-324
#endif

    // Note: this behavior is intentionally different from Java; see
    // https://github.com/google/double-conversion/issues/126
    assertFormatSingle(
            u"ICU-20974 Double.MIN_VALUE",
            u"scientific",
            u"E0",
            NumberFormatter::with().notation(Notation::scientific()),
            Locale::getEnglish(),
            DBL_TRUE_MIN,
            u"5E-324");
}

void NumberFormatterApiTest::grouping() {
    assertFormatDescendingBig(
            u"Western Grouping",
            u"group-auto",
            u"",
            NumberFormatter::with().grouping(UNUM_GROUPING_AUTO),
            Locale::getEnglish(),
            u"87,650,000",
            u"8,765,000",
            u"876,500",
            u"87,650",
            u"8,765",
            u"876.5",
            u"87.65",
            u"8.765",
            u"0");

    assertFormatDescendingBig(
            u"Indic Grouping",
            u"group-auto",
            u"",
            NumberFormatter::with().grouping(UNUM_GROUPING_AUTO),
            Locale("en-IN"),
            u"8,76,50,000",
            u"87,65,000",
            u"8,76,500",
            u"87,650",
            u"8,765",
            u"876.5",
            u"87.65",
            u"8.765",
            u"0");

    assertFormatDescendingBig(
            u"Western Grouping, Min 2",
            u"group-min2",
            u",?",
            NumberFormatter::with().grouping(UNUM_GROUPING_MIN2),
            Locale::getEnglish(),
            u"87,650,000",
            u"8,765,000",
            u"876,500",
            u"87,650",
            u"8765",
            u"876.5",
            u"87.65",
            u"8.765",
            u"0");

    assertFormatDescendingBig(
            u"Indic Grouping, Min 2",
            u"group-min2",
            u",?",
            NumberFormatter::with().grouping(UNUM_GROUPING_MIN2),
            Locale("en-IN"),
            u"8,76,50,000",
            u"87,65,000",
            u"8,76,500",
            u"87,650",
            u"8765",
            u"876.5",
            u"87.65",
            u"8.765",
            u"0");

    assertFormatDescendingBig(
            u"No Grouping",
            u"group-off",
            u",_",
            NumberFormatter::with().grouping(UNUM_GROUPING_OFF),
            Locale("en-IN"),
            u"87650000",
            u"8765000",
            u"876500",
            u"87650",
            u"8765",
            u"876.5",
            u"87.65",
            u"8.765",
            u"0");

    assertFormatDescendingBig(
            u"Indic locale with THOUSANDS grouping",
            u"group-thousands",
            u"group-thousands",
            NumberFormatter::with().grouping(UNUM_GROUPING_THOUSANDS),
            Locale("en-IN"),
            u"87,650,000",
            u"8,765,000",
            u"876,500",
            u"87,650",
            u"8,765",
            u"876.5",
            u"87.65",
            u"8.765",
            u"0");

    // NOTE: Polish is interesting because it has minimumGroupingDigits=2 in locale data
    // (Most locales have either 1 or 2)
    // If this test breaks due to data changes, find another locale that has minimumGroupingDigits.
    assertFormatDescendingBig(
            u"Polish Grouping",
            u"group-auto",
            u"",
            NumberFormatter::with().grouping(UNUM_GROUPING_AUTO),
            Locale("pl"),
            u"87 650 000",
            u"8 765 000",
            u"876 500",
            u"87 650",
            u"8765",
            u"876,5",
            u"87,65",
            u"8,765",
            u"0");

    assertFormatDescendingBig(
            u"Polish Grouping, Min 2",
            u"group-min2",
            u",?",
            NumberFormatter::with().grouping(UNUM_GROUPING_MIN2),
            Locale("pl"),
            u"87 650 000",
            u"8 765 000",
            u"876 500",
            u"87 650",
            u"8765",
            u"876,5",
            u"87,65",
            u"8,765",
            u"0");

    assertFormatDescendingBig(
            u"Polish Grouping, Always",
            u"group-on-aligned",
            u",!",
            NumberFormatter::with().grouping(UNUM_GROUPING_ON_ALIGNED),
            Locale("pl"),
            u"87 650 000",
            u"8 765 000",
            u"876 500",
            u"87 650",
            u"8 765",
            u"876,5",
            u"87,65",
            u"8,765",
            u"0");

    // NOTE: Bulgarian is interesting because it has no grouping in the default currency format.
    // If this test breaks due to data changes, find another locale that has no default grouping.
    assertFormatDescendingBig(
            u"Bulgarian Currency Grouping",
            u"currency/USD group-auto",
            u"currency/USD",
            NumberFormatter::with().grouping(UNUM_GROUPING_AUTO).unit(USD),
            Locale("bg"),
            u"87650000,00 щ.д.",
            u"8765000,00 щ.д.",
            u"876500,00 щ.д.",
            u"87650,00 щ.д.",
            u"8765,00 щ.д.",
            u"876,50 щ.д.",
            u"87,65 щ.д.",
            u"8,76 щ.д.",
            u"0,00 щ.д.");

    assertFormatDescendingBig(
            u"Bulgarian Currency Grouping, Always",
            u"currency/USD group-on-aligned",
            u"currency/USD ,!",
            NumberFormatter::with().grouping(UNUM_GROUPING_ON_ALIGNED).unit(USD),
            Locale("bg"),
            u"87 650 000,00 щ.д.",
            u"8 765 000,00 щ.д.",
            u"876 500,00 щ.д.",
            u"87 650,00 щ.д.",
            u"8 765,00 щ.д.",
            u"876,50 щ.д.",
            u"87,65 щ.д.",
            u"8,76 щ.д.",
            u"0,00 щ.д.");

    MacroProps macros;
    macros.grouper = Grouper(4, 1, 3, UNUM_GROUPING_COUNT);
    assertFormatDescendingBig(
            u"Custom Grouping via Internal API",
            nullptr,
            nullptr,
            NumberFormatter::with().macros(macros),
            Locale::getEnglish(),
            u"8,7,6,5,0000",
            u"8,7,6,5000",
            u"876500",
            u"87650",
            u"8765",
            u"876.5",
            u"87.65",
            u"8.765",
            u"0");
}

void NumberFormatterApiTest::padding() {
    assertFormatDescending(
            u"Padding",
            nullptr,
            nullptr,
            NumberFormatter::with().padding(Padder::none()),
            Locale::getEnglish(),
            u"87,650",
            u"8,765",
            u"876.5",
            u"87.65",
            u"8.765",
            u"0.8765",
            u"0.08765",
            u"0.008765",
            u"0");

    assertFormatDescending(
            u"Padding",
            nullptr,
            nullptr,
            NumberFormatter::with().padding(
                    Padder::codePoints(
                            '*', 8, PadPosition::UNUM_PAD_AFTER_PREFIX)),
            Locale::getEnglish(),
            u"**87,650",
            u"***8,765",
            u"***876.5",
            u"***87.65",
            u"***8.765",
            u"**0.8765",
            u"*0.08765",
            u"0.008765",
            u"*******0");

    assertFormatDescending(
            u"Padding with code points",
            nullptr,
            nullptr,
            NumberFormatter::with().padding(
                    Padder::codePoints(
                            0x101E4, 8, PadPosition::UNUM_PAD_AFTER_PREFIX)),
            Locale::getEnglish(),
            u"𐇤𐇤87,650",
            u"𐇤𐇤𐇤8,765",
            u"𐇤𐇤𐇤876.5",
            u"𐇤𐇤𐇤87.65",
            u"𐇤𐇤𐇤8.765",
            u"𐇤𐇤0.8765",
            u"𐇤0.08765",
            u"0.008765",
            u"𐇤𐇤𐇤𐇤𐇤𐇤𐇤0");

    assertFormatDescending(
            u"Padding with wide digits",
            nullptr,
            nullptr,
            NumberFormatter::with().padding(
                            Padder::codePoints(
                                    '*', 8, PadPosition::UNUM_PAD_AFTER_PREFIX))
                    .adoptSymbols(new NumberingSystem(MATHSANB)),
            Locale::getEnglish(),
            u"**𝟴𝟳,𝟲𝟱𝟬",
            u"***𝟴,𝟳𝟲𝟱",
            u"***𝟴𝟳𝟲.𝟱",
            u"***𝟴𝟳.𝟲𝟱",
            u"***𝟴.𝟳𝟲𝟱",
            u"**𝟬.𝟴𝟳𝟲𝟱",
            u"*𝟬.𝟬𝟴𝟳𝟲𝟱",
            u"𝟬.𝟬𝟬𝟴𝟳𝟲𝟱",
            u"*******𝟬");

    assertFormatDescending(
            u"Padding with currency spacing",
            nullptr,
            nullptr,
            NumberFormatter::with().padding(
                            Padder::codePoints(
                                    '*', 10, PadPosition::UNUM_PAD_AFTER_PREFIX))
                    .unit(GBP)
                    .unitWidth(UNumberUnitWidth::UNUM_UNIT_WIDTH_ISO_CODE),
            Locale::getEnglish(),
            u"GBP 87,650.00",
            u"GBP 8,765.00",
            u"GBP*876.50",
            u"GBP**87.65",
            u"GBP***8.76",
            u"GBP***0.88",
            u"GBP***0.09",
            u"GBP***0.01",
            u"GBP***0.00");

    assertFormatSingle(
            u"Pad Before Prefix",
            nullptr,
            nullptr,
            NumberFormatter::with().padding(
                    Padder::codePoints(
                            '*', 8, PadPosition::UNUM_PAD_BEFORE_PREFIX)),
            Locale::getEnglish(),
            -88.88,
            u"**-88.88");

    assertFormatSingle(
            u"Pad After Prefix",
            nullptr,
            nullptr,
            NumberFormatter::with().padding(
                    Padder::codePoints(
                            '*', 8, PadPosition::UNUM_PAD_AFTER_PREFIX)),
            Locale::getEnglish(),
            -88.88,
            u"-**88.88");

    assertFormatSingle(
            u"Pad Before Suffix",
            nullptr,
            nullptr,
            NumberFormatter::with().padding(
                    Padder::codePoints(
                            '*', 8, PadPosition::UNUM_PAD_BEFORE_SUFFIX)).unit(NoUnit::percent()),
            Locale::getEnglish(),
            88.88,
            u"88.88**%");

    assertFormatSingle(
            u"Pad After Suffix",
            nullptr,
            nullptr,
            NumberFormatter::with().padding(
                    Padder::codePoints(
                            '*', 8, PadPosition::UNUM_PAD_AFTER_SUFFIX)).unit(NoUnit::percent()),
            Locale::getEnglish(),
            88.88,
            u"88.88%**");

    assertFormatSingle(
            u"Currency Spacing with Zero Digit Padding Broken",
            nullptr,
            nullptr,
            NumberFormatter::with().padding(
                            Padder::codePoints(
                                    '0', 12, PadPosition::UNUM_PAD_AFTER_PREFIX))
                    .unit(GBP)
                    .unitWidth(UNumberUnitWidth::UNUM_UNIT_WIDTH_ISO_CODE),
            Locale::getEnglish(),
            514.23,
            u"GBP 000514.23"); // TODO: This is broken; it renders too wide (13 instead of 12).
}

void NumberFormatterApiTest::integerWidth() {
    assertFormatDescending(
            u"Integer Width Default",
            u"integer-width/+0",
            u"0",
            NumberFormatter::with().integerWidth(IntegerWidth::zeroFillTo(1)),
            Locale::getEnglish(),
            u"87,650",
            u"8,765",
            u"876.5",
            u"87.65",
            u"8.765",
            u"0.8765",
            u"0.08765",
            u"0.008765",
            u"0");

    assertFormatDescending(
            u"Integer Width Zero Fill 0",
            u"integer-width/*",
            u"integer-width/+",
            NumberFormatter::with().integerWidth(IntegerWidth::zeroFillTo(0)),
            Locale::getEnglish(),
            u"87,650",
            u"8,765",
            u"876.5",
            u"87.65",
            u"8.765",
            u".8765",
            u".08765",
            u".008765",
            u"0");  // see ICU-20844

    assertFormatDescending(
            u"Integer Width Zero Fill 3",
            u"integer-width/+000",
            u"000",
            NumberFormatter::with().integerWidth(IntegerWidth::zeroFillTo(3)),
            Locale::getEnglish(),
            u"87,650",
            u"8,765",
            u"876.5",
            u"087.65",
            u"008.765",
            u"000.8765",
            u"000.08765",
            u"000.008765",
            u"000");

    assertFormatDescending(
            u"Integer Width Max 3",
            u"integer-width/##0",
            u"integer-width/##0",
            NumberFormatter::with().integerWidth(IntegerWidth::zeroFillTo(1).truncateAt(3)),
            Locale::getEnglish(),
            u"650",
            u"765",
            u"876.5",
            u"87.65",
            u"8.765",
            u"0.8765",
            u"0.08765",
            u"0.008765",
            u"0");

    assertFormatDescending(
            u"Integer Width Fixed 2",
            u"integer-width/00",
            u"integer-width/00",
            NumberFormatter::with().integerWidth(IntegerWidth::zeroFillTo(2).truncateAt(2)),
            Locale::getEnglish(),
            u"50",
            u"65",
            u"76.5",
            u"87.65",
            u"08.765",
            u"00.8765",
            u"00.08765",
            u"00.008765",
            u"00");

    assertFormatDescending(
            u"Integer Width Compact",
            u"compact-short integer-width/000",
            u"compact-short integer-width/000",
            NumberFormatter::with()
                .notation(Notation::compactShort())
                .integerWidth(IntegerWidth::zeroFillTo(3).truncateAt(3)),
            Locale::getEnglish(),
            u"088K",
            u"008.8K",
            u"876",
            u"088",
            u"008.8",
            u"000.88",
            u"000.088",
            u"000.0088",
            u"000");

    assertFormatDescending(
            u"Integer Width Scientific",
            u"scientific integer-width/000",
            u"scientific integer-width/000",
            NumberFormatter::with()
                .notation(Notation::scientific())
                .integerWidth(IntegerWidth::zeroFillTo(3).truncateAt(3)),
            Locale::getEnglish(),
            u"008.765E4",
            u"008.765E3",
            u"008.765E2",
            u"008.765E1",
            u"008.765E0",
            u"008.765E-1",
            u"008.765E-2",
            u"008.765E-3",
            u"000E0");

    assertFormatDescending(
            u"Integer Width Engineering",
            u"engineering integer-width/000",
            u"engineering integer-width/000",
            NumberFormatter::with()
                .notation(Notation::engineering())
                .integerWidth(IntegerWidth::zeroFillTo(3).truncateAt(3)),
            Locale::getEnglish(),
            u"087.65E3",
            u"008.765E3",
            u"876.5E0",
            u"087.65E0",
            u"008.765E0",
            u"876.5E-3",
            u"087.65E-3",
            u"008.765E-3",
            u"000E0");

    assertFormatSingle(
            u"Integer Width Remove All A",
            u"integer-width/00",
            u"integer-width/00",
            NumberFormatter::with().integerWidth(IntegerWidth::zeroFillTo(2).truncateAt(2)),
            "en",
            2500,
            u"00");

    assertFormatSingle(
            u"Integer Width Remove All B",
            u"integer-width/00",
            u"integer-width/00",
            NumberFormatter::with().integerWidth(IntegerWidth::zeroFillTo(2).truncateAt(2)),
            "en",
            25000,
            u"00");

    assertFormatSingle(
            u"Integer Width Remove All B, Bytes Mode",
            u"integer-width/00",
            u"integer-width/00",
            NumberFormatter::with().integerWidth(IntegerWidth::zeroFillTo(2).truncateAt(2)),
            "en",
            // Note: this double produces all 17 significant digits
            10000000000000002000.0,
            u"00");
}

void NumberFormatterApiTest::symbols() {
    assertFormatDescending(
            u"French Symbols with Japanese Data 1",
            nullptr,
            nullptr,
            NumberFormatter::with().symbols(FRENCH_SYMBOLS),
            Locale::getJapan(),
            u"87\u202F650",
            u"8\u202F765",
            u"876,5",
            u"87,65",
            u"8,765",
            u"0,8765",
            u"0,08765",
            u"0,008765",
            u"0");

    assertFormatSingle(
            u"French Symbols with Japanese Data 2",
            nullptr,
            nullptr,
            NumberFormatter::with().notation(Notation::compactShort()).symbols(FRENCH_SYMBOLS),
            Locale::getJapan(),
            12345,
            u"1,2\u4E07");

    assertFormatDescending(
            u"Latin Numbering System with Arabic Data",
            u"currency/USD latin",
            u"currency/USD latin",
            NumberFormatter::with().adoptSymbols(new NumberingSystem(LATN)).unit(USD),
            Locale("ar"),
            u"US$ 87,650.00",
            u"US$ 8,765.00",
            u"US$ 876.50",
            u"US$ 87.65",
            u"US$ 8.76",
            u"US$ 0.88",
            u"US$ 0.09",
            u"US$ 0.01",
            u"US$ 0.00");

    assertFormatDescending(
            u"Math Numbering System with French Data",
            u"numbering-system/mathsanb",
            u"numbering-system/mathsanb",
            NumberFormatter::with().adoptSymbols(new NumberingSystem(MATHSANB)),
            Locale::getFrench(),
            u"𝟴𝟳\u202F𝟲𝟱𝟬",
            u"𝟴\u202F𝟳𝟲𝟱",
            u"𝟴𝟳𝟲,𝟱",
            u"𝟴𝟳,𝟲𝟱",
            u"𝟴,𝟳𝟲𝟱",
            u"𝟬,𝟴𝟳𝟲𝟱",
            u"𝟬,𝟬𝟴𝟳𝟲𝟱",
            u"𝟬,𝟬𝟬𝟴𝟳𝟲𝟱",
            u"𝟬");

    assertFormatSingle(
            u"Swiss Symbols (used in documentation)",
            nullptr,
            nullptr,
            NumberFormatter::with().symbols(SWISS_SYMBOLS),
            Locale::getEnglish(),
            12345.67,
            u"12’345.67");

    assertFormatSingle(
            u"Myanmar Symbols (used in documentation)",
            nullptr,
            nullptr,
            NumberFormatter::with().symbols(MYANMAR_SYMBOLS),
            Locale::getEnglish(),
            12345.67,
            u"\u1041\u1042,\u1043\u1044\u1045.\u1046\u1047");

    // NOTE: Locale ar puts ¤ after the number in NS arab but before the number in NS latn.

    assertFormatSingle(
            u"Currency symbol should precede number in ar with NS latn",
            u"currency/USD latin",
            u"currency/USD latin",
            NumberFormatter::with().adoptSymbols(new NumberingSystem(LATN)).unit(USD),
            Locale("ar"),
            12345.67,
            u"US$ 12,345.67");

    assertFormatSingle(
            u"Currency symbol should precede number in ar@numbers=latn",
            u"currency/USD",
            u"currency/USD",
            NumberFormatter::with().unit(USD),
            Locale("ar@numbers=latn"),
            12345.67,
            u"US$ 12,345.67");

    assertFormatSingle(
            u"Currency symbol should follow number in ar-EG with NS arab",
            u"currency/USD",
            u"currency/USD",
            NumberFormatter::with().unit(USD),
            Locale("ar-EG"),
            12345.67,
            u"١٢٬٣٤٥٫٦٧ US$");

    assertFormatSingle(
            u"Currency symbol should follow number in ar@numbers=arab",
            u"currency/USD",
            u"currency/USD",
            NumberFormatter::with().unit(USD),
            Locale("ar@numbers=arab"),
            12345.67,
            u"١٢٬٣٤٥٫٦٧ US$");

    assertFormatSingle(
            u"NumberingSystem in API should win over @numbers keyword",
            u"currency/USD latin",
            u"currency/USD latin",
            NumberFormatter::with().adoptSymbols(new NumberingSystem(LATN)).unit(USD),
            Locale("ar@numbers=arab"),
            12345.67,
            u"US$ 12,345.67");

    UErrorCode status = U_ZERO_ERROR;
    assertEquals(
            "NumberingSystem in API should win over @numbers keyword in reverse order",
            u"US$ 12,345.67",
            NumberFormatter::withLocale(Locale("ar@numbers=arab")).adoptSymbols(new NumberingSystem(LATN))
                    .unit(USD)
                    .formatDouble(12345.67, status)
                    .toString(status));

    DecimalFormatSymbols symbols = SWISS_SYMBOLS;
    UnlocalizedNumberFormatter f = NumberFormatter::with().symbols(symbols);
    symbols.setSymbol(DecimalFormatSymbols::ENumberFormatSymbol::kGroupingSeparatorSymbol, u"!", status);
    assertFormatSingle(
            u"Symbols object should be copied",
            nullptr,
            nullptr,
            f,
            Locale::getEnglish(),
            12345.67,
            u"12’345.67");

    assertFormatSingle(
            u"The last symbols setter wins",
            u"latin",
            u"latin",
            NumberFormatter::with().symbols(symbols).adoptSymbols(new NumberingSystem(LATN)),
            Locale::getEnglish(),
            12345.67,
            u"12,345.67");

    assertFormatSingle(
            u"The last symbols setter wins",
            nullptr,
            nullptr,
            NumberFormatter::with().adoptSymbols(new NumberingSystem(LATN)).symbols(symbols),
            Locale::getEnglish(),
            12345.67,
            u"12!345.67");
}

// TODO: Enable if/when currency symbol override is added.
//void NumberFormatterTest::symbolsOverride() {
//    DecimalFormatSymbols dfs = DecimalFormatSymbols.getInstance(Locale::getEnglish());
//    dfs.setCurrencySymbol("@");
//    dfs.setInternationalCurrencySymbol("foo");
//    assertFormatSingle(
//            u"Custom Short Currency Symbol",
//            NumberFormatter::with().unit(Currency.getInstance("XXX")).symbols(dfs),
//            Locale::getEnglish(),
//            12.3,
//            u"@ 12.30");
//}

void NumberFormatterApiTest::sign() {
    assertFormatSingle(
            u"Sign Auto Positive",
            u"sign-auto",
            u"",
            NumberFormatter::with().sign(UNumberSignDisplay::UNUM_SIGN_AUTO),
            Locale::getEnglish(),
            444444,
            u"444,444");

    assertFormatSingle(
            u"Sign Auto Negative",
            u"sign-auto",
            u"",
            NumberFormatter::with().sign(UNumberSignDisplay::UNUM_SIGN_AUTO),
            Locale::getEnglish(),
            -444444,
            u"-444,444");

    assertFormatSingle(
            u"Sign Auto Zero",
            u"sign-auto",
            u"",
            NumberFormatter::with().sign(UNumberSignDisplay::UNUM_SIGN_AUTO),
            Locale::getEnglish(),
            0,
            u"0");

    assertFormatSingle(
            u"Sign Always Positive",
            u"sign-always",
            u"+!",
            NumberFormatter::with().sign(UNumberSignDisplay::UNUM_SIGN_ALWAYS),
            Locale::getEnglish(),
            444444,
            u"+444,444");

    assertFormatSingle(
            u"Sign Always Negative",
            u"sign-always",
            u"+!",
            NumberFormatter::with().sign(UNumberSignDisplay::UNUM_SIGN_ALWAYS),
            Locale::getEnglish(),
            -444444,
            u"-444,444");

    assertFormatSingle(
            u"Sign Always Zero",
            u"sign-always",
            u"+!",
            NumberFormatter::with().sign(UNumberSignDisplay::UNUM_SIGN_ALWAYS),
            Locale::getEnglish(),
            0,
            u"+0");

    assertFormatSingle(
            u"Sign Never Positive",
            u"sign-never",
            u"+_",
            NumberFormatter::with().sign(UNumberSignDisplay::UNUM_SIGN_NEVER),
            Locale::getEnglish(),
            444444,
            u"444,444");

    assertFormatSingle(
            u"Sign Never Negative",
            u"sign-never",
            u"+_",
            NumberFormatter::with().sign(UNumberSignDisplay::UNUM_SIGN_NEVER),
            Locale::getEnglish(),
            -444444,
            u"444,444");

    assertFormatSingle(
            u"Sign Never Zero",
            u"sign-never",
            u"+_",
            NumberFormatter::with().sign(UNumberSignDisplay::UNUM_SIGN_NEVER),
            Locale::getEnglish(),
            0,
            u"0");

    assertFormatSingle(
            u"Sign Accounting Positive",
            u"currency/USD sign-accounting",
            u"currency/USD ()",
            NumberFormatter::with().sign(UNumberSignDisplay::UNUM_SIGN_ACCOUNTING).unit(USD),
            Locale::getEnglish(),
            444444,
            u"$444,444.00");

    assertFormatSingle(
            u"Sign Accounting Negative",
            u"currency/USD sign-accounting",
            u"currency/USD ()",
            NumberFormatter::with().sign(UNumberSignDisplay::UNUM_SIGN_ACCOUNTING).unit(USD),
            Locale::getEnglish(),
            -444444,
            u"($444,444.00)");

    assertFormatSingle(
            u"Sign Accounting Zero",
            u"currency/USD sign-accounting",
            u"currency/USD ()",
            NumberFormatter::with().sign(UNumberSignDisplay::UNUM_SIGN_ACCOUNTING).unit(USD),
            Locale::getEnglish(),
            0,
            u"$0.00");

    assertFormatSingle(
            u"Sign Accounting-Always Positive",
            u"currency/USD sign-accounting-always",
            u"currency/USD ()!",
            NumberFormatter::with().sign(UNumberSignDisplay::UNUM_SIGN_ACCOUNTING_ALWAYS).unit(USD),
            Locale::getEnglish(),
            444444,
            u"+$444,444.00");

    assertFormatSingle(
            u"Sign Accounting-Always Negative",
            u"currency/USD sign-accounting-always",
            u"currency/USD ()!",
            NumberFormatter::with().sign(UNumberSignDisplay::UNUM_SIGN_ACCOUNTING_ALWAYS).unit(USD),
            Locale::getEnglish(),
            -444444,
            u"($444,444.00)");

    assertFormatSingle(
            u"Sign Accounting-Always Zero",
            u"currency/USD sign-accounting-always",
            u"currency/USD ()!",
            NumberFormatter::with().sign(UNumberSignDisplay::UNUM_SIGN_ACCOUNTING_ALWAYS).unit(USD),
            Locale::getEnglish(),
            0,
            u"+$0.00");

    assertFormatSingle(
            u"Sign Except-Zero Positive",
            u"sign-except-zero",
            u"+?",
            NumberFormatter::with().sign(UNumberSignDisplay::UNUM_SIGN_EXCEPT_ZERO),
            Locale::getEnglish(),
            444444,
            u"+444,444");

    assertFormatSingle(
            u"Sign Except-Zero Negative",
            u"sign-except-zero",
            u"+?",
            NumberFormatter::with().sign(UNumberSignDisplay::UNUM_SIGN_EXCEPT_ZERO),
            Locale::getEnglish(),
            -444444,
            u"-444,444");

    assertFormatSingle(
            u"Sign Except-Zero Zero",
            u"sign-except-zero",
            u"+?",
            NumberFormatter::with().sign(UNumberSignDisplay::UNUM_SIGN_EXCEPT_ZERO),
            Locale::getEnglish(),
            0,
            u"0");

    assertFormatSingle(
            u"Sign Accounting-Except-Zero Positive",
            u"currency/USD sign-accounting-except-zero",
            u"currency/USD ()?",
            NumberFormatter::with().sign(UNumberSignDisplay::UNUM_SIGN_ACCOUNTING_EXCEPT_ZERO).unit(USD),
            Locale::getEnglish(),
            444444,
            u"+$444,444.00");

    assertFormatSingle(
            u"Sign Accounting-Except-Zero Negative",
            u"currency/USD sign-accounting-except-zero",
            u"currency/USD ()?",
            NumberFormatter::with().sign(UNumberSignDisplay::UNUM_SIGN_ACCOUNTING_EXCEPT_ZERO).unit(USD),
            Locale::getEnglish(),
            -444444,
            u"($444,444.00)");

    assertFormatSingle(
            u"Sign Accounting-Except-Zero Zero",
            u"currency/USD sign-accounting-except-zero",
            u"currency/USD ()?",
            NumberFormatter::with().sign(UNumberSignDisplay::UNUM_SIGN_ACCOUNTING_EXCEPT_ZERO).unit(USD),
            Locale::getEnglish(),
            0,
            u"$0.00");

    assertFormatSingle(
            u"Sign Accounting Negative Hidden",
            u"currency/USD unit-width-hidden sign-accounting",
            u"currency/USD unit-width-hidden ()",
            NumberFormatter::with()
                    .sign(UNumberSignDisplay::UNUM_SIGN_ACCOUNTING)
                    .unit(USD)
                    .unitWidth(UNUM_UNIT_WIDTH_HIDDEN),
            Locale::getEnglish(),
            -444444,
            u"(444,444.00)");

    assertFormatSingle(
            u"Sign Accounting Negative Narrow",
            u"currency/USD unit-width-narrow sign-accounting",
            u"currency/USD unit-width-narrow ()",
            NumberFormatter::with()
                .sign(UNumberSignDisplay::UNUM_SIGN_ACCOUNTING)
                .unit(USD)
                .unitWidth(UNUM_UNIT_WIDTH_NARROW),
            Locale::getCanada(),
            -444444,
            u"($444,444.00)");

    assertFormatSingle(
            u"Sign Accounting Negative Short",
            u"currency/USD sign-accounting",
            u"currency/USD ()",
            NumberFormatter::with()
                .sign(UNumberSignDisplay::UNUM_SIGN_ACCOUNTING)
                .unit(USD)
                .unitWidth(UNUM_UNIT_WIDTH_SHORT),
            Locale::getCanada(),
            -444444,
            u"(US$444,444.00)");

    assertFormatSingle(
            u"Sign Accounting Negative Iso Code",
            u"currency/USD unit-width-iso-code sign-accounting",
            u"currency/USD unit-width-iso-code ()",
            NumberFormatter::with()
                .sign(UNumberSignDisplay::UNUM_SIGN_ACCOUNTING)
                .unit(USD)
                .unitWidth(UNUM_UNIT_WIDTH_ISO_CODE),
            Locale::getCanada(),
            -444444,
            u"(USD 444,444.00)");

    // Note: CLDR does not provide an accounting pattern for long name currency.
    // We fall back to normal currency format. This may change in the future.
    assertFormatSingle(
            u"Sign Accounting Negative Full Name",
            u"currency/USD unit-width-full-name sign-accounting",
            u"currency/USD unit-width-full-name ()",
            NumberFormatter::with()
                .sign(UNumberSignDisplay::UNUM_SIGN_ACCOUNTING)
                .unit(USD)
                .unitWidth(UNUM_UNIT_WIDTH_FULL_NAME),
            Locale::getCanada(),
            -444444,
            u"-444,444.00 US dollars");
}

void NumberFormatterApiTest::signNearZero() {
    // https://unicode-org.atlassian.net/browse/ICU-20709
    IcuTestErrorCode status(*this, "signNearZero");
    const struct TestCase {
        UNumberSignDisplay sign;
        double input;
        const char16_t* expected;
    } cases[] = {
        { UNUM_SIGN_AUTO,  1.1, u"1" },
        { UNUM_SIGN_AUTO,  0.9, u"1" },
        { UNUM_SIGN_AUTO,  0.1, u"0" },
        { UNUM_SIGN_AUTO, -0.1, u"-0" }, // interesting case
        { UNUM_SIGN_AUTO, -0.9, u"-1" },
        { UNUM_SIGN_AUTO, -1.1, u"-1" },
        { UNUM_SIGN_ALWAYS,  1.1, u"+1" },
        { UNUM_SIGN_ALWAYS,  0.9, u"+1" },
        { UNUM_SIGN_ALWAYS,  0.1, u"+0" },
        { UNUM_SIGN_ALWAYS, -0.1, u"-0" },
        { UNUM_SIGN_ALWAYS, -0.9, u"-1" },
        { UNUM_SIGN_ALWAYS, -1.1, u"-1" },
        { UNUM_SIGN_EXCEPT_ZERO,  1.1, u"+1" },
        { UNUM_SIGN_EXCEPT_ZERO,  0.9, u"+1" },
        { UNUM_SIGN_EXCEPT_ZERO,  0.1, u"0" }, // interesting case
        { UNUM_SIGN_EXCEPT_ZERO, -0.1, u"0" }, // interesting case
        { UNUM_SIGN_EXCEPT_ZERO, -0.9, u"-1" },
        { UNUM_SIGN_EXCEPT_ZERO, -1.1, u"-1" },
    };
    for (auto& cas : cases) {
        auto sign = cas.sign;
        auto input = cas.input;
        auto expected = cas.expected;
        auto actual = NumberFormatter::with()
            .sign(sign)
            .precision(Precision::integer())
            .locale(Locale::getUS())
            .formatDouble(input, status)
            .toString(status);
        assertEquals(
            DoubleToUnicodeString(input) + " @ SignDisplay " + Int64ToUnicodeString(sign),
            expected, actual);
    }
}

void NumberFormatterApiTest::signCoverage() {
    // https://unicode-org.atlassian.net/browse/ICU-20708
    IcuTestErrorCode status(*this, "signCoverage");
    const struct TestCase {
        UNumberSignDisplay sign;
        const char16_t* expectedStrings[8];
    } cases[] = {
        { UNUM_SIGN_AUTO, {        u"-∞", u"-1", u"-0",  u"0",  u"1",  u"∞",  u"NaN", u"-NaN" } },
        { UNUM_SIGN_ALWAYS, {      u"-∞", u"-1", u"-0", u"+0", u"+1", u"+∞", u"+NaN", u"-NaN" } },
        { UNUM_SIGN_NEVER, {        u"∞",  u"1",  u"0",  u"0",  u"1",  u"∞",  u"NaN",  u"NaN" } },
        { UNUM_SIGN_EXCEPT_ZERO, { u"-∞", u"-1",  u"0",  u"0", u"+1", u"+∞",  u"NaN",  u"NaN" } },
    };
    double negNaN = std::copysign(uprv_getNaN(), -0.0);
    const double inputs[] = {
        -uprv_getInfinity(), -1, -0.0, 0, 1, uprv_getInfinity(), uprv_getNaN(), negNaN
    };
    for (auto& cas : cases) {
        auto sign = cas.sign;
        for (int32_t i = 0; i < UPRV_LENGTHOF(inputs); i++) {
            auto input = inputs[i];
            auto expected = cas.expectedStrings[i];
            auto actual = NumberFormatter::with()
                .sign(sign)
                .locale(Locale::getUS())
                .formatDouble(input, status)
                .toString(status);
            assertEquals(
                DoubleToUnicodeString(input) + " " + Int64ToUnicodeString(sign),
                expected, actual);
        }
    }
}

void NumberFormatterApiTest::decimal() {
    assertFormatDescending(
            u"Decimal Default",
            u"decimal-auto",
            u"",
            NumberFormatter::with().decimal(UNumberDecimalSeparatorDisplay::UNUM_DECIMAL_SEPARATOR_AUTO),
            Locale::getEnglish(),
            u"87,650",
            u"8,765",
            u"876.5",
            u"87.65",
            u"8.765",
            u"0.8765",
            u"0.08765",
            u"0.008765",
            u"0");

    assertFormatDescending(
            u"Decimal Always Shown",
            u"decimal-always",
            u"decimal-always",
            NumberFormatter::with().decimal(UNumberDecimalSeparatorDisplay::UNUM_DECIMAL_SEPARATOR_ALWAYS),
            Locale::getEnglish(),
            u"87,650.",
            u"8,765.",
            u"876.5",
            u"87.65",
            u"8.765",
            u"0.8765",
            u"0.08765",
            u"0.008765",
            u"0.");
}

void NumberFormatterApiTest::scale() {
    assertFormatDescending(
            u"Multiplier None",
            u"scale/1",
            u"",
            NumberFormatter::with().scale(Scale::none()),
            Locale::getEnglish(),
            u"87,650",
            u"8,765",
            u"876.5",
            u"87.65",
            u"8.765",
            u"0.8765",
            u"0.08765",
            u"0.008765",
            u"0");

    assertFormatDescending(
            u"Multiplier Power of Ten",
            u"scale/1000000",
            u"scale/1E6",
            NumberFormatter::with().scale(Scale::powerOfTen(6)),
            Locale::getEnglish(),
            u"87,650,000,000",
            u"8,765,000,000",
            u"876,500,000",
            u"87,650,000",
            u"8,765,000",
            u"876,500",
            u"87,650",
            u"8,765",
            u"0");

    assertFormatDescending(
            u"Multiplier Arbitrary Double",
            u"scale/5.2",
            u"scale/5.2",
            NumberFormatter::with().scale(Scale::byDouble(5.2)),
            Locale::getEnglish(),
            u"455,780",
            u"45,578",
            u"4,557.8",
            u"455.78",
            u"45.578",
            u"4.5578",
            u"0.45578",
            u"0.045578",
            u"0");

    assertFormatDescending(
            u"Multiplier Arbitrary BigDecimal",
            u"scale/5.2",
            u"scale/5.2",
            NumberFormatter::with().scale(Scale::byDecimal({"5.2", -1})),
            Locale::getEnglish(),
            u"455,780",
            u"45,578",
            u"4,557.8",
            u"455.78",
            u"45.578",
            u"4.5578",
            u"0.45578",
            u"0.045578",
            u"0");

    assertFormatDescending(
            u"Multiplier Arbitrary Double And Power Of Ten",
            u"scale/5200",
            u"scale/5200",
            NumberFormatter::with().scale(Scale::byDoubleAndPowerOfTen(5.2, 3)),
            Locale::getEnglish(),
            u"455,780,000",
            u"45,578,000",
            u"4,557,800",
            u"455,780",
            u"45,578",
            u"4,557.8",
            u"455.78",
            u"45.578",
            u"0");

    assertFormatDescending(
            u"Multiplier Zero",
            u"scale/0",
            u"scale/0",
            NumberFormatter::with().scale(Scale::byDouble(0)),
            Locale::getEnglish(),
            u"0",
            u"0",
            u"0",
            u"0",
            u"0",
            u"0",
            u"0",
            u"0",
            u"0");

    assertFormatSingle(
            u"Multiplier Skeleton Scientific Notation and Percent",
            u"percent scale/1E2",
            u"%x100",
            NumberFormatter::with().unit(NoUnit::percent()).scale(Scale::powerOfTen(2)),
            Locale::getEnglish(),
            0.5,
            u"50%");

    assertFormatSingle(
            u"Negative Multiplier",
            u"scale/-5.2",
            u"scale/-5.2",
            NumberFormatter::with().scale(Scale::byDouble(-5.2)),
            Locale::getEnglish(),
            2,
            u"-10.4");

    assertFormatSingle(
            u"Negative One Multiplier",
            u"scale/-1",
            u"scale/-1",
            NumberFormatter::with().scale(Scale::byDouble(-1)),
            Locale::getEnglish(),
            444444,
            u"-444,444");

    assertFormatSingle(
            u"Two-Type Multiplier with Overlap",
            u"scale/10000",
            u"scale/1E4",
            NumberFormatter::with().scale(Scale::byDoubleAndPowerOfTen(100, 2)),
            Locale::getEnglish(),
            2,
            u"20,000");
}

void NumberFormatterApiTest::locale() {
    // Coverage for the locale setters.
    UErrorCode status = U_ZERO_ERROR;
    UnicodeString actual = NumberFormatter::withLocale(Locale::getFrench()).formatInt(1234, status)
            .toString(status);
    assertEquals("Locale withLocale()", u"1\u202f234", actual);
}

void NumberFormatterApiTest::skeletonUserGuideExamples() {
    IcuTestErrorCode status(*this, "skeletonUserGuideExamples");

    // Test the skeleton examples in userguide/format_parse/numbers/skeletons.md
    struct TestCase {
        const char16_t* skeleton;
        const char16_t* conciseSkeleton;
        double input;
        const char16_t* expected;
    } cases[] = {
        {u"percent", u"%", 25, u"25%"},
        {u".00", u".00", 25, u"25.00"},
        {u"percent .00", u"% .00", 25, u"25.00%"},
        {u"scale/100", u"scale/100", 0.3, u"30"},
        {u"percent scale/100", u"%x100", 0.3, u"30%"},
        {u"measure-unit/length-meter", u"unit/meter", 5, u"5 m"},
        {u"measure-unit/length-meter unit-width-full-name", u"unit/meter unit-width-full-name", 5, u"5 meters"},
        {u"currency/CAD", u"currency/CAD", 10, u"CA$10.00"},
        {u"currency/CAD unit-width-narrow", u"currency/CAD unit-width-narrow", 10, u"$10.00"},
        {u"compact-short", u"K", 5000, u"5K"},
        {u"compact-long", u"KK", 5000, u"5 thousand"},
        {u"compact-short currency/CAD", u"K currency/CAD", 5000, u"CA$5K"},
        {u"", u"", 5000, u"5,000"},
        {u"group-min2", u",?", 5000, u"5000"},
        {u"group-min2", u",?", 15000, u"15,000"},
        {u"sign-always", u"+!", 60, u"+60"},
        {u"sign-always", u"+!", 0, u"+0"},
        {u"sign-except-zero", u"+?", 60, u"+60"},
        {u"sign-except-zero", u"+?", 0, u"0"},
        {u"sign-accounting currency/CAD", u"() currency/CAD", -40, u"(CA$40.00)"}
    };

    for (const auto& cas : cases) {
        status.setScope(cas.skeleton);
        FormattedNumber actual = NumberFormatter::forSkeleton(cas.skeleton, status)
            .locale("en-US")
            .formatDouble(cas.input, status);
        assertEquals(cas.skeleton, cas.expected, actual.toTempString(status));
        status.errIfFailureAndReset();
        FormattedNumber actualConcise = NumberFormatter::forSkeleton(cas.conciseSkeleton, status)
            .locale("en-US")
            .formatDouble(cas.input, status);
        assertEquals(cas.conciseSkeleton, cas.expected, actualConcise.toTempString(status));
        status.errIfFailureAndReset();
    }
}

void NumberFormatterApiTest::formatTypes() {
    UErrorCode status = U_ZERO_ERROR;
    LocalizedNumberFormatter formatter = NumberFormatter::withLocale(Locale::getEnglish());

    // Double
    assertEquals("Format double", "514.23", formatter.formatDouble(514.23, status).toString(status));

    // Int64
    assertEquals("Format int64", "51,423", formatter.formatDouble(51423L, status).toString(status));

    // decNumber
    UnicodeString actual = formatter.formatDecimal("98765432123456789E1", status).toString(status);
    assertEquals("Format decNumber", u"987,654,321,234,567,890", actual);

    // Also test proper DecimalQuantity bytes storage when all digits are in the fraction.
    // The number needs to have exactly 40 digits, which is the size of the default buffer.
    // (issue discovered by the address sanitizer in C++)
    static const char* str = "0.009876543210987654321098765432109876543211";
    actual = formatter.precision(Precision::unlimited()).formatDecimal(str, status).toString(status);
    assertEquals("Format decNumber to 40 digits", str, actual);
}

void NumberFormatterApiTest::fieldPositionLogic() {
    IcuTestErrorCode status(*this, "fieldPositionLogic");

    const char16_t* message = u"Field position logic test";

    FormattedNumber fmtd = assertFormatSingle(
            message,
            u"",
            u"",
            NumberFormatter::with(),
            Locale::getEnglish(),
            -9876543210.12,
            u"-9,876,543,210.12");

    static const UFieldPosition expectedFieldPositions[] = {
            // field, begin index, end index
            {UNUM_SIGN_FIELD, 0, 1},
            {UNUM_GROUPING_SEPARATOR_FIELD, 2, 3},
            {UNUM_GROUPING_SEPARATOR_FIELD, 6, 7},
            {UNUM_GROUPING_SEPARATOR_FIELD, 10, 11},
            {UNUM_INTEGER_FIELD, 1, 14},
            {UNUM_DECIMAL_SEPARATOR_FIELD, 14, 15},
            {UNUM_FRACTION_FIELD, 15, 17}};

    assertNumberFieldPositions(
            message,
            fmtd,
            expectedFieldPositions,
            UPRV_LENGTHOF(expectedFieldPositions));

    // Test the iteration functionality of nextFieldPosition
    ConstrainedFieldPosition actual;
    actual.constrainField(UFIELD_CATEGORY_NUMBER, UNUM_GROUPING_SEPARATOR_FIELD);
    int32_t i = 1;
    while (fmtd.nextPosition(actual, status)) {
        UFieldPosition expected = expectedFieldPositions[i++];
        assertEquals(
                UnicodeString(u"Next for grouping, field, case #") + Int64ToUnicodeString(i),
                expected.field,
                actual.getField());
        assertEquals(
                UnicodeString(u"Next for grouping, begin index, case #") + Int64ToUnicodeString(i),
                expected.beginIndex,
                actual.getStart());
        assertEquals(
                UnicodeString(u"Next for grouping, end index, case #") + Int64ToUnicodeString(i),
                expected.endIndex,
                actual.getLimit());
    }
    assertEquals(u"Should have seen all grouping separators", 4, i);

    // Make sure strings without fraction do not contain fraction field
    actual.reset();
    actual.constrainField(UFIELD_CATEGORY_NUMBER, UNUM_FRACTION_FIELD);
    fmtd = NumberFormatter::withLocale("en").formatInt(5, status);
    assertFalse(u"No fraction part in an integer", fmtd.nextPosition(actual, status));
}

void NumberFormatterApiTest::fieldPositionCoverage() {
    IcuTestErrorCode status(*this, "fieldPositionCoverage");

    {
        const char16_t* message = u"Measure unit field position basic";
        FormattedNumber result = assertFormatSingle(
                message,
                u"measure-unit/temperature-fahrenheit",
                u"unit/fahrenheit",
                NumberFormatter::with().unit(FAHRENHEIT),
                Locale::getEnglish(),
                68,
                u"68°F");
        static const UFieldPosition expectedFieldPositions[] = {
                // field, begin index, end index
                {UNUM_INTEGER_FIELD, 0, 2},
                {UNUM_MEASURE_UNIT_FIELD, 2, 4}};
        assertNumberFieldPositions(
                message,
                result,
                expectedFieldPositions,
                UPRV_LENGTHOF(expectedFieldPositions));
    }

    {
        const char16_t* message = u"Measure unit field position with compound unit";
        FormattedNumber result = assertFormatSingle(
                message,
                u"measure-unit/temperature-fahrenheit per-measure-unit/duration-day",
                u"unit/fahrenheit-per-day",
                NumberFormatter::with().unit(FAHRENHEIT).perUnit(DAY),
                Locale::getEnglish(),
                68,
                u"68°F/d");
        static const UFieldPosition expectedFieldPositions[] = {
                // field, begin index, end index
                {UNUM_INTEGER_FIELD, 0, 2},
                // coverage for old enum:
                {DecimalFormat::kMeasureUnitField, 2, 6}};
        assertNumberFieldPositions(
                message,
                result,
                expectedFieldPositions,
                UPRV_LENGTHOF(expectedFieldPositions));
    }

    {
        const char16_t* message = u"Measure unit field position with spaces";
        FormattedNumber result = assertFormatSingle(
                message,
                u"measure-unit/length-meter unit-width-full-name",
                u"unit/meter unit-width-full-name",
                NumberFormatter::with().unit(METER).unitWidth(UNUM_UNIT_WIDTH_FULL_NAME),
                Locale::getEnglish(),
                68,
                u"68 meters");
        static const UFieldPosition expectedFieldPositions[] = {
                // field, begin index, end index
                {UNUM_INTEGER_FIELD, 0, 2},
                // note: field starts after the space
                {UNUM_MEASURE_UNIT_FIELD, 3, 9}};
        assertNumberFieldPositions(
                message,
                result,
                expectedFieldPositions,
                UPRV_LENGTHOF(expectedFieldPositions));
    }

    {
        const char16_t* message = u"Measure unit field position with prefix and suffix";
        FormattedNumber result = assertFormatSingle(
                message,
                u"measure-unit/length-meter per-measure-unit/duration-second unit-width-full-name",
                u"unit/meter-per-second unit-width-full-name",
                NumberFormatter::with().unit(METER).perUnit(SECOND).unitWidth(UNUM_UNIT_WIDTH_FULL_NAME),
                "ky", // locale with the interesting data
                68,
                u"секундасына 68 метр");
        static const UFieldPosition expectedFieldPositions[] = {
                // field, begin index, end index
                {UNUM_MEASURE_UNIT_FIELD, 0, 11},
                {UNUM_INTEGER_FIELD, 12, 14},
                {UNUM_MEASURE_UNIT_FIELD, 15, 19}};
        assertNumberFieldPositions(
                message,
                result,
                expectedFieldPositions,
                UPRV_LENGTHOF(expectedFieldPositions));
    }

    {
        const char16_t* message = u"Measure unit field position with inner spaces";
        FormattedNumber result = assertFormatSingle(
                message,
                u"measure-unit/temperature-fahrenheit unit-width-full-name",
                u"unit/fahrenheit unit-width-full-name",
                NumberFormatter::with().unit(FAHRENHEIT).unitWidth(UNUM_UNIT_WIDTH_FULL_NAME),
                "vi", // locale with the interesting data
                68,
                u"68 độ F");
        static const UFieldPosition expectedFieldPositions[] = {
                // field, begin index, end index
                {UNUM_INTEGER_FIELD, 0, 2},
                // Should trim leading/trailing spaces, but not inner spaces:
                {UNUM_MEASURE_UNIT_FIELD, 3, 7}};
        assertNumberFieldPositions(
                message,
                result,
                expectedFieldPositions,
                UPRV_LENGTHOF(expectedFieldPositions));
    }

    {
        // Data: other{"‎{0} K"} == "\u200E{0} K"
        // If that data changes, try to find another example of a non-empty unit prefix/suffix
        // that is also all ignorables (whitespace and bidi control marks).
        const char16_t* message = u"Measure unit field position with fully ignorable prefix";
        FormattedNumber result = assertFormatSingle(
                message,
                u"measure-unit/temperature-kelvin",
                u"unit/kelvin",
                NumberFormatter::with().unit(KELVIN),
                "fa", // locale with the interesting data
                68,
                u"‎۶۸ K");
        static const UFieldPosition expectedFieldPositions[] = {
                // field, begin index, end index
                {UNUM_INTEGER_FIELD, 1, 3},
                {UNUM_MEASURE_UNIT_FIELD, 4, 5}};
        assertNumberFieldPositions(
                message,
                result,
                expectedFieldPositions,
                UPRV_LENGTHOF(expectedFieldPositions));
    }

    {
        const char16_t* message = u"Compact field basic";
        FormattedNumber result = assertFormatSingle(
                message,
                u"compact-short",
                u"K",
                NumberFormatter::with().notation(Notation::compactShort()),
                Locale::getUS(),
                65000,
                u"65K");
        static const UFieldPosition expectedFieldPositions[] = {
                // field, begin index, end index
                {UNUM_INTEGER_FIELD, 0, 2},
                {UNUM_COMPACT_FIELD, 2, 3}};
        assertNumberFieldPositions(
                message,
                result,
                expectedFieldPositions,
                UPRV_LENGTHOF(expectedFieldPositions));
    }

    {
        const char16_t* message = u"Compact field with spaces";
        FormattedNumber result = assertFormatSingle(
                message,
                u"compact-long",
                u"KK",
                NumberFormatter::with().notation(Notation::compactLong()),
                Locale::getUS(),
                65000,
                u"65 thousand");
        static const UFieldPosition expectedFieldPositions[] = {
                // field, begin index, end index
                {UNUM_INTEGER_FIELD, 0, 2},
                {UNUM_COMPACT_FIELD, 3, 11}};
        assertNumberFieldPositions(
                message,
                result,
                expectedFieldPositions,
                UPRV_LENGTHOF(expectedFieldPositions));
    }

    {
        const char16_t* message = u"Compact field with inner space";
        FormattedNumber result = assertFormatSingle(
                message,
                u"compact-long",
                u"KK",
                NumberFormatter::with().notation(Notation::compactLong()),
                "fil",  // locale with interesting data
                6000,
                u"6 na libo");
        static const UFieldPosition expectedFieldPositions[] = {
                // field, begin index, end index
                {UNUM_INTEGER_FIELD, 0, 1},
                {UNUM_COMPACT_FIELD, 2, 9}};
        assertNumberFieldPositions(
                message,
                result,
                expectedFieldPositions,
                UPRV_LENGTHOF(expectedFieldPositions));
    }

    {
        const char16_t* message = u"Compact field with bidi mark";
        FormattedNumber result = assertFormatSingle(
                message,
                u"compact-long",
                u"KK",
                NumberFormatter::with().notation(Notation::compactLong()),
                "he",  // locale with interesting data
                6000,
                u"\u200F6 אלף");
        static const UFieldPosition expectedFieldPositions[] = {
                // field, begin index, end index
                {UNUM_INTEGER_FIELD, 1, 2},
                {UNUM_COMPACT_FIELD, 3, 6}};
        assertNumberFieldPositions(
                message,
                result,
                expectedFieldPositions,
                UPRV_LENGTHOF(expectedFieldPositions));
    }

    {
        const char16_t* message = u"Compact with currency fields";
        FormattedNumber result = assertFormatSingle(
                message,
                u"compact-short currency/USD",
                u"K currency/USD",
                NumberFormatter::with().notation(Notation::compactShort()).unit(USD),
                "sr_Latn",  // locale with interesting data
                65000,
                u"65 hilj. US$");
        static const UFieldPosition expectedFieldPositions[] = {
                // field, begin index, end index
                {UNUM_INTEGER_FIELD, 0, 2},
                {UNUM_COMPACT_FIELD, 3, 8},
                {UNUM_CURRENCY_FIELD, 9, 12}};
        assertNumberFieldPositions(
                message,
                result,
                expectedFieldPositions,
                UPRV_LENGTHOF(expectedFieldPositions));
    }

    {
        const char16_t* message = u"Currency long name fields";
        FormattedNumber result = assertFormatSingle(
                message,
                u"currency/USD unit-width-full-name",
                u"currency/USD unit-width-full-name",
                NumberFormatter::with().unit(USD)
                    .unitWidth(UNumberUnitWidth::UNUM_UNIT_WIDTH_FULL_NAME),
                "en",
                12345,
                u"12,345.00 US dollars");
        static const UFieldPosition expectedFieldPositions[] = {
                // field, begin index, end index
                {UNUM_GROUPING_SEPARATOR_FIELD, 2, 3},
                {UNUM_INTEGER_FIELD, 0, 6},
                {UNUM_DECIMAL_SEPARATOR_FIELD, 6, 7},
                {UNUM_FRACTION_FIELD, 7, 9},
                {UNUM_CURRENCY_FIELD, 10, 20}};
        assertNumberFieldPositions(
                message,
                result,
                expectedFieldPositions,
                UPRV_LENGTHOF(expectedFieldPositions));
    }

    {
        const char16_t* message = u"Compact with measure unit fields";
        FormattedNumber result = assertFormatSingle(
                message,
                u"compact-long measure-unit/length-meter unit-width-full-name",
                u"KK unit/meter unit-width-full-name",
                NumberFormatter::with().notation(Notation::compactLong())
                    .unit(METER)
                    .unitWidth(UNUM_UNIT_WIDTH_FULL_NAME),
                Locale::getUS(),
                65000,
                u"65 thousand meters");
        static const UFieldPosition expectedFieldPositions[] = {
                // field, begin index, end index
                {UNUM_INTEGER_FIELD, 0, 2},
                {UNUM_COMPACT_FIELD, 3, 11},
                {UNUM_MEASURE_UNIT_FIELD, 12, 18}};
        assertNumberFieldPositions(
                message,
                result,
                expectedFieldPositions,
                UPRV_LENGTHOF(expectedFieldPositions));
    }
}

void NumberFormatterApiTest::toFormat() {
    IcuTestErrorCode status(*this, "icuFormat");
    LocalizedNumberFormatter lnf = NumberFormatter::withLocale("fr")
            .precision(Precision::fixedFraction(3));
    LocalPointer<Format> format(lnf.toFormat(status), status);
    FieldPosition fpos(UNUM_DECIMAL_SEPARATOR_FIELD);
    UnicodeString sb;
    format->format(514.23, sb, fpos, status);
    assertEquals("Should correctly format number", u"514,230", sb);
    assertEquals("Should find decimal separator", 3, fpos.getBeginIndex());
    assertEquals("Should find end of decimal separator", 4, fpos.getEndIndex());
    assertEquals(
            "ICU Format should round-trip",
            lnf.toSkeleton(status),
            dynamic_cast<LocalizedNumberFormatterAsFormat*>(format.getAlias())->getNumberFormatter()
                    .toSkeleton(status));

    UFormattedNumberData result;
    result.quantity.setToDouble(514.23);
    lnf.formatImpl(&result, status);
    FieldPositionIterator fpi1;
    {
        FieldPositionIteratorHandler fpih(&fpi1, status);
        result.getAllFieldPositions(fpih, status);
    }

    FieldPositionIterator fpi2;
    format->format(514.23, sb.remove(), &fpi2, status);

    assertTrue("Should produce same field position iterator", fpi1 == fpi2);
}

void NumberFormatterApiTest::errors() {
    LocalizedNumberFormatter lnf = NumberFormatter::withLocale(Locale::getEnglish()).precision(
            Precision::fixedFraction(
                    -1));

    // formatInt
    UErrorCode status = U_ZERO_ERROR;
    FormattedNumber fn = lnf.formatInt(1, status);
    assertEquals(
            "Should fail in formatInt method with error code for rounding",
            U_NUMBER_ARG_OUTOFBOUNDS_ERROR,
            status);

    // formatDouble
    status = U_ZERO_ERROR;
    fn = lnf.formatDouble(1.0, status);
    assertEquals(
            "Should fail in formatDouble method with error code for rounding",
            U_NUMBER_ARG_OUTOFBOUNDS_ERROR,
            status);

    // formatDecimal (decimal error)
    status = U_ZERO_ERROR;
    fn = NumberFormatter::withLocale("en").formatDecimal("1x2", status);
    assertEquals(
            "Should fail in formatDecimal method with error code for decimal number syntax",
            U_DECIMAL_NUMBER_SYNTAX_ERROR,
            status);

    // formatDecimal (setting error)
    status = U_ZERO_ERROR;
    fn = lnf.formatDecimal("1.0", status);
    assertEquals(
            "Should fail in formatDecimal method with error code for rounding",
            U_NUMBER_ARG_OUTOFBOUNDS_ERROR,
            status);

    // Skeleton string
    status = U_ZERO_ERROR;
    UnicodeString output = lnf.toSkeleton(status);
    assertEquals(
            "Should fail on toSkeleton terminal method with correct error code",
            U_NUMBER_ARG_OUTOFBOUNDS_ERROR,
            status);
    assertTrue(
            "Terminal toSkeleton on error object should be bogus",
            output.isBogus());

    // FieldPosition (constrained category)
    status = U_ZERO_ERROR;
    ConstrainedFieldPosition fp;
    fp.constrainCategory(UFIELD_CATEGORY_NUMBER);
    fn.nextPosition(fp, status);
    assertEquals(
            "Should fail on FieldPosition terminal method with correct error code",
            U_NUMBER_ARG_OUTOFBOUNDS_ERROR,
            status);

    // FieldPositionIterator (no constraints)
    status = U_ZERO_ERROR;
    fp.reset();
    fn.nextPosition(fp, status);
    assertEquals(
            "Should fail on FieldPositoinIterator terminal method with correct error code",
            U_NUMBER_ARG_OUTOFBOUNDS_ERROR,
            status);

    // Appendable
    status = U_ZERO_ERROR;
    UnicodeStringAppendable appendable(output.remove());
    fn.appendTo(appendable, status);
    assertEquals(
            "Should fail on Appendable terminal method with correct error code",
            U_NUMBER_ARG_OUTOFBOUNDS_ERROR,
            status);

    // UnicodeString
    status = U_ZERO_ERROR;
    output = fn.toString(status);
    assertEquals(
            "Should fail on UnicodeString terminal method with correct error code",
            U_NUMBER_ARG_OUTOFBOUNDS_ERROR,
            status);
    assertTrue(
            "Terminal UnicodeString on error object should be bogus",
            output.isBogus());

    // CopyErrorTo
    status = U_ZERO_ERROR;
    lnf.copyErrorTo(status);
    assertEquals(
            "Should fail since rounder is not legal with correct error code",
            U_NUMBER_ARG_OUTOFBOUNDS_ERROR,
            status);
}

void NumberFormatterApiTest::validRanges() {

#define EXPECTED_MAX_INT_FRAC_SIG 999

#define VALID_RANGE_ASSERT(status, method, lowerBound, argument) UPRV_BLOCK_MACRO_BEGIN { \
    UErrorCode expectedStatus = ((lowerBound <= argument) && (argument <= EXPECTED_MAX_INT_FRAC_SIG)) \
        ? U_ZERO_ERROR \
        : U_NUMBER_ARG_OUTOFBOUNDS_ERROR; \
    assertEquals( \
        UnicodeString(u"Incorrect status for " #method " on input ") \
            + Int64ToUnicodeString(argument), \
        expectedStatus, \
        status); \
} UPRV_BLOCK_MACRO_END

#define VALID_RANGE_ONEARG(setting, method, lowerBound) UPRV_BLOCK_MACRO_BEGIN { \
    for (int32_t argument = -2; argument <= EXPECTED_MAX_INT_FRAC_SIG + 2; argument++) { \
        UErrorCode status = U_ZERO_ERROR; \
        NumberFormatter::with().setting(method(argument)).copyErrorTo(status); \
        VALID_RANGE_ASSERT(status, method, lowerBound, argument); \
    } \
} UPRV_BLOCK_MACRO_END

#define VALID_RANGE_TWOARGS(setting, method, lowerBound) UPRV_BLOCK_MACRO_BEGIN { \
    for (int32_t argument = -2; argument <= EXPECTED_MAX_INT_FRAC_SIG + 2; argument++) { \
        UErrorCode status = U_ZERO_ERROR; \
        /* Pass EXPECTED_MAX_INT_FRAC_SIG as the second argument so arg1 <= arg2 in expected cases */ \
        NumberFormatter::with().setting(method(argument, EXPECTED_MAX_INT_FRAC_SIG)).copyErrorTo(status); \
        VALID_RANGE_ASSERT(status, method, lowerBound, argument); \
        status = U_ZERO_ERROR; \
        /* Pass lowerBound as the first argument so arg1 <= arg2 in expected cases */ \
        NumberFormatter::with().setting(method(lowerBound, argument)).copyErrorTo(status); \
        VALID_RANGE_ASSERT(status, method, lowerBound, argument); \
        /* Check that first argument must be less than or equal to second argument */ \
        NumberFormatter::with().setting(method(argument, argument - 1)).copyErrorTo(status); \
        assertEquals("Incorrect status for " #method " on max < min input", \
            U_NUMBER_ARG_OUTOFBOUNDS_ERROR, \
            status); \
    } \
} UPRV_BLOCK_MACRO_END

    VALID_RANGE_ONEARG(precision, Precision::fixedFraction, 0);
    VALID_RANGE_ONEARG(precision, Precision::minFraction, 0);
    VALID_RANGE_ONEARG(precision, Precision::maxFraction, 0);
    VALID_RANGE_TWOARGS(precision, Precision::minMaxFraction, 0);
    VALID_RANGE_ONEARG(precision, Precision::fixedSignificantDigits, 1);
    VALID_RANGE_ONEARG(precision, Precision::minSignificantDigits, 1);
    VALID_RANGE_ONEARG(precision, Precision::maxSignificantDigits, 1);
    VALID_RANGE_TWOARGS(precision, Precision::minMaxSignificantDigits, 1);
    VALID_RANGE_ONEARG(precision, Precision::fixedFraction(1).withMinDigits, 1);
    VALID_RANGE_ONEARG(precision, Precision::fixedFraction(1).withMaxDigits, 1);
    VALID_RANGE_ONEARG(notation, Notation::scientific().withMinExponentDigits, 1);
    VALID_RANGE_ONEARG(integerWidth, IntegerWidth::zeroFillTo, 0);
    VALID_RANGE_ONEARG(integerWidth, IntegerWidth::zeroFillTo(0).truncateAt, -1);
}

void NumberFormatterApiTest::copyMove() {
    IcuTestErrorCode status(*this, "copyMove");

    // Default constructors
    LocalizedNumberFormatter l1;
    assertEquals("Initial behavior", u"10", l1.formatInt(10, status).toString(status), true);
    if (status.errDataIfFailureAndReset()) { return; }
    assertEquals("Initial call count", 1, l1.getCallCount());
    assertTrue("Initial compiled", l1.getCompiled() == nullptr);

    // Setup
    l1 = NumberFormatter::withLocale("en").unit(NoUnit::percent()).threshold(3);
    assertEquals("Initial behavior", u"10%", l1.formatInt(10, status).toString(status));
    assertEquals("Initial call count", 1, l1.getCallCount());
    assertTrue("Initial compiled", l1.getCompiled() == nullptr);
    l1.formatInt(123, status);
    assertEquals("Still not compiled", 2, l1.getCallCount());
    assertTrue("Still not compiled", l1.getCompiled() == nullptr);
    l1.formatInt(123, status);
    assertEquals("Compiled", u"10%", l1.formatInt(10, status).toString(status));
    assertEquals("Compiled", INT32_MIN, l1.getCallCount());
    assertTrue("Compiled", l1.getCompiled() != nullptr);

    // Copy constructor
    LocalizedNumberFormatter l2 = l1;
    assertEquals("[constructor] Copy behavior", u"10%", l2.formatInt(10, status).toString(status));
    assertEquals("[constructor] Copy should not have compiled state", 1, l2.getCallCount());
    assertTrue("[constructor] Copy should not have compiled state", l2.getCompiled() == nullptr);

    // Move constructor
    LocalizedNumberFormatter l3 = std::move(l1);
    assertEquals("[constructor] Move behavior", u"10%", l3.formatInt(10, status).toString(status));
    assertEquals("[constructor] Move *should* have compiled state", INT32_MIN, l3.getCallCount());
    assertTrue("[constructor] Move *should* have compiled state", l3.getCompiled() != nullptr);
    assertEquals("[constructor] Source should be reset after move", 0, l1.getCallCount());
    assertTrue("[constructor] Source should be reset after move", l1.getCompiled() == nullptr);

    // Reset l1 and l2 to check for macro-props copying for behavior testing
    // Make the test more interesting: also warm them up with a compiled formatter.
    l1 = NumberFormatter::withLocale("en");
    l1.formatInt(1, status);
    l1.formatInt(1, status);
    l1.formatInt(1, status);
    l2 = NumberFormatter::withLocale("en");
    l2.formatInt(1, status);
    l2.formatInt(1, status);
    l2.formatInt(1, status);

    // Copy assignment
    l1 = l3;
    assertEquals("[assignment] Copy behavior", u"10%", l1.formatInt(10, status).toString(status));
    assertEquals("[assignment] Copy should not have compiled state", 1, l1.getCallCount());
    assertTrue("[assignment] Copy should not have compiled state", l1.getCompiled() == nullptr);

    // Move assignment
    l2 = std::move(l3);
    assertEquals("[assignment] Move behavior", u"10%", l2.formatInt(10, status).toString(status));
    assertEquals("[assignment] Move *should* have compiled state", INT32_MIN, l2.getCallCount());
    assertTrue("[assignment] Move *should* have compiled state", l2.getCompiled() != nullptr);
    assertEquals("[assignment] Source should be reset after move", 0, l3.getCallCount());
    assertTrue("[assignment] Source should be reset after move", l3.getCompiled() == nullptr);

    // Coverage tests for UnlocalizedNumberFormatter
    UnlocalizedNumberFormatter u1;
    assertEquals("Default behavior", u"10", u1.locale("en").formatInt(10, status).toString(status));
    u1 = u1.unit(NoUnit::percent());
    assertEquals("Copy assignment", u"10%", u1.locale("en").formatInt(10, status).toString(status));
    UnlocalizedNumberFormatter u2 = u1;
    assertEquals("Copy constructor", u"10%", u2.locale("en").formatInt(10, status).toString(status));
    UnlocalizedNumberFormatter u3 = std::move(u1);
    assertEquals("Move constructor", u"10%", u3.locale("en").formatInt(10, status).toString(status));
    u1 = NumberFormatter::with();
    u1 = std::move(u2);
    assertEquals("Move assignment", u"10%", u1.locale("en").formatInt(10, status).toString(status));

    // FormattedNumber move operators
    FormattedNumber result = l1.formatInt(10, status);
    assertEquals("FormattedNumber move constructor", u"10%", result.toString(status));
    result = l1.formatInt(20, status);
    assertEquals("FormattedNumber move assignment", u"20%", result.toString(status));
}

void NumberFormatterApiTest::localPointerCAPI() {
    // NOTE: This is also the sample code in unumberformatter.h
    UErrorCode ec = U_ZERO_ERROR;

    // Setup:
    LocalUNumberFormatterPointer uformatter(unumf_openForSkeletonAndLocale(u"percent", -1, "en", &ec));
    LocalUFormattedNumberPointer uresult(unumf_openResult(&ec));
    if (!assertSuccess("", ec, true, __FILE__, __LINE__)) { return; }

    // Format a decimal number:
    unumf_formatDecimal(uformatter.getAlias(), "9.87E-3", -1, uresult.getAlias(), &ec);
    if (!assertSuccess("", ec, true, __FILE__, __LINE__)) { return; }

    // Get the location of the percent sign:
    UFieldPosition ufpos = {UNUM_PERCENT_FIELD, 0, 0};
    unumf_resultNextFieldPosition(uresult.getAlias(), &ufpos, &ec);
    assertEquals("Percent sign location within '0.00987%'", 7, ufpos.beginIndex);
    assertEquals("Percent sign location within '0.00987%'", 8, ufpos.endIndex);

    // No need to do any cleanup since we are using LocalPointer.
}

void NumberFormatterApiTest::toObject() {
    IcuTestErrorCode status(*this, "toObject");

    // const lvalue version
    {
        LocalizedNumberFormatter lnf = NumberFormatter::withLocale("en")
                .precision(Precision::fixedFraction(2));
        LocalPointer<LocalizedNumberFormatter> lnf2(lnf.clone());
        assertFalse("should create successfully, const lvalue", lnf2.isNull());
        assertEquals("object API test, const lvalue", u"1,000.00",
            lnf2->formatDouble(1000, status).toString(status));
    }

    // rvalue reference version
    {
        LocalPointer<LocalizedNumberFormatter> lnf(
            NumberFormatter::withLocale("en")
                .precision(Precision::fixedFraction(2))
                .clone());
        assertFalse("should create successfully, rvalue reference", lnf.isNull());
        assertEquals("object API test, rvalue reference", u"1,000.00",
            lnf->formatDouble(1000, status).toString(status));
    }

    // to std::unique_ptr via constructor
    {
        std::unique_ptr<LocalizedNumberFormatter> lnf(
            NumberFormatter::withLocale("en")
                .precision(Precision::fixedFraction(2))
                .clone());
        assertTrue("should create successfully, unique_ptr", static_cast<bool>(lnf));
        assertEquals("object API test, unique_ptr", u"1,000.00",
            lnf->formatDouble(1000, status).toString(status));
    }

    // to std::unique_ptr via assignment
    {
        std::unique_ptr<LocalizedNumberFormatter> lnf =
            NumberFormatter::withLocale("en")
                .precision(Precision::fixedFraction(2))
                .clone();
        assertTrue("should create successfully, unique_ptr B", static_cast<bool>(lnf));
        assertEquals("object API test, unique_ptr B", u"1,000.00",
            lnf->formatDouble(1000, status).toString(status));
    }

    // to LocalPointer via assignment
    {
        LocalPointer<UnlocalizedNumberFormatter> f =
            NumberFormatter::with().clone();
    }

    // make sure no memory leaks
    {
        NumberFormatter::with().clone();
    }
}

void NumberFormatterApiTest::toDecimalNumber() {
    IcuTestErrorCode status(*this, "toDecimalNumber");
    FormattedNumber fn = NumberFormatter::withLocale("bn-BD")
        .scale(Scale::powerOfTen(2))
        .precision(Precision::maxSignificantDigits(5))
        .formatDouble(9.87654321e12, status);
    assertEquals("Should have expected localized string result",
        u"৯৮,৭৬,৫০,০০,০০,০০,০০০", fn.toString(status));
    assertEquals(u"Should have expected toDecimalNumber string result",
        "9.8765E+14", fn.toDecimalNumber<std::string>(status).c_str());
}

void NumberFormatterApiTest::microPropsInternals(void) {
    // Verify copy construction and assignment operators.
    int64_t testValues[2] = {4, 61};

    MicroProps mp;
    assertEquals("capacity", 2, mp.mixedMeasures.getCapacity());
    mp.mixedMeasures[0] = testValues[0];
    mp.mixedMeasures[1] = testValues[1];
    MicroProps copyConstructed(mp);
    MicroProps copyAssigned;
    int64_t *resizeResult = mp.mixedMeasures.resize(4, 4);
    assertTrue("Resize success", resizeResult != NULL);
    copyAssigned = mp;

    assertTrue("MicroProps success status", U_SUCCESS(mp.mixedMeasures.status));
    assertTrue("Copy Constructed success status", U_SUCCESS(copyConstructed.mixedMeasures.status));
    assertTrue("Copy Assigned success status", U_SUCCESS(copyAssigned.mixedMeasures.status));
    assertEquals("Original values[0]", testValues[0], mp.mixedMeasures[0]);
    assertEquals("Original values[1]", testValues[1], mp.mixedMeasures[1]);
    assertEquals("Copy Constructed[0]", testValues[0], copyConstructed.mixedMeasures[0]);
    assertEquals("Copy Constructed[1]", testValues[1], copyConstructed.mixedMeasures[1]);
    assertEquals("Copy Assigned[0]", testValues[0], copyAssigned.mixedMeasures[0]);
    assertEquals("Copy Assigned[1]", testValues[1], copyAssigned.mixedMeasures[1]);
    assertEquals("Original capacity", 4, mp.mixedMeasures.getCapacity());
    assertEquals("Copy Constructed capacity", 2, copyConstructed.mixedMeasures.getCapacity());
    assertEquals("Copy Assigned capacity", 4, copyAssigned.mixedMeasures.getCapacity());
}

void NumberFormatterApiTest::assertFormatDescending(
        const char16_t* umessage,
        const char16_t* uskeleton,
        const char16_t* conciseSkeleton,
        const UnlocalizedNumberFormatter& f,
        Locale locale,
        ...) {
    va_list args;
    va_start(args, locale);
    UnicodeString message(TRUE, umessage, -1);
    static double inputs[] = {87650, 8765, 876.5, 87.65, 8.765, 0.8765, 0.08765, 0.008765, 0};
    const LocalizedNumberFormatter l1 = f.threshold(0).locale(locale); // no self-regulation
    const LocalizedNumberFormatter l2 = f.threshold(1).locale(locale); // all self-regulation
    IcuTestErrorCode status(*this, "assertFormatDescending");
    status.setScope(message);
    UnicodeString expecteds[10];
    for (int16_t i = 0; i < 9; i++) {
        char16_t caseNumber = u'0' + i;
        double d = inputs[i];
        UnicodeString expected = va_arg(args, const char16_t*);
        expecteds[i] = expected;
        UnicodeString actual1 = l1.formatDouble(d, status).toString(status);
        assertSuccess(message + u": Unsafe Path: " + caseNumber, status);
        assertEquals(message + u": Unsafe Path: " + caseNumber, expected, actual1);
        UnicodeString actual2 = l2.formatDouble(d, status).toString(status);
        assertSuccess(message + u": Safe Path: " + caseNumber, status);
        assertEquals(message + u": Safe Path: " + caseNumber, expected, actual2);
    }
    if (uskeleton != nullptr) { // if null, skeleton is declared as undefined.
        UnicodeString skeleton(TRUE, uskeleton, -1);
        // Only compare normalized skeletons: the tests need not provide the normalized forms.
        // Use the normalized form to construct the testing formatter to guarantee no loss of info.
        UnicodeString normalized = NumberFormatter::forSkeleton(skeleton, status).toSkeleton(status);
        assertEquals(message + ": Skeleton:", normalized, f.toSkeleton(status));
        LocalizedNumberFormatter l3 = NumberFormatter::forSkeleton(normalized, status).locale(locale);
        for (int32_t i = 0; i < 9; i++) {
            double d = inputs[i];
            UnicodeString actual3 = l3.formatDouble(d, status).toString(status);
            assertEquals(message + ": Skeleton Path: '" + normalized + "': " + d, expecteds[i], actual3);
        }
        // Concise skeletons should have same output, and usually round-trip to the normalized skeleton.
        // If the concise skeleton starts with '~', disable the round-trip check.
        bool shouldRoundTrip = true;
        if (conciseSkeleton[0] == u'~') {
            conciseSkeleton++;
            shouldRoundTrip = false;
        }
        LocalizedNumberFormatter l4 = NumberFormatter::forSkeleton(conciseSkeleton, status).locale(locale);
        if (shouldRoundTrip) {
            assertEquals(message + ": Concise Skeleton:", normalized, l4.toSkeleton(status));
        }
        for (int32_t i = 0; i < 9; i++) {
            double d = inputs[i];
            UnicodeString actual4 = l4.formatDouble(d, status).toString(status);
            assertEquals(message + ": Concise Skeleton Path: '" + normalized + "': " + d, expecteds[i], actual4);
        }
    } else {
        assertUndefinedSkeleton(f);
    }
}

void NumberFormatterApiTest::assertFormatDescendingBig(
        const char16_t* umessage,
        const char16_t* uskeleton,
        const char16_t* conciseSkeleton,
        const UnlocalizedNumberFormatter& f,
        Locale locale,
        ...) {
    va_list args;
    va_start(args, locale);
    UnicodeString message(TRUE, umessage, -1);
    static double inputs[] = {87650000, 8765000, 876500, 87650, 8765, 876.5, 87.65, 8.765, 0};
    const LocalizedNumberFormatter l1 = f.threshold(0).locale(locale); // no self-regulation
    const LocalizedNumberFormatter l2 = f.threshold(1).locale(locale); // all self-regulation
    IcuTestErrorCode status(*this, "assertFormatDescendingBig");
    status.setScope(message);
    UnicodeString expecteds[10];
    for (int16_t i = 0; i < 9; i++) {
        char16_t caseNumber = u'0' + i;
        double d = inputs[i];
        UnicodeString expected = va_arg(args, const char16_t*);
        expecteds[i] = expected;
        UnicodeString actual1 = l1.formatDouble(d, status).toString(status);
        assertSuccess(message + u": Unsafe Path: " + caseNumber, status);
        assertEquals(message + u": Unsafe Path: " + caseNumber, expected, actual1);
        UnicodeString actual2 = l2.formatDouble(d, status).toString(status);
        assertSuccess(message + u": Safe Path: " + caseNumber, status);
        assertEquals(message + u": Safe Path: " + caseNumber, expected, actual2);
    }
    if (uskeleton != nullptr) { // if null, skeleton is declared as undefined.
        UnicodeString skeleton(TRUE, uskeleton, -1);
        // Only compare normalized skeletons: the tests need not provide the normalized forms.
        // Use the normalized form to construct the testing formatter to guarantee no loss of info.
        UnicodeString normalized = NumberFormatter::forSkeleton(skeleton, status).toSkeleton(status);
        assertEquals(message + ": Skeleton:", normalized, f.toSkeleton(status));
        LocalizedNumberFormatter l3 = NumberFormatter::forSkeleton(normalized, status).locale(locale);
        for (int32_t i = 0; i < 9; i++) {
            double d = inputs[i];
            UnicodeString actual3 = l3.formatDouble(d, status).toString(status);
            assertEquals(message + ": Skeleton Path: '" + normalized + "': " + d, expecteds[i], actual3);
        }
        // Concise skeletons should have same output, and usually round-trip to the normalized skeleton.
        // If the concise skeleton starts with '~', disable the round-trip check.
        bool shouldRoundTrip = true;
        if (conciseSkeleton[0] == u'~') {
            conciseSkeleton++;
            shouldRoundTrip = false;
        }
        LocalizedNumberFormatter l4 = NumberFormatter::forSkeleton(conciseSkeleton, status).locale(locale);
        if (shouldRoundTrip) {
            assertEquals(message + ": Concise Skeleton:", normalized, l4.toSkeleton(status));
        }
        for (int32_t i = 0; i < 9; i++) {
            double d = inputs[i];
            UnicodeString actual4 = l4.formatDouble(d, status).toString(status);
            assertEquals(message + ": Concise Skeleton Path: '" + normalized + "': " + d, expecteds[i], actual4);
        }
    } else {
        assertUndefinedSkeleton(f);
    }
}

FormattedNumber
NumberFormatterApiTest::assertFormatSingle(
        const char16_t* umessage,
        const char16_t* uskeleton,
        const char16_t* conciseSkeleton,
        const UnlocalizedNumberFormatter& f,
        Locale locale,
        double input,
        const UnicodeString& expected) {
    UnicodeString message(TRUE, umessage, -1);
    const LocalizedNumberFormatter l1 = f.threshold(0).locale(locale); // no self-regulation
    const LocalizedNumberFormatter l2 = f.threshold(1).locale(locale); // all self-regulation
    IcuTestErrorCode status(*this, "assertFormatSingle");
    status.setScope(message);
    FormattedNumber result1 = l1.formatDouble(input, status);
    UnicodeString actual1 = result1.toString(status);
    assertSuccess(message + u": Unsafe Path", status);
    assertEquals(message + u": Unsafe Path", expected, actual1);
    UnicodeString actual2 = l2.formatDouble(input, status).toString(status);
    assertSuccess(message + u": Safe Path", status);
    assertEquals(message + u": Safe Path", expected, actual2);
    if (uskeleton != nullptr) { // if null, skeleton is declared as undefined.
        UnicodeString skeleton(TRUE, uskeleton, -1);
        // Only compare normalized skeletons: the tests need not provide the normalized forms.
        // Use the normalized form to construct the testing formatter to ensure no loss of info.
        UnicodeString normalized = NumberFormatter::forSkeleton(skeleton, status).toSkeleton(status);
        assertEquals(message + ": Skeleton:", normalized, f.toSkeleton(status));
        LocalizedNumberFormatter l3 = NumberFormatter::forSkeleton(normalized, status).locale(locale);
        UnicodeString actual3 = l3.formatDouble(input, status).toString(status);
        assertEquals(message + ": Skeleton Path: '" + normalized + "': " + input, expected, actual3);
        // Concise skeletons should have same output, and usually round-trip to the normalized skeleton.
        // If the concise skeleton starts with '~', disable the round-trip check.
        bool shouldRoundTrip = true;
        if (conciseSkeleton[0] == u'~') {
            conciseSkeleton++;
            shouldRoundTrip = false;
        }
        LocalizedNumberFormatter l4 = NumberFormatter::forSkeleton(conciseSkeleton, status).locale(locale);
        if (shouldRoundTrip) {
            assertEquals(message + ": Concise Skeleton:", normalized, l4.toSkeleton(status));
        }
        UnicodeString actual4 = l4.formatDouble(input, status).toString(status);
        assertEquals(message + ": Concise Skeleton Path: '" + normalized + "': " + input, expected, actual4);
    } else {
        assertUndefinedSkeleton(f);
    }
    return result1;
}

void NumberFormatterApiTest::assertUndefinedSkeleton(const UnlocalizedNumberFormatter& f) {
    UErrorCode status = U_ZERO_ERROR;
    UnicodeString skeleton = f.toSkeleton(status);
    assertEquals(
            u"Expect toSkeleton to fail, but passed, producing: " + skeleton,
            U_UNSUPPORTED_ERROR,
            status);
}

void NumberFormatterApiTest::assertNumberFieldPositions(
        const char16_t* message,
        const FormattedNumber& formattedNumber,
        const UFieldPosition* expectedFieldPositions,
        int32_t length) {
    IcuTestErrorCode status(*this, "assertNumberFieldPositions");

    // Check FormattedValue functions
    checkFormattedValue(
        message,
        static_cast<const FormattedValue&>(formattedNumber),
        formattedNumber.toString(status),
        UFIELD_CATEGORY_NUMBER,
        expectedFieldPositions,
        length);
}


#endif /* #if !UCONFIG_NO_FORMATTING */<|MERGE_RESOLUTION|>--- conflicted
+++ resolved
@@ -791,7 +791,6 @@
             u"unit/kilogram usage/person",
             unloc_formatter,
             Locale("en-GB"),
-<<<<<<< HEAD
             u"13,802 st, 7.2 lb",
             u"1,380 st, 3.5 lb",
             u"138 st, 0.35 lb",
@@ -849,23 +848,6 @@
             u"0 pounds, 3.1 ounces",
             u"0 pounds, 0.31 ounces",
             u"0 pounds, 0 ounces");
-=======
-            u"13,802 st and 7.2 lb",
-            u"1,380 st and 3.5 lb",
-            u"138 st and 0.35 lb",
-            u"13 st and 11 lb",
-            u"1 st and 5.3 lb",
-            u"1 lb and 15 oz",
-            u"0 lb and 3.1 oz",
-            u"0 lb and 0.31 oz",
-            u"0 lb and 0 oz");
-
-    // TODO(icu-units#60): determine appropriate ListFormatter style output. Consider:
-    // * Unit Widths: narrow, short, full-name, iso-code, formal, variant,
-    //   hidden.
-    // * List Format widths: wide, short, narrow? (From ULISTFMT_WIDTH_*.) Or is
-    //   it "standard", "duration", or "duration-short"? (From an internal
-    //   ListFormatter::createInstance method.)
 
     assertFormatDescendingBig(
         u"Scientific notation with Usage: possible when using a reasonable Precision",
@@ -887,7 +869,6 @@
         u"8,765E1 square metres",
         u"8,765E0 square metres",
         u"0E0 square centimetres");
->>>>>>> cc5a1220
 }
 
 void NumberFormatterApiTest::unitUsageErrorCodes() {
