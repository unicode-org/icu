--- conflicted
+++ resolved
@@ -691,29 +691,16 @@
     FormattedNumber formattedNum;
     UnicodeString uTestCase;
 
-<<<<<<< HEAD
     unloc_formatter = NumberFormatter::with().usage("road").unit(MeasureUnit::getMeter());
 
     uTestCase = u"unitUsage() en-ZA road";
     formatter = unloc_formatter.locale("en-ZA");
-    formattedNum = formatter.formatDouble(300, status);
+    formattedNum = formatter.formatDouble(321, status);
     status.errIfFailureAndReset("unitUsage() en-ZA road formatDouble");
     assertTrue(
         uTestCase + ", got outputUnit: \"" + formattedNum.getOutputUnit(status).getIdentifier() + "\"",
         MeasureUnit::getMeter() == formattedNum.getOutputUnit(status));
     assertEquals(uTestCase, "300 m", formattedNum.toString(status));
-=======
-    LocalizedNumberFormatter formatter;
-    FormattedNumber formattedNum;
-
-    formatter = unloc_formatter.locale("en-ZA");
-    formattedNum = formatter.formatDouble(321, status);
-    status.errIfFailureAndReset("unitUsage() en-ZA road, formatDouble(...)");
-    assertTrue(UnicodeString("unitUsage() en-ZA road, got outputUnit: \"") +
-                   formattedNum.getOutputUnit(status).getIdentifier() + "\"",
-               MeasureUnit::getMeter() == formattedNum.getOutputUnit(status));
-    assertEquals("unitUsage() en-ZA road", "300 m", formattedNum.toString(status));
->>>>>>> 16547f32
     assertFormatDescendingBig(
             uTestCase.getTerminatedBuffer(),
             u"measure-unit/length-meter usage/road",
@@ -732,14 +719,6 @@
 
     uTestCase = u"unitUsage() en-GB road";
     formatter = unloc_formatter.locale("en-GB");
-<<<<<<< HEAD
-    formattedNum = formatter.formatDouble(300, status);
-    status.errIfFailureAndReset("unitUsage() en-GB road formatDouble");
-    assertTrue(
-        uTestCase + ", got outputUnit: \"" + formattedNum.getOutputUnit(status).getIdentifier() + "\"",
-        MeasureUnit::getYard() == formattedNum.getOutputUnit(status));
-    assertEquals(uTestCase, "328 yd", formattedNum.toString(status));
-=======
     formattedNum = formatter.formatDouble(321, status);
     status.errIfFailureAndReset("unitUsage() en-GB road, formatDouble(...)");
     U_ASSERT(status == U_ZERO_ERROR);
@@ -751,7 +730,6 @@
     assertEquals("unitUsage() en-GB road", "350 yd", formattedNum.toString(status));
     status.errIfFailureAndReset("unitUsage() en-GB road, toString(...)");
     U_ASSERT(status == U_ZERO_ERROR);
->>>>>>> 16547f32
     assertFormatDescendingBig(
             uTestCase.getTerminatedBuffer(),
             u"measure-unit/length-meter usage/road",
@@ -770,14 +748,6 @@
 
     uTestCase = u"unitUsage() en-US road";
     formatter = unloc_formatter.locale("en-US");
-<<<<<<< HEAD
-    formattedNum = formatter.formatDouble(300, status);
-    status.errIfFailureAndReset("unitUsage() en-US road formatDouble");
-    assertTrue(
-        uTestCase + ", got outputUnit: \"" + formattedNum.getOutputUnit(status).getIdentifier() + "\"",
-        MeasureUnit::getFoot() == formattedNum.getOutputUnit(status));
-    assertEquals(uTestCase, "984 ft", formattedNum.toString(status));
-=======
     formattedNum = formatter.formatDouble(321, status);
     status.errIfFailureAndReset("unitUsage() en-US road, formatDouble(...)");
     U_ASSERT(status == U_ZERO_ERROR);
@@ -789,7 +759,6 @@
     assertEquals("unitUsage() en-US road", "1,050 ft", formattedNum.toString(status));
     status.errIfFailureAndReset("unitUsage() en-US road, toString(...)");
     U_ASSERT(status == U_ZERO_ERROR);
->>>>>>> 16547f32
     assertFormatDescendingBig(
             uTestCase.getTerminatedBuffer(),
             u"measure-unit/length-meter usage/road",
@@ -806,9 +775,7 @@
             u"30 ft",
             u"0 ft");
 
-<<<<<<< HEAD
     unloc_formatter = NumberFormatter::with().usage("person").unit(MeasureUnit::getKilogram());
-
     uTestCase = u"unitUsage() en-GB person";
     formatter = unloc_formatter.locale("en-GB");
     formattedNum = formatter.formatDouble(80, status);
@@ -840,7 +807,7 @@
     // * List Format widths: wide, short, narrow? (From ULISTFMT_WIDTH_*.) Or is
     //   it "standard", "duration", or "duration-short"? (From an internal
     //   ListFormatter::createInstance method.)
-=======
+
     assertFormatDescendingBig(
         u"Scientific notation with Usage: possible when using a reasonable Precision",
         u"scientific @### usage/default measure-unit/area-square-meter unit-width-full-name",
@@ -861,7 +828,6 @@
         u"8,765E1 square metres",
         u"8,765E0 square metres",
         u"0E0 square centimetres");
->>>>>>> 16547f32
 }
 
 void NumberFormatterApiTest::unitUsageErrorCodes() {
@@ -885,7 +851,122 @@
     status.assertSuccess();
 }
 
-<<<<<<< HEAD
+// Tests for the "skeletons" field in unitPreferenceData, as well as precision
+// and notation overrides.
+void NumberFormatterApiTest::unitUsageSkeletons() {
+    IcuTestErrorCode status(*this, "unitUsageSkeletons()");
+
+    assertFormatSingle(
+            u"Default >300m road preference skeletons round to 50m",
+            u"usage/road measure-unit/length-meter",
+            u"usage/road unit/meter",
+            NumberFormatter::with().unit(METER).usage("road"),
+            Locale("en-ZA"),
+            321,
+            u"300 m");
+
+    assertFormatSingle(
+            u"Precision can be overridden: override takes precedence",
+            u"usage/road measure-unit/length-meter @#",
+            u"usage/road unit/meter @#",
+            NumberFormatter::with()
+                .unit(METER)
+                .usage("road")
+                .precision(Precision::maxSignificantDigits(2)),
+            Locale("en-ZA"),
+            321,
+            u"320 m");
+
+    assertFormatSingle(
+            u"Compact notation with Usage: bizarre, but possible (short)",
+            u"compact-short usage/road measure-unit/length-meter",
+            u"compact-short usage/road unit/meter",
+            NumberFormatter::with()
+               .unit(METER)
+               .usage("road")
+               .notation(Notation::compactShort()),
+            Locale("en-ZA"),
+            987654321,
+            u"988K km");
+
+    assertFormatSingle(
+            u"Compact notation with Usage: bizarre, but possible (short, precision override)",
+            u"compact-short usage/road measure-unit/length-meter @#",
+            u"compact-short usage/road unit/meter @#",
+            NumberFormatter::with()
+                .unit(METER)
+                .usage("road")
+                .notation(Notation::compactShort())
+                .precision(Precision::maxSignificantDigits(2)),
+            Locale("en-ZA"),
+            987654321,
+            u"990K km");
+
+    assertFormatSingle(
+            u"Compact notation with Usage: unusual but possible (long)",
+            u"compact-long usage/road measure-unit/length-meter @#",
+            u"compact-long usage/road unit/meter @#",
+            NumberFormatter::with()
+                .unit(METER)
+                .usage("road")
+                .notation(Notation::compactLong())
+                .precision(Precision::maxSignificantDigits(2)),
+            Locale("en-ZA"),
+            987654321,
+            u"990 thousand km");
+
+    assertFormatSingle(
+            u"Compact notation with Usage: unusual but possible (long, precision override)",
+            u"compact-long usage/road measure-unit/length-meter @#",
+            u"compact-long usage/road unit/meter @#",
+            NumberFormatter::with()
+                .unit(METER)
+                .usage("road")
+                .notation(Notation::compactLong())
+                .precision(Precision::maxSignificantDigits(2)),
+            Locale("en-ZA"),
+            987654321,
+            u"990 thousand km");
+
+    assertFormatSingle(
+            u"Scientific notation, not recommended, requires precision override for road",
+            u"scientific usage/road measure-unit/length-meter",
+            u"scientific usage/road unit/meter",
+            NumberFormatter::with().unit(METER).usage("road").notation(Notation::scientific()),
+            Locale("en-ZA"),
+            321.45,
+            // Rounding to the nearest "50" is not exponent-adjusted in scientific notation:
+            u"0E2 m");
+
+    assertFormatSingle(
+            u"Scientific notation with Usage: possible when using a reasonable Precision",
+            u"scientific usage/road measure-unit/length-meter @###",
+            u"scientific usage/road unit/meter @###",
+            NumberFormatter::with()
+                .unit(METER)
+                .usage("road")
+                .notation(Notation::scientific())
+                .precision(Precision::maxSignificantDigits(4)),
+            Locale("en-ZA"),
+            321.45,
+            u"3,215E2 m");
+
+    assertFormatSingle(
+            u"Scientific notation with Usage: possible when using a reasonable Precision",
+            u"scientific usage/default measure-unit/length-astronomical-unit unit-width-full-name",
+            u"scientific usage/default unit/astronomical-unit unit-width-full-name",
+            NumberFormatter::with()
+                .unit(MeasureUnit::forIdentifier("astronomical-unit", status))
+                .usage("default")
+                .notation(Notation::scientific())
+                .unitWidth(UNumberUnitWidth::UNUM_UNIT_WIDTH_FULL_NAME),
+            Locale("en-ZA"),
+            1e20,
+            u"1,5E28 kilometres");
+
+    status.assertSuccess();
+}
+
 void NumberFormatterApiTest::unitPipeline() {
     IcuTestErrorCode status(*this, "unitPipeline()");
 
@@ -951,122 +1032,6 @@
               nf.formatDouble(2.4, status).toString(status) + "\".");
         status.assertSuccess();
     }
-=======
-// Tests for the "skeletons" field in unitPreferenceData, as well as precision
-// and notation overrides.
-void NumberFormatterApiTest::unitUsageSkeletons() {
-    IcuTestErrorCode status(*this, "unitUsageSkeletons()");
-
-    assertFormatSingle(
-            u"Default >300m road preference skeletons round to 50m",
-            u"usage/road measure-unit/length-meter",
-            u"usage/road unit/meter",
-            NumberFormatter::with().unit(METER).usage("road"),
-            Locale("en-ZA"),
-            321,
-            u"300 m");
-
-    assertFormatSingle(
-            u"Precision can be overridden: override takes precedence",
-            u"usage/road measure-unit/length-meter @#",
-            u"usage/road unit/meter @#",
-            NumberFormatter::with()
-                .unit(METER)
-                .usage("road")
-                .precision(Precision::maxSignificantDigits(2)),
-            Locale("en-ZA"),
-            321,
-            u"320 m");
-
-    assertFormatSingle(
-            u"Compact notation with Usage: bizarre, but possible (short)",
-            u"compact-short usage/road measure-unit/length-meter",
-            u"compact-short usage/road unit/meter",
-            NumberFormatter::with()
-               .unit(METER)
-               .usage("road")
-               .notation(Notation::compactShort()),
-            Locale("en-ZA"),
-            987654321,
-            u"988K km");
-
-    assertFormatSingle(
-            u"Compact notation with Usage: bizarre, but possible (short, precision override)",
-            u"compact-short usage/road measure-unit/length-meter @#",
-            u"compact-short usage/road unit/meter @#",
-            NumberFormatter::with()
-                .unit(METER)
-                .usage("road")
-                .notation(Notation::compactShort())
-                .precision(Precision::maxSignificantDigits(2)),
-            Locale("en-ZA"),
-            987654321,
-            u"990K km");
-
-    assertFormatSingle(
-            u"Compact notation with Usage: unusual but possible (long)",
-            u"compact-long usage/road measure-unit/length-meter @#",
-            u"compact-long usage/road unit/meter @#",
-            NumberFormatter::with()
-                .unit(METER)
-                .usage("road")
-                .notation(Notation::compactLong())
-                .precision(Precision::maxSignificantDigits(2)),
-            Locale("en-ZA"),
-            987654321,
-            u"990 thousand km");
-
-    assertFormatSingle(
-            u"Compact notation with Usage: unusual but possible (long, precision override)",
-            u"compact-long usage/road measure-unit/length-meter @#",
-            u"compact-long usage/road unit/meter @#",
-            NumberFormatter::with()
-                .unit(METER)
-                .usage("road")
-                .notation(Notation::compactLong())
-                .precision(Precision::maxSignificantDigits(2)),
-            Locale("en-ZA"),
-            987654321,
-            u"990 thousand km");
-
-    assertFormatSingle(
-            u"Scientific notation, not recommended, requires precision override for road",
-            u"scientific usage/road measure-unit/length-meter",
-            u"scientific usage/road unit/meter",
-            NumberFormatter::with().unit(METER).usage("road").notation(Notation::scientific()),
-            Locale("en-ZA"),
-            321.45,
-            // Rounding to the nearest "50" is not exponent-adjusted in scientific notation:
-            u"0E2 m");
-
-    assertFormatSingle(
-            u"Scientific notation with Usage: possible when using a reasonable Precision",
-            u"scientific usage/road measure-unit/length-meter @###",
-            u"scientific usage/road unit/meter @###",
-            NumberFormatter::with()
-                .unit(METER)
-                .usage("road")
-                .notation(Notation::scientific())
-                .precision(Precision::maxSignificantDigits(4)),
-            Locale("en-ZA"),
-            321.45,
-            u"3,215E2 m");
-
-    assertFormatSingle(
-            u"Scientific notation with Usage: possible when using a reasonable Precision",
-            u"scientific usage/default measure-unit/length-astronomical-unit unit-width-full-name",
-            u"scientific usage/default unit/astronomical-unit unit-width-full-name",
-            NumberFormatter::with()
-                .unit(MeasureUnit::forIdentifier("astronomical-unit", status))
-                .usage("default")
-                .notation(Notation::scientific())
-                .unitWidth(UNumberUnitWidth::UNUM_UNIT_WIDTH_FULL_NAME),
-            Locale("en-ZA"),
-            1e20,
-            u"1,5E28 kilometres");
-
-    status.assertSuccess();
->>>>>>> 16547f32
 }
 
 void NumberFormatterApiTest::unitCompoundMeasure() {
