// © 2024 and later: Unicode, Inc. and others.
// License & terms of use: https://www.unicode.org/copyright.html

// utfiteratortest.cpp
// created: 2024aug12 Markus W. Scherer

#include <algorithm>
#include <array>
#include <iterator>
#include <forward_list>
#include <list>
#include <ranges>
#include <streambuf>
#include <sstream>
#include <string>
#include <string_view>
#include <vector>

// Test header-only ICU C++ APIs. Do not use other ICU C++ APIs.
// Non-default configuration:
#define U_SHOW_CPLUSPLUS_API 0
// Default configuration:
// #define U_SHOW_CPLUSPLUS_HEADER_API 1

#include "unicode/utypes.h"
#include "unicode/utf8.h"
#include "unicode/utf16.h"
#include "unicode/utfiterator.h"
#include "intltest.h"

// Makes u"literal"sv std::u16string_view literals possible.
// https://en.cppreference.com/w/cpp/string/basic_string_view/operator%22%22sv
using namespace std::string_view_literals;

using U_HEADER_ONLY_NAMESPACE::UTFIterator;
using U_HEADER_ONLY_NAMESPACE::utfIterator;
using U_HEADER_ONLY_NAMESPACE::UTFStringCodePoints;
using U_HEADER_ONLY_NAMESPACE::utfStringCodePoints;
using U_HEADER_ONLY_NAMESPACE::UnsafeUTFIterator;
using U_HEADER_ONLY_NAMESPACE::unsafeUTFIterator;
using U_HEADER_ONLY_NAMESPACE::UnsafeUTFStringCodePoints;
using U_HEADER_ONLY_NAMESPACE::unsafeUTFStringCodePoints;

namespace {

template<typename Unit>
class SinglePassIter;

// Shared state for one or more copies of single-pass iterators.
// Similar to https://en.cppreference.com/w/cpp/iterator/istreambuf_iterator
// but the iterators only implement LegacyIterator (* and ++) without post-increment.
template<typename Unit>
class SinglePassSource {
public:
    explicit SinglePassSource(std::basic_string_view<Unit> s) : p(s.data()), limit(s.data() + s.length()) {}

    SinglePassIter<Unit> begin() { return SinglePassIter<Unit>(*this); }
    SinglePassIter<Unit> end() { return SinglePassIter<Unit>(); }

private:
    template<typename U>
    friend class SinglePassIter;

    const Unit *p;  // incremented by iterators
    const Unit *limit;
};

template<typename Unit>
class SinglePassIter {
public:
    typedef Unit value_type;
    typedef Unit &reference;
    typedef Unit *pointer;
    typedef std::ptrdiff_t difference_type;
    // This is a LegacyIterator but there is no specific category for that,
    // so we claim it to be a LegacyInputIterator. It *is* single-pass.
    typedef std::input_iterator_tag iterator_category;

    explicit SinglePassIter(SinglePassSource<Unit> &src) : src(&src) {}
    // limit sentinel
    SinglePassIter() : src(nullptr) {}

    // movable
    SinglePassIter(SinglePassIter &&src) noexcept = default;
    SinglePassIter &operator=(SinglePassIter &&src) noexcept = default;

    // not copyable
    SinglePassIter(const SinglePassIter &other) = delete;
    SinglePassIter &operator=(const SinglePassIter &other) = delete;

    bool operator==(const SinglePassIter &other) const {
        bool done = isDone();
        bool otherDone = other.isDone();
        return done ? otherDone : (!otherDone && src->p == other.src->p);
    }
    bool operator!=(const SinglePassIter &other) const { return !operator==(other); }

    Unit operator*() const { return *(src->p); }
    SinglePassIter &operator++() {  // pre-increment
        ++(src->p);
        return *this;
    }
    // *no* post-increment

private:
    bool isDone() const { return src == nullptr || src->p == src->limit; }

    SinglePassSource<Unit> *src;
};

template<typename Unit>
class FwdIter {
public:
    typedef Unit value_type;
    typedef Unit &reference;
    typedef Unit *pointer;
    typedef std::ptrdiff_t difference_type;
    // https://en.cppreference.com/w/cpp/named_req/ForwardIterator#Multi-pass_guarantee
    typedef std::forward_iterator_tag iterator_category;

    explicit FwdIter(const Unit *data) : p(data) {}
    FwdIter() = default;

    bool operator==(const FwdIter &other) const { return p == other.p; }
    bool operator!=(const FwdIter &other) const { return !operator==(other); }

    Unit operator*() const { return *p; }
    FwdIter &operator++() {  // pre-increment
        ++p;
        return *this;
    }
    FwdIter operator++(int) {  // post-increment
        FwdIter result(*this);
        ++p;
        return result;
    }

private:
    const Unit *p;
};

template<typename StringView>
std::vector<StringView> split(StringView s) {
    using Unit = typename StringView::value_type;
    std::vector<StringView> result;
    while (!s.empty()) {
        auto pos = s.find(static_cast<Unit>(u'|'));
        if (pos == StringView::npos) { break; }
        result.push_back(s.substr(0, pos));
        s.remove_prefix(pos + 1);
    }
    result.push_back(s);
    return result;
}

template<typename Unit>
std::basic_string<Unit> join(std::vector<std::basic_string_view<Unit>> parts) {
    std::basic_string<Unit> result;
    for (auto part : parts) {
        result.append(part);
    }
    return result;
}

// Avoids having to cast each byte value to char or uint8_t or similar.
std::string string8FromBytes(const int bytes[], size_t length) {
    std::string result;
    for (size_t i = 0; i < length; ++i) {
        result.push_back(static_cast<char>(bytes[i]));
    }
    return result;
}

template<typename T>
T reverseCopy(T x) {
    T result{x};
    std::reverse(result.begin(), result.end());
    return result;
}

// Use SAFE when we don't care about ILL_FORMED vs. WELL_FORMED.
enum TestMode { SAFE, ILL_FORMED, WELL_FORMED, UNSAFE };
enum IterType { INPUT, FWD, CONTIG };

// Use this don't-care behavior value for unsafe iterators that do not use the behavior tparam.
constexpr auto ANY_B = UTF_BEHAVIOR_FFFD;

template<typename Unit>
struct ImplTest {
    std::basic_string<Unit> str;
    std::vector<std::basic_string<Unit>> parts;
    std::u32string codePoints;

    ImplTest reverseParts() const {
        ImplTest result;
        // We cannot just reverse the string.
        // We need to keep the code units for each subsequence in order.
        // We could join the reversed parts, but so far we don't need the reversed string.
        result.parts = reverseCopy(parts);
        // result.str = join<Unit>(result.parts);
        result.codePoints = reverseCopy(codePoints);
        return result;
    }
};

}  // namespace

class UTFIteratorTest : public IntlTest {
public:
    void runIndexedTest(int32_t index, UBool exec, const char *&name, char * /*par*/) override {
        if (exec) { logln("TestSuite UTFIteratorTest: "); }
        TESTCASE_AUTO_BEGIN;

        TESTCASE_AUTO(testSafe16Good);
        TESTCASE_AUTO(testSafe16Negative);
        TESTCASE_AUTO(testSafe16FFFD);
        TESTCASE_AUTO(testSafe16Surrogate);
        TESTCASE_AUTO(testUnsafe16);

        TESTCASE_AUTO(testSafe16SinglePassIterGood);
        TESTCASE_AUTO(testSafe16SinglePassIterNegative);
        TESTCASE_AUTO(testUnsafe16SinglePassIter);

        TESTCASE_AUTO(testSafe16FwdIter);
        TESTCASE_AUTO(testUnsafe16FwdIter);

        TESTCASE_AUTO(testSafe8Good);
        TESTCASE_AUTO(testSafe8Negative);
        TESTCASE_AUTO(testSafe8FFFD);
        TESTCASE_AUTO(testUnsafe8);

        TESTCASE_AUTO(testSafe8SinglePassIterGood);
        TESTCASE_AUTO(testSafe8SinglePassIterFFFD);
        TESTCASE_AUTO(testUnsafe8SinglePassIter);

        TESTCASE_AUTO(testSafe8FwdIter);
        TESTCASE_AUTO(testUnsafe8FwdIter);

        TESTCASE_AUTO(testSafe32Good);
        TESTCASE_AUTO(testSafe32Negative);
        TESTCASE_AUTO(testSafe32FFFD);
        TESTCASE_AUTO(testSafe32Surrogate);
        TESTCASE_AUTO(testUnsafe32);

        TESTCASE_AUTO(testSafe32SinglePassIterGood);
        TESTCASE_AUTO(testSafe32SinglePassIterSurrogate);
        TESTCASE_AUTO(testUnsafe32SinglePassIter);

        TESTCASE_AUTO(testSafe32FwdIter);
        TESTCASE_AUTO(testUnsafe32FwdIter);

        TESTCASE_AUTO(testSafe16LongLinearContig);
        TESTCASE_AUTO(testSafe8LongLinearContig);
        TESTCASE_AUTO(testSafe32LongLinearContig);

        TESTCASE_AUTO(testUnsafe16LongLinearContig);
        TESTCASE_AUTO(testUnsafe8LongLinearContig);
        TESTCASE_AUTO(testUnsafe32LongLinearContig);

        TESTCASE_AUTO(testSafe16LongLinearInput);
        TESTCASE_AUTO(testSafe8LongLinearInput);
        TESTCASE_AUTO(testSafe32LongLinearInput);

        TESTCASE_AUTO(testUnsafe16LongLinearInput);
        TESTCASE_AUTO(testUnsafe8LongLinearInput);
        TESTCASE_AUTO(testUnsafe32LongLinearInput);

        TESTCASE_AUTO(testSafe16LongLinearFwd);
        TESTCASE_AUTO(testSafe8LongLinearFwd);
        TESTCASE_AUTO(testSafe32LongLinearFwd);

        TESTCASE_AUTO(testUnsafe16LongLinearFwd);
        TESTCASE_AUTO(testUnsafe8LongLinearFwd);
        TESTCASE_AUTO(testUnsafe32LongLinearFwd);

        TESTCASE_AUTO(testSafe16LongBackward);
        TESTCASE_AUTO(testSafe8LongBackward);
        TESTCASE_AUTO(testSafe32LongBackward);

        TESTCASE_AUTO(testUnsafe16LongBackward);
        TESTCASE_AUTO(testUnsafe8LongBackward);
        TESTCASE_AUTO(testUnsafe32LongBackward);

        TESTCASE_AUTO(testSafe16LongReverse);
        TESTCASE_AUTO(testSafe8LongReverse);
        TESTCASE_AUTO(testSafe32LongReverse);

        TESTCASE_AUTO(testUnsafe16LongReverse);
        TESTCASE_AUTO(testUnsafe8LongReverse);
        TESTCASE_AUTO(testUnsafe32LongReverse);

        TESTCASE_AUTO(testSafe16Zigzag);
        TESTCASE_AUTO(testSafe8Zigzag);
        TESTCASE_AUTO(testSafe32Zigzag);

        TESTCASE_AUTO(testUnsafe16Zigzag);
        TESTCASE_AUTO(testUnsafe8Zigzag);
        TESTCASE_AUTO(testUnsafe32Zigzag);

        TESTCASE_AUTO(testSafe16ZigzagReverse);
        TESTCASE_AUTO(testSafe8ZigzagReverse);
        TESTCASE_AUTO(testSafe32ZigzagReverse);

        TESTCASE_AUTO(testUnsafe16ZigzagReverse);
        TESTCASE_AUTO(testUnsafe8ZigzagReverse);
        TESTCASE_AUTO(testUnsafe32ZigzagReverse);

        // C++20 ranges with all 2021 defect reports.  There is no separate
        // feature test macro value for https://wg21.link/P2210R2, but 2021'10
        // gets us https://wg21.link/P2415R2 as well as
        // https://wg21.link/P2325R3, and in practice implementations that have
        // both also have P2210R2, see
        // https://en.cppreference.com/w/cpp/compiler_support.html.
        // 2021'06, which guarantees P2325R3, is not good enough: GCC 11.3 and
        // MSVC 19.30 have P2325R3 but not P2210R2 (we need GCC 12 and MSVC
        // 19.31).
#if defined(__cpp_lib_ranges) && __cpp_lib_ranges >= 2021'10
        TESTCASE_AUTO(testUncommonInputRange);
        TESTCASE_AUTO(testUncommonForwardRange);
        TESTCASE_AUTO(testUncommonContiguousRange);
        TESTCASE_AUTO(testCommonForwardRange);
        TESTCASE_AUTO(testCommonBidirectionalRange);
        TESTCASE_AUTO(testCommonContiguousRange);
#endif

        TESTCASE_AUTO_END;
    }

    template<typename CP32, UTFIllFormedBehavior behavior, typename StringView>
    CP32 sub(StringView part) {
        switch (behavior) {
            case UTF_BEHAVIOR_NEGATIVE: return U_SENTINEL;
            case UTF_BEHAVIOR_FFFD: return 0xfffd;
            case UTF_BEHAVIOR_SURROGATE: {
                auto c = part[0];
                return U_IS_SURROGATE(c) ? c : 0xfffd;
            }
        }
    }

    template<TestMode mode, typename CP32, UTFIllFormedBehavior behavior, typename StringView>
    void testBidiIter(StringView piped);

    template<TestMode mode, typename CP32, UTFIllFormedBehavior behavior,
             typename StringView, typename CodePoints>
    void testBidiIter(StringView sv, const std::vector<StringView> &parts, CodePoints range);

    template<TestMode mode, typename CP32, UTFIllFormedBehavior behavior, typename StringView>
    void testSinglePassIter(StringView piped);

    template<TestMode mode, typename CP32, UTFIllFormedBehavior behavior,
             typename StringView, typename Iter>
    void testSinglePassIter(const std::vector<StringView> &parts, Iter &iter, const Iter &rangeLimit);

    template<TestMode mode, typename CP32, UTFIllFormedBehavior behavior, typename StringView>
    void testFwdIter(StringView piped);

    template<TestMode mode, typename StringView, typename UnitIter, typename Iter>
    void testFwdIter(const std::vector<StringView> &parts, UnitIter goodLimit,
                     Iter iter, Iter rangeLimit);

    static constexpr std::u16string_view good16{u"a|b|ç|カ|🚴"};
    static const char *good8Chars;
    static constexpr std::u32string_view good32{U"a|b|ç|カ|🚴"};

    static constexpr char16_t badChars16[] = {
        u'a', u'|', 0xd900, u'|', u'ç', u'|', 0xdc05, u'|', u"🚴"[0], u"🚴"[1]
    };
    static constexpr std::u16string_view bad16{badChars16, std::size(badChars16)};

    static constexpr int badChars8[] = {
        u8'a', u8'|', 0xe0, 0xa0, u8'|', u8"ç"[0], u8"ç"[1], u8'|',
        0xf4, 0x8f, 0xbf, u8'|', u8"🚴"[0], u8"🚴"[1], u8"🚴"[2], u8"🚴"[3]
    };

    static constexpr char32_t badChars32[] = {
        u'a', u'|', 0xd900, u'|', u'ç', u'|', 0x110000, u'|', U'🚴'
    };
    static constexpr std::u32string_view bad32{badChars32, std::size(badChars32)};

    void testSafe16Good() {
        testBidiIter<WELL_FORMED, UChar32, UTF_BEHAVIOR_NEGATIVE>(good16);
    }
    void testSafe16Negative() {
        testBidiIter<ILL_FORMED, UChar32, UTF_BEHAVIOR_NEGATIVE>(bad16);
    }
    void testSafe16FFFD() {
        testBidiIter<ILL_FORMED, char32_t, UTF_BEHAVIOR_FFFD>(bad16);
    }
    void testSafe16Surrogate() {
        testBidiIter<ILL_FORMED, uint32_t, UTF_BEHAVIOR_SURROGATE>(bad16);
    }
    void testUnsafe16() {
        testBidiIter<UNSAFE, UChar32, ANY_B>(good16);
    }

    void testSafe16SinglePassIterGood() {
        testSinglePassIter<WELL_FORMED, UChar32, UTF_BEHAVIOR_NEGATIVE>(good16);
    }
    void testSafe16SinglePassIterNegative() {
        testSinglePassIter<ILL_FORMED, UChar32, UTF_BEHAVIOR_NEGATIVE>(bad16);
    }
    void testUnsafe16SinglePassIter() {
        testSinglePassIter<UNSAFE, UChar32, ANY_B>(good16);
    }

    void testSafe16FwdIter() {
        testFwdIter<SAFE, UChar32, UTF_BEHAVIOR_NEGATIVE>(good16);
    }
    void testUnsafe16FwdIter() {
        testFwdIter<UNSAFE, UChar32, ANY_B>(good16);
    }

    void testSafe8Good() {
        testBidiIter<WELL_FORMED, UChar32, UTF_BEHAVIOR_NEGATIVE>(std::string_view{good8Chars});
    }
    void testSafe8Negative() {
        testBidiIter<ILL_FORMED, UChar32, UTF_BEHAVIOR_NEGATIVE>(
                std::string_view(string8FromBytes(badChars8, std::size(badChars8))));
    }
    void testSafe8FFFD() {
        testBidiIter<ILL_FORMED, char32_t, UTF_BEHAVIOR_FFFD>(
                std::string_view(string8FromBytes(badChars8, std::size(badChars8))));
    }
    void testUnsafe8() {
        testBidiIter<UNSAFE, UChar32, ANY_B>(std::string_view{good8Chars});
    }

    void testSafe8SinglePassIterGood() {
        testSinglePassIter<WELL_FORMED, UChar32, UTF_BEHAVIOR_NEGATIVE>(
            std::string_view{good8Chars});
    }
    void testSafe8SinglePassIterFFFD() {
        testSinglePassIter<ILL_FORMED, char32_t, UTF_BEHAVIOR_FFFD>(
            std::string_view(string8FromBytes(badChars8, std::size(badChars8))));
    }
    void testUnsafe8SinglePassIter() {
        testSinglePassIter<UNSAFE, UChar32, ANY_B>(std::string_view{good8Chars});
    }

    void testSafe8FwdIter() {
        testFwdIter<SAFE, UChar32, UTF_BEHAVIOR_NEGATIVE>(std::string_view{good8Chars});
    }
    void testUnsafe8FwdIter() {
        testFwdIter<UNSAFE, UChar32, ANY_B>(std::string_view{good8Chars});
    }

    void testSafe32Good() {
        testBidiIter<WELL_FORMED, UChar32, UTF_BEHAVIOR_NEGATIVE>(good32);
    }
    void testSafe32Negative() {
        testBidiIter<ILL_FORMED, UChar32, UTF_BEHAVIOR_NEGATIVE>(bad32);
    }
    void testSafe32FFFD() {
        testBidiIter<ILL_FORMED, char32_t, UTF_BEHAVIOR_FFFD>(bad32);
    }
    void testSafe32Surrogate() {
        testBidiIter<ILL_FORMED, uint32_t, UTF_BEHAVIOR_SURROGATE>(bad32);
    }
    void testUnsafe32() {
        testBidiIter<UNSAFE, UChar32, ANY_B>(good32);
    }

    void testSafe32SinglePassIterGood() {
        testSinglePassIter<WELL_FORMED, UChar32, UTF_BEHAVIOR_NEGATIVE>(good32);
    }
    void testSafe32SinglePassIterSurrogate() {
        testSinglePassIter<ILL_FORMED, uint32_t, UTF_BEHAVIOR_SURROGATE>(bad32);
    }
    void testUnsafe32SinglePassIter() {
        testSinglePassIter<UNSAFE, UChar32, ANY_B>(good32);
    }

    void testSafe32FwdIter() {
        testFwdIter<SAFE, UChar32, UTF_BEHAVIOR_NEGATIVE>(good32);
    }
    void testUnsafe32FwdIter() {
        testFwdIter<UNSAFE, UChar32, ANY_B>(good32);
    }

#if defined(__cpp_lib_ranges) && __cpp_lib_ranges >= 2021'10 // See above for the value.
    void testUncommonInputRange() {
        constexpr char source[] = "D808 DC2D D808 DEBA D808 DE40 200B D808 DF60 D808 DEA9";
        // Reads a sequence of space-separated hex code units from a stream.
        auto streamCodeUnits = [](std::stringstream&& s) {
            return std::views::istream<uint16_t>(s >> std::hex);
        };
        using CodeUnitRange = decltype(streamCodeUnits(std::stringstream(source)));
        // This range has a sentinel.
        static_assert(!std::ranges::common_range<CodeUnitRange>);
        static_assert(std::ranges::input_range<CodeUnitRange>);
        static_assert(!std::ranges::forward_range<CodeUnitRange>);
        using CodePoints = decltype(
            utfStringCodePoints<char32_t, UTF_BEHAVIOR_FFFD>(streamCodeUnits({})));
        using CodeUnits = decltype(*std::declval<CodePoints>().begin());
        static_assert(!std::ranges::common_range<CodePoints>);
        static_assert(std::ranges::input_range<CodePoints>);
        static_assert(!std::ranges::forward_range<CodePoints>);
        assertTrue("uncommon input streamed range",
                   std::ranges::equal(CodePoints(streamCodeUnits(std::stringstream(source))) |
                                          std::ranges::views::transform(&CodeUnits::codePoint),
                                      std::u32string_view(U"𒀭𒊺𒉀\u200B𒍠𒊩")));
        assertFalse("uncommon input streamed range: find",
                    std::ranges::find_if(CodePoints(streamCodeUnits(std::stringstream(source))).begin(),
                                         std::default_sentinel, [](CodeUnits u) {
                                             return u.codePoint() == U'𒊩';
                                         }) == std::default_sentinel);

        // TODO: Test unsafe.
        auto unsafeIter = unsafeUTFIterator<char32_t>(
            streamCodeUnits(std::stringstream(source)).begin());
        (void)unsafeIter;
    }

    void testUncommonForwardRange() {
        const std::u16string text = u"𒌉 𒂍𒁾𒁀𒀀 𒌓 𒌌𒆷𒀀𒀭 𒈨𒂠 𒉌𒁺𒉈𒂗\n"
                                        u"𒂍𒁾𒁀𒀀𒂠 𒉌𒁺𒉈𒂗\n"
                                        u"𒂍𒁾𒁀𒀀 𒀀𒈾𒀀𒀭 𒉌𒀝\n"
                                        u"𒁾𒈬 𒉌𒋃 𒃻𒅗𒁺𒈬 𒉌𒅥\n";
        // Code units from the third line in `text`.
        auto codeUnits = *(text | std::ranges::views::lazy_split(u'\n') | std::views::drop(2)).begin();
        using CodeUnitRange = decltype(codeUnits);
        // This range has a sentinel.
        static_assert(!std::ranges::common_range<CodeUnitRange>);
        // Even though `source` is contiguous, the lazy split makes this forward-only.
        static_assert(std::ranges::forward_range<CodeUnitRange>);
        static_assert(!std::ranges::bidirectional_range<CodeUnitRange>);
        using CodePoints = decltype(utfStringCodePoints<char32_t, UTF_BEHAVIOR_FFFD>(codeUnits));
        using CodeUnits = decltype(*std::declval<CodePoints>().begin());
        static_assert(!std::ranges::common_range<CodePoints>);
        static_assert(std::ranges::forward_range<CodePoints>);
        static_assert(!std::ranges::bidirectional_range<CodePoints>);
        assertTrue("uncommon forward lazily split range",
                   std::ranges::equal(CodePoints(codeUnits) |
                                          std::ranges::views::transform(&CodeUnits::codePoint),
                                      std::u32string_view(U"𒂍𒁾𒁀𒀀 𒀀𒈾𒀀𒀭 𒉌𒀝")));

        // TODO: Test unsafe.
        auto unsafeIter = unsafeUTFIterator<char32_t>(codeUnits.begin());
        (void)unsafeIter;
    }

    void testUncommonContiguousRange() {
        const std::u8string text = u8"𒀭𒊺𒉀 𒍠𒊩  # ᵈnisaba za₃-mim";
        // Code units before the #.
        auto codeUnits = text | std::ranges::views::take_while([](char8_t c) { return c != u8'#'; });
        using CodeUnitRange = decltype(codeUnits);
        // This range has a sentinel.
        static_assert(!std::ranges::common_range<CodeUnitRange>);
        static_assert(std::ranges::contiguous_range<CodeUnitRange>);
        using CodePoints = decltype(utfStringCodePoints<char32_t, UTF_BEHAVIOR_FFFD>(codeUnits));
        using CodeUnits = decltype(*std::declval<CodePoints>().begin());
        static_assert(!std::ranges::common_range<CodePoints>);
        static_assert(std::ranges::bidirectional_range<CodePoints>);
        static_assert(!std::ranges::random_access_range<CodePoints>);
        assertTrue("uncommon contiguous prefix range",
                   std::ranges::equal(CodePoints(codeUnits) |
                                          std::ranges::views::transform(&CodeUnits::codePoint),
                                      std::u32string_view(U"𒀭𒊺𒉀 𒍠𒊩  ")));
    }

    void testCommonForwardRange() {
        const std::forward_list<std::u16string_view> words{u"𒌉",
                                                           u"𒂍𒁾𒁀𒀀",
                                                           u"𒌓",
                                                           u"𒌌𒆷𒀀𒀭",
                                                           u"𒈨𒂠",
                                                           u"𒉌𒁺𒉈𒂗"};
        // Code units from the concatenated words.
        auto codeUnits = words | std::ranges::views::join;
        using CodeUnitRange = decltype(codeUnits);
        // This range does not have a sentinel.
        static_assert(std::ranges::common_range<CodeUnitRange>);
        // Forward-only because we started from a forward list.
        static_assert(std::ranges::forward_range<CodeUnitRange>);
        static_assert(!std::ranges::bidirectional_range<CodeUnitRange>);
        using CodePoints = decltype(utfStringCodePoints<char32_t, UTF_BEHAVIOR_FFFD>(codeUnits));
        using CodeUnits = decltype(*std::declval<CodePoints>().begin());
        static_assert(std::ranges::common_range<CodePoints>);
        static_assert(std::ranges::forward_range<CodePoints>);
        static_assert(!std::ranges::bidirectional_range<CodePoints>);
<<<<<<< HEAD
        using CodeUnits = CodePoints::iterator::value_type;
=======
        for (auto cp : CodePoints(codeUnits)) {
            cp.codePoint();
        }
>>>>>>> 08d01458
        assertTrue("common forward concatenated range",
                   std::ranges::equal(CodePoints(codeUnits) |
                                          std::ranges::views::transform(&CodeUnits::codePoint),
                                      std::u32string_view(U"𒌉𒂍𒁾𒁀𒀀𒌓𒌌𒆷𒀀𒀭𒈨𒂠𒉌𒁺𒉈𒂗")));
    }

    void testCommonBidirectionalRange() {
        const std::u8string card = u8"\xF0\x92\xFF\x89\xFF\xFF\xAD";
        // Read code units from `card`, skipping any bytes set to FF.
        auto codeUnits = card | std::ranges::views::filter([](char8_t c) { return c != 0xFF; });
        using CodeUnitRange = decltype(codeUnits);
        // This range does not have a sentinel.
        static_assert(std::ranges::common_range<CodeUnitRange>);
        // Bidirectional but not contiguous (there are holes where the bytes are FF).
        static_assert(std::ranges::bidirectional_range<CodeUnitRange>);
        static_assert(!std::ranges::contiguous_range<CodeUnitRange>);
#if 0
        using CodePoints = decltype(utfStringCodePoints<char32_t, UTF_BEHAVIOR_FFFD>(codeUnits));
        using CodeUnits = decltype(*std::declval<CodePoints>().begin());
        // TODO: fails static_assert(std::ranges::common_range<CodePoints>) below
        // due to the bidi_iter branch of UTFStringCodePoints::end()
        // failing with this root error:
#if 0
unicode/utfiterator.h:1681:48: error: 'this' argument to member function 'begin' has type 'const std::ranges::filter_view<std::ranges::ref_view<const std::basic_string<char8_t>>, (lambda at ../../../../src/icu4c/source/test/intltest/utfiteratortest.cpp:594:60)>', but function is not marked const
 1681 |             return utfIterator<CP32, behavior>(unitRange.begin(), unitRange.end(), unitRange.end());
      |                                                ^~~~~~~~~
bits/ranges_base.h:134:23: note: in instantiation of member function 'icu::header::UTFStringCodePoints<char32_t, UTF_BEHAVIOR_FFFD, std::ranges::filter_view<std::ranges::ref_view<const std::basic_string<char8_t>>, (lambda at ../../../../src/icu4c/source/test/intltest/utfiteratortest.cpp:594:60)>>::end' requested here
  134 |           { __decay_copy(__t.end()) } -> sentinel_for<__range_iter_t<_Tp>>;
      |                              ^
bits/ranges_base.h:134:6: note: in instantiation of requirement here
  134 |           { __decay_copy(__t.end()) } -> sentinel_for<__range_iter_t<_Tp>>;
      |             ^~~~~~~~~~~~~~~~~~~~~~~
...
#endif
#else
        // TODO(egg): UTFStringCodePoints could support this.
        struct CodePoints : std::ranges::view_interface<CodePoints> {
            using iterator =
                UTFIterator<char32_t, UTF_BEHAVIOR_FFFD, std::ranges::iterator_t<CodeUnitRange>>;
            CodePoints(CodeUnitRange codeUnits) : codeUnits(codeUnits) {}
            iterator begin() { return iterator(codeUnits.begin(), codeUnits.end()); }
            iterator end() { return iterator(codeUnits.end(), codeUnits.end()); }
            CodeUnitRange codeUnits;
        };
        using CodeUnits = CodePoints::iterator::value_type;
#endif
        static_assert(std::ranges::common_range<CodePoints>);
        static_assert(std::ranges::forward_range<CodePoints>);
        static_assert(std::ranges::bidirectional_range<CodePoints>);
        assertTrue("common bidirectional filtered range",
                   std::ranges::equal(CodePoints(codeUnits) |
                                          std::ranges::views::transform(&CodeUnits::codePoint),
                                      std::u32string_view(U"𒉭")));
    }

    void testCommonContiguousRange() {
        const std::u16string codeUnits = u"𒀭𒊺𒉀​𒍠𒊩";
        static_assert(std::ranges::contiguous_range<decltype(codeUnits)>);
        auto codePoints = utfStringCodePoints<char32_t, UTF_BEHAVIOR_FFFD>(codeUnits);
        static_assert(std::ranges::common_range<decltype(codePoints)>);
        static_assert(std::ranges::bidirectional_range<decltype(codePoints)>);
        static_assert(!std::ranges::random_access_range<decltype(codePoints)>);
        auto unsafeCodePoints = unsafeUTFStringCodePoints<char32_t>(codeUnits);
        static_assert(std::ranges::common_range<decltype(unsafeCodePoints)>);
        static_assert(std::ranges::bidirectional_range<decltype(unsafeCodePoints)>);
        static_assert(!std::ranges::random_access_range<decltype(unsafeCodePoints)>);
        assertTrue("safe contiguous range",
                   std::ranges::equal(codePoints | std::ranges::views::transform(
                                                       [](auto units) { return units.codePoint(); }),
                                      std::u32string_view(U"𒀭𒊺𒉀​𒍠𒊩")));
        assertTrue("unsafe contiguous range",
                   std::ranges::equal(unsafeCodePoints | std::ranges::views::transform([](auto units) {
                                          return units.codePoint();
                                      }),
                                      std::u32string_view(U"𒀭𒊺𒉀​𒍠𒊩")));
    }
#endif

    // implementation code coverage ---------------------------------------- ***

    void initLong();

    template<TestMode mode, UTFIllFormedBehavior behavior,
             IterType type, typename Unit, typename Units>
    void checkUnits(const Units &units, std::basic_string_view<Unit> part, UChar32 expectedCP);

    template<TestMode mode, UTFIllFormedBehavior behavior, IterType type, typename Unit, typename Iter>
    void testLongLinear(const ImplTest<Unit> &test, Iter begin, Iter end) {
        for (size_t i = 0; begin != end; ++i, ++begin) {
            checkUnits<mode, behavior, type, Unit>(*begin, test.parts[i], test.codePoints[i]);
        }
    }

    template<TestMode mode, UTFIllFormedBehavior behavior, typename Unit>
    void testLongLinearContig(const ImplTest<Unit> &test) {
        initLong();
        if constexpr (mode == UNSAFE) {
            auto range = unsafeUTFStringCodePoints<UChar32>(test.str);
            testLongLinear<mode, behavior, CONTIG, Unit>(test, range.begin(), range.end());
        } else {
            auto range = utfStringCodePoints<UChar32, behavior>(test.str);
            testLongLinear<mode, behavior, CONTIG, Unit>(test, range.begin(), range.end());
        }
    }

    template<TestMode mode, UTFIllFormedBehavior behavior, typename Unit>
    void testLongLinearInput(const ImplTest<Unit> &test) {
        initLong();
        SinglePassSource<Unit> src(test.str);
        if constexpr (mode == UNSAFE) {
            testLongLinear<mode, behavior, INPUT, Unit>(
                test,
                unsafeUTFIterator<UChar32>(src.begin()),
                unsafeUTFIterator<UChar32>(src.end()));
        } else {
            testLongLinear<mode, behavior, INPUT, Unit>(
                test,
                utfIterator<UChar32, behavior>(src.begin(), src.end()),
                utfIterator<UChar32, behavior>(src.end(), src.end()));
        }
    }

    template<TestMode mode, UTFIllFormedBehavior behavior, typename Unit>
    void testLongLinearFwd(const ImplTest<Unit> &test) {
        initLong();
        FwdIter<Unit> srcBegin(test.str.data());
        FwdIter<Unit> srcLimit(test.str.data() + test.str.length());
        if constexpr (mode == UNSAFE) {
            testLongLinear<mode, behavior, FWD, Unit>(
                test,
                unsafeUTFIterator<UChar32>(srcBegin),
                unsafeUTFIterator<UChar32>(srcLimit));
        } else {
            testLongLinear<mode, behavior, FWD, Unit>(
                test,
                utfIterator<UChar32, behavior>(srcBegin, srcLimit),
                utfIterator<UChar32, behavior>(srcLimit));
        }
    }

    // backward: from end to begin with *--iter
    template<TestMode mode, UTFIllFormedBehavior behavior,
             IterType type, typename Unit, typename Iter>
    void testLongBackward(const ImplTest<Unit> &test, Iter begin, Iter end) {
        for (size_t i = test.codePoints.length(); begin != end;) {
            --i;
            checkUnits<mode, behavior, type, Unit>(*--end, test.parts[i], test.codePoints[i]);
        }
    }

    template<TestMode mode, UTFIllFormedBehavior behavior, typename Unit>
    void testLongBackward(const ImplTest<Unit> &test) {
        initLong();
        if constexpr (mode == UNSAFE) {
            auto range = unsafeUTFStringCodePoints<UChar32>(test.str);
            testLongBackward<mode, behavior, CONTIG, Unit>(test, range.begin(), range.end());
        } else {
            auto range = utfStringCodePoints<UChar32, behavior>(test.str);
            testLongBackward<mode, behavior, CONTIG, Unit>(test, range.begin(), range.end());
        }
    }

    // reverse: from rbegin() to rend(), uses the reverse_iterator
    template<TestMode mode, UTFIllFormedBehavior behavior, typename Unit>
    void testLongReverse(const ImplTest<Unit> &test) {
        initLong();
        auto reverse = test.reverseParts();
        if constexpr (mode == UNSAFE) {
            auto range = unsafeUTFStringCodePoints<UChar32>(test.str);
            testLongLinear<mode, behavior, CONTIG, Unit>(reverse, range.rbegin(), range.rend());
        } else {
            auto range = utfStringCodePoints<UChar32, behavior>(test.str);
            testLongLinear<mode, behavior, CONTIG, Unit>(reverse, range.rbegin(), range.rend());
        }
    }

    // Test state keeping in a bidirectional_iterator:
    // Change directions, increment/decrement without reading, etc.
    template<TestMode mode, UTFIllFormedBehavior behavior,
             IterType type, typename Unit, typename Iter>
    void zigzag(const ImplTest<Unit> &test, size_t i,
                const Iter &begin, Iter iter, const Iter &end);

    template<TestMode mode, UTFIllFormedBehavior behavior, IterType type, typename Unit, typename Iter>
    void testZigzag(const ImplTest<Unit> &test, Iter begin, Iter end) {
        size_t i = 0;
        for (Iter iter = begin; iter != end; ++i, ++iter) {
            zigzag<mode, behavior, type, Unit>(test, i, begin, iter, end);
        }
    }

    template<TestMode mode, UTFIllFormedBehavior behavior, typename Unit>
    void testZigzag(const ImplTest<Unit> &test) {
        initLong();
        if constexpr (mode == UNSAFE) {
            auto range = unsafeUTFStringCodePoints<UChar32>(test.str);
            testZigzag<mode, behavior, CONTIG, Unit>(test, range.begin(), range.end());
        } else {
            auto range = utfStringCodePoints<UChar32, behavior>(test.str);
            testZigzag<mode, behavior, CONTIG, Unit>(test, range.begin(), range.end());
        }
    }

    // Exercise the reverse_iterator as well.
    template<TestMode mode, UTFIllFormedBehavior behavior, typename Unit>
    void testZigzagReverse(const ImplTest<Unit> &test) {
        initLong();
        auto reverse = test.reverseParts();
        if constexpr (mode == UNSAFE) {
            auto range = unsafeUTFStringCodePoints<UChar32>(test.str);
            testZigzag<mode, behavior, CONTIG, Unit>(reverse, range.rbegin(), range.rend());
        } else {
            auto range = utfStringCodePoints<UChar32, behavior>(test.str);
            testZigzag<mode, behavior, CONTIG, Unit>(reverse, range.rbegin(), range.rend());
        }
    }

    void testSafe16LongLinearContig() {
        testLongLinearContig<SAFE, UTF_BEHAVIOR_SURROGATE, char16_t>(longBad16);
    }
    void testSafe8LongLinearContig() {
        testLongLinearContig<SAFE, UTF_BEHAVIOR_NEGATIVE, char>(longBad8);
    }
    void testSafe32LongLinearContig() {
        testLongLinearContig<SAFE, UTF_BEHAVIOR_SURROGATE, char32_t>(longBad32);
    }

    void testUnsafe16LongLinearContig() {
        testLongLinearContig<UNSAFE, ANY_B, char16_t>(longGood16);
    }
    void testUnsafe8LongLinearContig() {
        testLongLinearContig<UNSAFE, ANY_B, char>(longGood8);
    }
    void testUnsafe32LongLinearContig() {
        testLongLinearContig<UNSAFE, ANY_B, char32_t>(longGood32);
    }

    void testSafe16LongLinearInput() {
        testLongLinearInput<SAFE, UTF_BEHAVIOR_SURROGATE, char16_t>(longBad16);
    }
    void testSafe8LongLinearInput() {
        testLongLinearInput<SAFE, UTF_BEHAVIOR_NEGATIVE, char>(longBad8);
    }
    void testSafe32LongLinearInput() {
        testLongLinearInput<SAFE, UTF_BEHAVIOR_SURROGATE, char32_t>(longBad32);
    }

    void testUnsafe16LongLinearInput() {
        testLongLinearInput<UNSAFE, ANY_B, char16_t>(longGood16);
    }
    void testUnsafe8LongLinearInput() {
        testLongLinearInput<UNSAFE, ANY_B, char>(longGood8);
    }
    void testUnsafe32LongLinearInput() {
        testLongLinearInput<UNSAFE, ANY_B, char32_t>(longGood32);
    }

    void testSafe16LongLinearFwd() {
        testLongLinearFwd<SAFE, UTF_BEHAVIOR_SURROGATE, char16_t>(longBad16);
    }
    void testSafe8LongLinearFwd() {
        testLongLinearFwd<SAFE, UTF_BEHAVIOR_NEGATIVE, char>(longBad8);
    }
    void testSafe32LongLinearFwd() {
        testLongLinearFwd<SAFE, UTF_BEHAVIOR_SURROGATE, char32_t>(longBad32);
    }

    void testUnsafe16LongLinearFwd() {
        testLongLinearFwd<UNSAFE, ANY_B, char16_t>(longGood16);
    }
    void testUnsafe8LongLinearFwd() {
        testLongLinearFwd<UNSAFE, ANY_B, char>(longGood8);
    }
    void testUnsafe32LongLinearFwd() {
        testLongLinearFwd<UNSAFE, ANY_B, char32_t>(longGood32);
    }

    void testSafe16LongBackward() {
        testLongBackward<SAFE, UTF_BEHAVIOR_SURROGATE, char16_t>(longBad16);
    }
    void testSafe8LongBackward() {
        testLongBackward<SAFE, UTF_BEHAVIOR_NEGATIVE, char>(longBad8);
    }
    void testSafe32LongBackward() {
        testLongBackward<SAFE, UTF_BEHAVIOR_SURROGATE, char32_t>(longBad32);
    }

    void testUnsafe16LongBackward() {
        testLongBackward<UNSAFE, ANY_B, char16_t>(longGood16);
    }
    void testUnsafe8LongBackward() {
        testLongBackward<UNSAFE, ANY_B, char>(longGood8);
    }
    void testUnsafe32LongBackward() {
        testLongBackward<UNSAFE, ANY_B, char32_t>(longGood32);
    }

    void testSafe16LongReverse() {
        testLongReverse<SAFE, UTF_BEHAVIOR_SURROGATE, char16_t>(longBad16);
    }
    void testSafe8LongReverse() {
        testLongReverse<SAFE, UTF_BEHAVIOR_NEGATIVE, char>(longBad8);
    }
    void testSafe32LongReverse() {
        testLongReverse<SAFE, UTF_BEHAVIOR_SURROGATE, char32_t>(longBad32);
    }

    void testUnsafe16LongReverse() {
        testLongReverse<UNSAFE, ANY_B, char16_t>(longGood16);
    }
    void testUnsafe8LongReverse() {
        testLongReverse<UNSAFE, ANY_B, char>(longGood8);
    }
    void testUnsafe32LongReverse() {
        testLongReverse<UNSAFE, ANY_B, char32_t>(longGood32);
    }

    void testSafe16Zigzag() {
        testZigzag<SAFE, UTF_BEHAVIOR_SURROGATE, char16_t>(longBad16);
    }
    void testSafe8Zigzag() {
        testZigzag<SAFE, UTF_BEHAVIOR_NEGATIVE, char>(longBad8);
    }
    void testSafe32Zigzag() {
        testZigzag<SAFE, UTF_BEHAVIOR_SURROGATE, char32_t>(longBad32);
    }

    void testUnsafe16Zigzag() {
        testZigzag<UNSAFE, ANY_B, char16_t>(longGood16);
    }
    void testUnsafe8Zigzag() {
        testZigzag<UNSAFE, ANY_B, char>(longGood8);
    }
    void testUnsafe32Zigzag() {
        testZigzag<UNSAFE, ANY_B, char32_t>(longGood32);
    }

    void testSafe16ZigzagReverse() {
        testZigzagReverse<SAFE, UTF_BEHAVIOR_SURROGATE, char16_t>(longBad16);
    }
    void testSafe8ZigzagReverse() {
        testZigzagReverse<SAFE, UTF_BEHAVIOR_NEGATIVE, char>(longBad8);
    }
    void testSafe32ZigzagReverse() {
        testZigzagReverse<SAFE, UTF_BEHAVIOR_SURROGATE, char32_t>(longBad32);
    }

    void testUnsafe16ZigzagReverse() {
        testZigzagReverse<UNSAFE, ANY_B, char16_t>(longGood16);
    }
    void testUnsafe8ZigzagReverse() {
        testZigzagReverse<UNSAFE, ANY_B, char>(longGood8);
    }
    void testUnsafe32ZigzagReverse() {
        testZigzagReverse<UNSAFE, ANY_B, char32_t>(longGood32);
    }

    ImplTest<char> longGood8;
    ImplTest<char16_t> longGood16;
    ImplTest<char32_t> longGood32;
    ImplTest<char> longBad8;
    ImplTest<char16_t> longBad16;
    ImplTest<char32_t> longBad32;
};

const char *UTFIteratorTest::good8Chars = reinterpret_cast<const char *>(u8"a|b|ç|カ|🚴");

extern IntlTest *createUTFIteratorTest() {
    return new UTFIteratorTest();
}

template<TestMode mode, typename CP32, UTFIllFormedBehavior behavior, typename StringView>
void UTFIteratorTest::testBidiIter(StringView piped) {
    using Unit = typename StringView::value_type;
    auto parts = split(piped);
    auto joined = join<Unit>(parts);
    StringView sv(joined);
    // "abçカ🚴"
    // or
    // "a?ç?🚴" where the ? sequences are ill-formed
    if constexpr (mode == UNSAFE) {
        auto range = unsafeUTFStringCodePoints<CP32>(sv);
        testBidiIter<mode, CP32, behavior>(sv, parts, range);
    } else {
        auto range = utfStringCodePoints<CP32, behavior>(sv);
        testBidiIter<mode, CP32, behavior>(sv, parts, range);
    }
}

template<TestMode mode, typename CP32, UTFIllFormedBehavior behavior,
         typename StringView, typename CodePoints>
void UTFIteratorTest::testBidiIter(
        StringView sv, const std::vector<StringView> &parts, CodePoints range) {
    constexpr bool isWellFormed = mode != ILL_FORMED;
    auto last = parts[4];
    auto iter = range.begin();
    assertTrue(
        "bidirectional_iterator_tag",
        std::is_same_v<
            typename std::iterator_traits<decltype(iter)>::iterator_category,
            std::bidirectional_iterator_tag>);
    assertEquals("iter[0] * codePoint", u'a', (*iter).codePoint());
    assertEquals("iter[0] -> codePoint", u'a', iter->codePoint());
    ++iter;  // pre-increment
    auto units = *iter;
    CP32 expectedCP = isWellFormed ? u'b' : sub<CP32, behavior>(parts[1]);
    assertEquals("iter[1] * codePoint", expectedCP, units.codePoint());
    assertEquals("iter[1] * length", parts[1].length(), units.length());
    if constexpr (mode != UNSAFE) {
        assertEquals("iter[1] * wellFormed", isWellFormed, units.wellFormed());
    }
    assertTrue("iter[1] * stringView()", units.stringView() == parts[1]);
    auto unitsIter = units.begin();
    for (auto c : parts[1]) {
        assertEquals("iter[1] * begin()[i]",
                     static_cast<UChar32>(c), static_cast<UChar32>(*unitsIter++));
    }
    assertTrue("iter[1] * end()[0]", *units.end() == parts[2][0]);
    ++iter;
    assertEquals("iter[2] * codePoint", u'ç', (*iter++).codePoint());  // post-increment
    units = *iter++;  // post-increment
    expectedCP = isWellFormed ? u'カ' : sub<CP32, behavior>(parts[3]);
    assertEquals("iter[3] * codePoint", expectedCP, units.codePoint());
    if constexpr (mode != UNSAFE) {
        assertEquals("iter[3] * wellFormed", isWellFormed, units.wellFormed());
    }
    // Fetch the current code point twice.
    assertEquals("iter[4.0] * codePoint", U'🚴', (*iter).codePoint());
    units = *iter++;  // post-increment
    assertEquals("iter[4] * codePoint", U'🚴', units.codePoint());
    assertEquals("iter[4] * length", last.length(), units.length());
    if constexpr (mode != UNSAFE) {
        assertTrue("iter[4] * wellFormed", units.wellFormed());
    }
    assertTrue("iter[4] * stringView()", units.stringView() == last);
    unitsIter = units.begin();
    for (auto c : last) {
        assertEquals("iter[back 4] * begin()[i]",
                     static_cast<UChar32>(c), static_cast<UChar32>(*unitsIter++));
    }
    assertTrue("iter[4] * end() == endIter", units.end() == sv.end());
    assertTrue("iter == endIter", iter == range.end());
    // backwards
    units = *--iter;  // pre-decrement
    assertEquals("iter[back 4] * codePoint", U'🚴', units.codePoint());
    assertEquals("iter[back 4] * length", last.length(), units.length());
    if constexpr (mode != UNSAFE) {
        assertTrue("iter[back 4] * wellFormed", units.wellFormed());
    }
    assertTrue("iter[back 4] * stringView()", units.stringView() == last);
    unitsIter = units.begin();
    for (auto c : last) {
        assertEquals("iter[back 4] * begin()[i]",
                     static_cast<UChar32>(c), static_cast<UChar32>(*unitsIter++));
    }
    assertTrue("iter[back 4] * end() == endIter", units.end() == sv.end());
    --iter;
    if constexpr (mode != UNSAFE) {
        assertEquals("iter[back 3] -> wellFormed", isWellFormed, iter->wellFormed());
    }
    assertEquals("iter[back 3] * codePoint", expectedCP, (*iter--).codePoint());  // post-decrement
    assertEquals("iter[back 2] * codePoint", u'ç', (*iter).codePoint());
    assertEquals("iter[back 2] -> length", parts[2].length(), iter->length());
    if constexpr (mode != UNSAFE) {
        assertTrue("iter[back 2] -> wellFormed", iter->wellFormed());
    }
    units = *--iter;
    expectedCP = isWellFormed ? u'b' : sub<CP32, behavior>(parts[1]);
    assertEquals("iter[back 1] * codePoint", expectedCP, units.codePoint());
    if constexpr (mode != UNSAFE) {
        assertEquals("iter[back 1] * wellFormed", isWellFormed, units.wellFormed());
    }
    assertTrue("iter[back 1] * stringView()", units.stringView() == parts[1]);
    --iter;
    assertEquals("iter[back 0] -> codePoint", u'a', iter->codePoint());
    assertTrue("iter[back 0] -> begin() == beginIter", iter->begin() == sv.begin());
    assertTrue("iter == beginIter", iter == range.begin());
}

template<TestMode mode, typename CP32, UTFIllFormedBehavior behavior, typename StringView>
void UTFIteratorTest::testSinglePassIter(StringView piped) {
    using Unit = typename StringView::value_type;
    auto parts = split(piped);
    auto joined = join<Unit>(parts);
    SinglePassSource<Unit> good(joined);
    // "abçカ🚴"
    // or
    // "a?ç?🚴" where the ? sequences are ill-formed
    if constexpr (mode == UNSAFE) {
        auto iter = unsafeUTFIterator<CP32>(good.begin());
        auto rangeLimit = unsafeUTFIterator<CP32>(good.end());
        testSinglePassIter<mode, CP32, behavior>(parts, iter, rangeLimit);
    } else {
        auto iter = utfIterator<CP32, behavior>(good.begin(), good.end());
        auto rangeLimit = utfIterator<CP32, behavior>(good.end(), good.end());
        testSinglePassIter<mode, CP32, behavior>(parts, iter, rangeLimit);
    }
}

template<TestMode mode, typename CP32, UTFIllFormedBehavior behavior,
         typename StringView, typename Iter>
void UTFIteratorTest::testSinglePassIter(
        const std::vector<StringView> &parts, Iter &iter, const Iter &rangeLimit) {
    constexpr bool isWellFormed = mode != ILL_FORMED;
    assertTrue(
        "input_iterator_tag",
        std::is_same_v<
            typename std::iterator_traits<std::remove_reference_t<decltype(iter)>>::
                iterator_category,
            std::input_iterator_tag>);
    assertEquals("iter[0] * codePoint", u'a', (*iter).codePoint());
    assertEquals("iter[0] -> codePoint", u'a', iter->codePoint());
    ++iter;  // pre-increment
    auto units = *iter;
    CP32 expectedCP = isWellFormed ? u'b' : sub<CP32, behavior>(parts[1]);
    assertEquals("iter[1] * codePoint", expectedCP, units.codePoint());
    assertEquals("iter[1] * length", parts[1].length(), units.length());
    if constexpr (mode != UNSAFE) {
        assertEquals("iter[1] * wellFormed", isWellFormed, units.wellFormed());
    }
    // No units.stringView() when the unit iterator is not a pointer.
    // No begin() for a single-pass unit iterator.
    ++iter;
    assertEquals("iter[2] * codePoint", u'ç', (*iter++).codePoint());  // post-increment
    expectedCP = isWellFormed ? u'カ' : sub<CP32, behavior>(parts[3]);
    assertEquals("iter[3] -> codePoint", expectedCP, iter->codePoint());
    ++iter;
    // Fetch the current code point twice.
    assertEquals("iter[4.0] * codePoint", U'🚴', (*iter).codePoint());
    units = *iter++;
    assertEquals("iter[4] * codePoint", U'🚴', units.codePoint());
    assertEquals("iter[4] * length", parts[4].length(), units.length());
    if constexpr (mode != UNSAFE) {
        assertTrue("iter[4] * wellFormed", units.wellFormed());
    }
    assertTrue("iter == endIter", iter == rangeLimit);
}

template<TestMode mode, typename CP32, UTFIllFormedBehavior behavior, typename StringView>
void UTFIteratorTest::testFwdIter(StringView piped) {
    using Unit = typename StringView::value_type;
    auto parts = split(piped);
    auto joined = join<Unit>(parts);
    // "abçカ🚴"
    FwdIter<Unit> goodBegin(joined.data());
    FwdIter<Unit> goodLimit(joined.data() + joined.length());
    if constexpr (mode == UNSAFE) {
        auto iter = unsafeUTFIterator<CP32>(goodBegin);
        auto rangeLimit = unsafeUTFIterator<CP32>(goodLimit);
        testFwdIter<mode, StringView>(parts, goodLimit, iter, rangeLimit);
    } else {
        auto iter = utfIterator<CP32, behavior>(goodBegin, goodLimit);
        auto rangeLimit = utfIterator<CP32, behavior>(goodLimit);
        testFwdIter<mode, StringView>(parts, goodLimit, iter, rangeLimit);
    }
}

template<TestMode mode, typename StringView, typename UnitIter, typename Iter>
void UTFIteratorTest::testFwdIter(const std::vector<StringView> &parts, UnitIter goodLimit,
                                  Iter iter, Iter rangeLimit) {
    assertTrue(
        "forward_iterator_tag",
        std::is_same_v<
            typename std::iterator_traits<decltype(iter)>::iterator_category,
            std::forward_iterator_tag>);
    assertEquals("iter[0] * codePoint", u'a', (*iter).codePoint());
    assertEquals("iter[0] -> codePoint", u'a', iter->codePoint());
    ++iter;  // pre-increment
    auto units = *iter;
    assertEquals("iter[1] * codePoint", u'b', units.codePoint());
    assertEquals("iter[1] * length", parts[1].length(), units.length());
    if constexpr (mode != UNSAFE) {
        assertTrue("iter[1] * wellFormed", units.wellFormed());
    }
    // No units.stringView() when the unit iterator is not a pointer.
    auto unitsIter = units.begin();
    for (auto c : parts[1]) {
        assertEquals("iter[1] * begin()[i]",
                     static_cast<UChar32>(c), static_cast<UChar32>(*unitsIter++));
    }
    assertTrue("iter[1] * end()[0]", *units.end() == parts[2][0]);
    ++iter;
    assertEquals("iter[2] * codePoint", u'ç', (*iter++).codePoint());  // post-increment
    assertEquals("iter[3] -> codePoint", u'カ', iter->codePoint());
    ++iter;
    // Fetch the current code point twice.
    assertEquals("iter[4.0] * codePoint", U'🚴', (*iter).codePoint());
    units = *iter++;
    assertEquals("iter[4] * codePoint", U'🚴', units.codePoint());
    assertEquals("iter[4] * length", parts[4].length(), units.length());
    if constexpr (mode != UNSAFE) {
        assertTrue("iter[4] * wellFormed", units.wellFormed());
    }
    unitsIter = units.begin();
    for (auto c : parts[4]) {
        assertEquals("iter[back 4] * begin()[i]",
                     static_cast<UChar32>(c), static_cast<UChar32>(*unitsIter++));
    }
    assertTrue("iter[4] * end() == endIter", units.end() == goodLimit);
    assertTrue("iter == endIter", iter == rangeLimit);
}

namespace {

enum PartType { GOOD, BAD8, BAD16, BAD32 };

struct Part {
    constexpr Part(char32_t c) : type_(GOOD), len_(0), c_(c) {}
    constexpr Part(PartType t, int32_t u0) : type_(t), len_(1), u0_(u0) {}
    constexpr Part(PartType t, int32_t u0, int32_t u1) : type_(t), len_(2), u0_(u0), u1_(u1) {}
    constexpr Part(PartType t, int32_t u0, int32_t u1, int32_t u2) :
            type_(t), len_(3), u0_(u0), u1_(u1), u2_(u2) {}

    PartType type_;
    uint8_t len_;
    char32_t c_ = U'?';
    int32_t u0_ = 0;
    int32_t u1_ = 0;
    int32_t u2_ = 0;
};

// Careful: We test with the reverse order of parts as well.
// For that to yield self-contained results, parts must not
// continue sequences across part boundaries in either order.
constexpr Part testParts[] = {
    // "abçカ🚴"
    u'a',
    0x7f,
    0x80,
    Part(BAD8, 0xc0),
    Part(BAD8, 0x80),
    Part(BAD8, 0xc1),
    0,
    Part(BAD8, 0xe0),
    Part(BAD8, 0xe0, 0xa0),
    Part(BAD8, 0xe0, 0xbf),
    Part(BAD8, 0xed, 0x9f),
    // ED A0 xx .. ED BF xx would be surrogate code points
    Part(BAD8, 0xed),
    Part(BAD8, 0xa0),
    Part(BAD8, 0xed),
    Part(BAD8, 0xbf),
    u'ç',
    Part(BAD8, 0xbf),  // extra trail byte
    u'カ',
    Part(BAD8, 0xee, 0x80),
    Part(BAD8, 0xef, 0xbf),
    Part(BAD8, 0xf0),
    Part(BAD8, 0x8f),
    u'b',
    Part(BAD8, 0xf0),
    Part(BAD8, 0xf0, 0x90),
    Part(BAD8, 0xf0, 0x90, 0x80),
    Part(BAD8, 0xf4),
    Part(BAD8, 0xf4, 0x8f),
    Part(BAD8, 0xf4, 0x8f, 0xbf),
    Part(BAD8, 0xf5),
    Part(BAD8, 0xbf),
    U'🚴',
    Part(BAD8, 0x80),  // extra trail byte
    0x7ff,
    0x800,
    0xfff,
    0x1000,
    0xd7ff,
    Part(BAD16, 0xd800),
    Part(BAD16, 0xdbff),
    u'カ',
    Part(BAD16, 0xdc00),
    Part(BAD16, 0xdfff),
    0xe000,
    0xfffd,
    0xffff,
    0x10000,
    0x10ffff,
    Part(BAD32, 0x110000),
    Part(BAD32, -1)
};

}  // namespace

void UTFIteratorTest::initLong() {
    if (!longGood32.str.empty()) { return; }
    for (auto part : testParts) {
        switch (part.type_) {
        case GOOD: {
            char u8[4];
            size_t len8 = 0;
            U8_APPEND_UNSAFE(u8, len8, part.c_);
            longGood8.str.append(u8, len8);
            longGood8.parts.push_back({u8, len8});
            longBad8.str.append(u8, len8);
            longBad8.parts.push_back({u8, len8});
            longBad8.codePoints.push_back(part.c_);

            char16_t u16[2];
            size_t len16 = 0;
            U16_APPEND_UNSAFE(u16, len16, part.c_);
            longGood16.str.append(u16, len16);
            longGood16.parts.push_back({u16, len16});
            longBad16.str.append(u16, len16);
            longBad16.parts.push_back({u16, len16});
            longBad16.codePoints.push_back(part.c_);

            longGood32.str.push_back(part.c_);
            longGood32.parts.push_back({&part.c_, 1});
            longBad32.str.push_back(part.c_);
            longBad32.parts.push_back({&part.c_, 1});
            longBad32.codePoints.push_back(part.c_);
            break;
        }
        case BAD8: {
            char u8[3] = {
                static_cast<char>(part.u0_),
                static_cast<char>(part.u1_),
                static_cast<char>(part.u2_)
            };
            longBad8.str.append(u8, part.len_);
            longBad8.parts.push_back({u8, part.len_});
            longBad8.codePoints.push_back(U'?');
            break;
        }
        case BAD16: {  // surrogate code unit / code point
            char16_t u16 = part.u0_;
            longBad16.str.push_back(u16);
            longBad16.parts.push_back({&u16, 1});
            longBad16.codePoints.push_back(U'?');
            char32_t u32 = part.u0_;
            longBad32.str.push_back(u32);
            longBad32.parts.push_back({&u32, 1});
            longBad32.codePoints.push_back(U'?');
            break;
        }
        case BAD32: {
            char32_t u32 = part.u0_;
            longBad32.str.push_back(u32);
            longBad32.parts.push_back({&u32, 1});
            longBad32.codePoints.push_back(U'?');
            break;
        }
        }
    }
    longGood8.codePoints = longGood16.codePoints = longGood32.codePoints = longGood32.str;
}

template<TestMode mode, UTFIllFormedBehavior behavior, IterType type, typename Unit, typename Units>
void UTFIteratorTest::checkUnits(
        const Units &units, std::basic_string_view<Unit> part, UChar32 expectedCP) {
    bool expectedWellFormed = true;
    if (expectedCP == u'?') {
        expectedCP = sub<UChar32, behavior>(part);
        expectedWellFormed = false;
    }
    assertEquals("cp[i]", expectedCP, units.codePoint());
    assertEquals("length[i]", part.length(), units.length());
    if constexpr (mode != UNSAFE) {
        assertEquals("wellFormed[i]", expectedWellFormed, units.wellFormed());
    }
    if constexpr (type >= FWD) {
        int32_t j = 0;
        for (Unit unit : units) {  // begin()..end()
            assertEquals("units.iter[i][j]",
                         static_cast<UChar32>(part[j]), static_cast<UChar32>(unit));
            ++j;
        }
        assertEquals("units.iter.length[i]", part.length(), j);
    }
    if constexpr (type >= CONTIG) {
        assertTrue("stringView[i]", part == units.stringView());
    }
}

template<TestMode mode, UTFIllFormedBehavior behavior, IterType type, typename Unit, typename Iter>
void UTFIteratorTest::zigzag(const ImplTest<Unit> &test, size_t i,
                             const Iter &begin, Iter iter, const Iter &end) {
    static constexpr const char *path = "**+*+--*PPp++*p--+P+pP-*-*";
    size_t iLimit = test.codePoints.length();
    for (const char *p = path; *p != 0; ++p) {
        switch(*p) {
        case '*':
            if (i < iLimit) {
                checkUnits<mode, behavior, type, Unit>(
                    *iter, test.parts[i], test.codePoints[i]);
            }
            break;
        case '+':  // pre-increment
            if (i < iLimit) {
                ++i;
                ++iter;
            } else {
                assertTrue("at limit", iter == end);
            }
            break;
        case '-':  // pre-decrement
            if (i > 0) {
                --i;
                --iter;
            } else {
                assertTrue("at start", iter == begin);
            }
            break;
        case 'P':  // post-increment
            if (i < iLimit) {
                checkUnits<mode, behavior, type, Unit>(
                    *iter++, test.parts[i], test.codePoints[i]);
                ++i;
            }
            break;
        case 'p':  // post-decrement
            if (0 < i && i < iLimit) {
                checkUnits<mode, behavior, type, Unit>(
                    *iter--, test.parts[i], test.codePoints[i]);
                --i;
            }
            break;
        default:
            break;
        }
    }
}

#if defined(__cpp_lib_concepts) && __cpp_lib_concepts >= 2020'02 // Test against C++20 concepts.
namespace {
template <typename Iterator>
using CodePointIterator = UTFIterator<char32_t, UTF_BEHAVIOR_FFFD, Iterator>;
template <typename Iterator>
using UnsafeCodePointIterator = UnsafeUTFIterator<char32_t, Iterator>;

// Check that the iterators satisfy the right concepts.
namespace input {
using CodeUnitIterator = std::istreambuf_iterator<char16_t>;
static_assert(std::input_iterator<CodeUnitIterator>);
static_assert(!std::forward_iterator<CodeUnitIterator>);
static_assert(std::input_iterator<CodePointIterator<CodeUnitIterator>>);
static_assert(!std::forward_iterator<CodePointIterator<CodeUnitIterator>>);
static_assert(std::input_iterator<UnsafeCodePointIterator<CodeUnitIterator>>);
static_assert(!std::forward_iterator<UnsafeCodePointIterator<CodeUnitIterator>>);
} // namespace input
namespace forward {
using CodeUnitIterator = std::forward_list<char16_t>::iterator;
static_assert(std::forward_iterator<CodeUnitIterator>);
static_assert(!std::bidirectional_iterator<CodeUnitIterator>);
static_assert(std::forward_iterator<CodePointIterator<CodeUnitIterator>>);
static_assert(!std::bidirectional_iterator<CodePointIterator<CodeUnitIterator>>);
static_assert(std::forward_iterator<UnsafeCodePointIterator<CodeUnitIterator>>);
static_assert(!std::bidirectional_iterator<UnsafeCodePointIterator<CodeUnitIterator>>);
} // namespace forward
namespace bidirectional {
using CodeUnitIterator = std::list<char16_t>::iterator;
static_assert(std::bidirectional_iterator<CodeUnitIterator>);
static_assert(!std::random_access_iterator<CodeUnitIterator>);
static_assert(std::bidirectional_iterator<CodePointIterator<CodeUnitIterator>>);
static_assert(!std::random_access_iterator<CodePointIterator<CodeUnitIterator>>);
static_assert(std::bidirectional_iterator<UnsafeCodePointIterator<CodeUnitIterator>>);
static_assert(!std::random_access_iterator<UnsafeCodePointIterator<CodeUnitIterator>>);
} // namespace bidirectional
namespace contiguous {
using CodeUnitIterator = std::u16string::iterator;
static_assert(std::contiguous_iterator<CodeUnitIterator>);
static_assert(std::bidirectional_iterator<CodePointIterator<CodeUnitIterator>>);
static_assert(!std::random_access_iterator<CodePointIterator<CodeUnitIterator>>);
static_assert(std::bidirectional_iterator<UnsafeCodePointIterator<CodeUnitIterator>>);
static_assert(!std::random_access_iterator<UnsafeCodePointIterator<CodeUnitIterator>>);
} // namespace contiguous

} // namespace
#endif<|MERGE_RESOLUTION|>--- conflicted
+++ resolved
@@ -579,13 +579,6 @@
         static_assert(std::ranges::common_range<CodePoints>);
         static_assert(std::ranges::forward_range<CodePoints>);
         static_assert(!std::ranges::bidirectional_range<CodePoints>);
-<<<<<<< HEAD
-        using CodeUnits = CodePoints::iterator::value_type;
-=======
-        for (auto cp : CodePoints(codeUnits)) {
-            cp.codePoint();
-        }
->>>>>>> 08d01458
         assertTrue("common forward concatenated range",
                    std::ranges::equal(CodePoints(codeUnits) |
                                           std::ranges::views::transform(&CodeUnits::codePoint),
