--- conflicted
+++ resolved
@@ -27,10 +27,6 @@
     void runIndexedTest(int32_t index, UBool exec, const char *&name, char *par = NULL);
 
     void testConversionCapability();
-<<<<<<< HEAD
-    // TODO(hugovdm,younies): add conversion testing (only convertability atm).
-=======
->>>>>>> f53c7f28
     void testConversions();
     void testPreferences();
     // void testBasic();
@@ -336,12 +332,9 @@
 /**
  * Runs data-driven unit tests for unit conversion. It looks for the test cases
  * in source/test/testdata/units/unitsTest.txt, which originates in CLDR.
-<<<<<<< HEAD
  *
  * TODO(hugovdm,younies): add conversion testing in unitsTestDataLineFn (it only
  * tests convertability at the moment).
-=======
->>>>>>> f53c7f28
  */
 void UnitsTest::testConversions() {
     const char *filename = "unitsTest.txt";
@@ -360,14 +353,8 @@
     path.appendPathPart(filename, errorCode);
 
     u_parseDelimitedFile(path.data(), ';', fields, kNumFields, unitsTestDataLineFn, this, errorCode);
-<<<<<<< HEAD
     if (errorCode.errIfFailureAndReset("error parsing %s: %s\n", path.data(), u_errorName(errorCode)))
-    {
-=======
-    if (errorCode.errIfFailureAndReset("error parsing %s: %s\n", path.data(), u_errorName(errorCode))) {
->>>>>>> f53c7f28
-        return;
-    }
+        return;
 }
 
 /**
