// © 2020 and later: Unicode, Inc. and others.
// License & terms of use: http://www.unicode.org/copyright.html#License

#include "unicode/utypes.h"

#if !UCONFIG_NO_FORMATTING

#include "charstr.h"
#include "cmemory.h"
#include "filestrm.h"
#include "intltest.h"
#include "number_decimalquantity.h"
#include "unicode/ctest.h"
#include "unicode/measunit.h"
#include "unicode/unistr.h"
#include "unicode/unum.h"
#include "unitconverter.h"
#include "unitsdata.h"
#include "uparse.h"

using icu::number::impl::DecimalQuantity;

class UnitsTest : public IntlTest {
  public:
    UnitsTest() {}

    void runIndexedTest(int32_t index, UBool exec, const char *&name, char *par = NULL);

    void testConversionCapability();
    void testConversions();
    void testPreferences();
    // void testBasic();
    // void testSiPrefixes();
    // void testMass();
    // void testTemperature();
    // void testArea();
};

extern IntlTest *createUnitsTest() { return new UnitsTest(); }

void UnitsTest::runIndexedTest(int32_t index, UBool exec, const char *&name, char * /*par*/) {
    if (exec) { logln("TestSuite UnitsTest: "); }
    TESTCASE_AUTO_BEGIN;
    TESTCASE_AUTO(testConversionCapability);
    TESTCASE_AUTO(testConversions);
    TESTCASE_AUTO(testPreferences);
    // TESTCASE_AUTO(testBasic);
    // TESTCASE_AUTO(testSiPrefixes);
    // TESTCASE_AUTO(testMass);
    // TESTCASE_AUTO(testTemperature);
    // TESTCASE_AUTO(testArea);
    TESTCASE_AUTO_END;
}

void UnitsTest::testConversionCapability() {
    struct TestCase {
        const StringPiece source;
        const StringPiece target;
        const UnitsMatchingState expectedState;
    } testCases[]{
        {"meter", "foot", CONVERTIBLE},                                         //
        {"kilometer", "foot", CONVERTIBLE},                                     //
        {"hectare", "square-foot", CONVERTIBLE},                                //
        {"kilometer-per-second", "second-per-meter", RECIPROCAL},               //
        {"square-meter", "square-foot", CONVERTIBLE},                           //
        {"kilometer-per-second", "foot-per-second", CONVERTIBLE},               //
        {"square-hectare", "p4-foot", CONVERTIBLE},                             //
        {"square-kilometer-per-second", "second-per-square-meter", RECIPROCAL}, //
    };

    for (const auto &testCase : testCases) {
        UErrorCode status = U_ZERO_ERROR;

        MeasureUnit source = MeasureUnit::forIdentifier(testCase.source, status);
        MeasureUnit target = MeasureUnit::forIdentifier(testCase.target, status);

        MaybeStackVector<MeasureUnit> units;
        units.emplaceBack(source);
        units.emplaceBack(target);

        const auto &conversionRateInfoList = getConversionRatesInfo(units, status);
        auto actualSatate = checkUnitsState(source, target, conversionRateInfoList, status);

        assertEquals("Conversion Capability", testCase.expectedState, actualSatate);
    }
}

<<<<<<< HEAD
void UnitsTest::testBasic() {
    IcuTestErrorCode status(*this, "Units testBasic");

    // Test Cases
    struct TestCase {
        StringPiece source;
        StringPiece target;
        const double inputValue;
        const double expectedValue;
    } testCases[]{
        {"meter", "foot", 1.0, 3.28084},     //
        {"kilometer", "foot", 1.0, 3280.84}, //
    };

    for (const auto &testCase : testCases) {
        UErrorCode status = U_ZERO_ERROR;

        MeasureUnit source = MeasureUnit::forIdentifier(testCase.source, status);
        MeasureUnit target = MeasureUnit::forIdentifier(testCase.target, status);

        MaybeStackVector<MeasureUnit> units;
        units.emplaceBack(source);
        units.emplaceBack(target);

        const auto &conversionRateInfoList = getConversionRatesInfo(units, status);

        UnitConverter converter(source, target, conversionRateInfoList, status);

        assertEqualsNear("test conversion", testCase.expectedValue,
                         converter.convert(testCase.inputValue), 0.001);
    }
}

void UnitsTest::testSiPrefixes() {
    IcuTestErrorCode status(*this, "Units testSiPrefixes");
    // Test Cases
    struct TestCase {
        StringPiece source;
        StringPiece target;
        const double inputValue;
        const double expectedValue;
    } testCases[]{
        {"gram", "kilogram", 1.0, 0.001},            //
        {"milligram", "kilogram", 1.0, 0.000001},    //
        {"microgram", "kilogram", 1.0, 0.000000001}, //
        {"megagram", "gram", 1.0, 1000000},          //
        {"megagram", "kilogram", 1.0, 1000},         //
        {"gigabyte", "byte", 1.0, 1000000000},       //
        // TODO: Fix `watt` probelms.
        // {"megawatt", "watt", 1.0, 1000000},          //
        // {"megawatt", "kilowatt", 1.0, 1000},         //
    };

    for (const auto &testCase : testCases) {
        UErrorCode status = U_ZERO_ERROR;

        MeasureUnit source = MeasureUnit::forIdentifier(testCase.source, status);
        MeasureUnit target = MeasureUnit::forIdentifier(testCase.target, status);

        MaybeStackVector<MeasureUnit> units;
        units.emplaceBack(source);
        units.emplaceBack(target);

        const auto &conversionRateInfoList = getConversionRatesInfo(units, status);

        UnitConverter converter(source, target, conversionRateInfoList, status);

        assertEqualsNear("test conversion", testCase.expectedValue,
                         converter.convert(testCase.inputValue), 0.001);
    }
}

void UnitsTest::testMass() {
    IcuTestErrorCode status(*this, "Units testMass");

    // Test Cases
    struct TestCase {
        StringPiece source;
        StringPiece target;
        const double inputValue;
        const double expectedValue;
    } testCases[]{
        {"gram", "kilogram", 1.0, 0.001},      //
        {"pound", "kilogram", 1.0, 0.453592},  //
        {"pound", "kilogram", 2.0, 0.907185},  //
        {"ounce", "pound", 16.0, 1.0},         //
        {"ounce", "kilogram", 16.0, 0.453592}, //
        {"ton", "pound", 1.0, 2000},           //
        {"stone", "pound", 1.0, 14},           //
        {"stone", "kilogram", 1.0, 6.35029}    //
    };

    for (const auto &testCase : testCases) {
        UErrorCode status = U_ZERO_ERROR;

        MeasureUnit source = MeasureUnit::forIdentifier(testCase.source, status);
        MeasureUnit target = MeasureUnit::forIdentifier(testCase.target, status);

        MaybeStackVector<MeasureUnit> units;
        units.emplaceBack(source);
        units.emplaceBack(target);

        const auto &conversionRateInfoList = getConversionRatesInfo(units, status);

        UnitConverter converter(source, target, conversionRateInfoList, status);

        assertEqualsNear("test conversion", testCase.expectedValue,
                         converter.convert(testCase.inputValue), 0.001);
    }
}

void UnitsTest::testTemperature() {
    IcuTestErrorCode status(*this, "Units testTemperature");
    // Test Cases
    struct TestCase {
        StringPiece source;
        StringPiece target;
        const double inputValue;
        const double expectedValue;
    } testCases[]{
        {"celsius", "fahrenheit", 0.0, 32.0},   //
        {"celsius", "fahrenheit", 10.0, 50.0},  //
        {"fahrenheit", "celsius", 32.0, 0.0},   //
        {"fahrenheit", "celsius", 89.6, 32},    //
        {"kelvin", "fahrenheit", 0.0, -459.67}, //
        {"kelvin", "fahrenheit", 300, 80.33},   //
        {"kelvin", "celsius", 0.0, -273.15},    //
        {"kelvin", "celsius", 300.0, 26.85}     //
    };

    for (const auto &testCase : testCases) {
        UErrorCode status = U_ZERO_ERROR;

        MeasureUnit source = MeasureUnit::forIdentifier(testCase.source, status);
        MeasureUnit target = MeasureUnit::forIdentifier(testCase.target, status);

        MaybeStackVector<MeasureUnit> units;
        units.emplaceBack(source);
        units.emplaceBack(target);

        const auto &conversionRateInfoList = getConversionRatesInfo(units, status);

        UnitConverter converter(source, target, conversionRateInfoList, status);

        assertEqualsNear("test conversion", testCase.expectedValue,
                         converter.convert(testCase.inputValue), 0.001);
    }
}

void UnitsTest::testArea() {
    IcuTestErrorCode status(*this, "Units Area");

    // Test Cases
    struct TestCase {
        StringPiece source;
        StringPiece target;
        const double inputValue;
        const double expectedValue;
    } testCases[]{
        {"square-meter", "square-yard", 10.0, 11.9599}, //
        {"hectare", "square-yard", 1.0, 11959.9},       //
        {"square-mile", "square-foot", 0.0001, 2787.84} //
    };

    for (const auto &testCase : testCases) {
        UErrorCode status = U_ZERO_ERROR;

        MeasureUnit source = MeasureUnit::forIdentifier(testCase.source, status);
        MeasureUnit target = MeasureUnit::forIdentifier(testCase.target, status);

        MaybeStackVector<MeasureUnit> units;
        units.emplaceBack(source);
        units.emplaceBack(target);

        const auto &conversionRateInfoList = getConversionRatesInfo(units, status);

        UnitConverter converter(source, target, conversionRateInfoList, status);

        assertEqualsNear("test conversion", testCase.expectedValue,
                         converter.convert(testCase.inputValue), 0.001);
    }
}
=======
// void UnitsTest::testBasic() {
//     IcuTestErrorCode status(*this, "Units testBasic");

//     // Test Cases
//     struct TestCase {
//         const char16_t *source;
//         const char16_t *target;
//         const double inputValue;
//         const double expectedValue;
//     } testCases[]{{u"meter", u"foot", 1.0, 3.28084}, {u"kilometer", u"foot", 1.0, 328.084}};

//     for (const auto &testCase : testCases) {
//         assertEquals("test convert", testConvert(testCase.source, testCase.target, testCase.inputValue),
//                      testCase.expectedValue);
//     }
// }

// void UnitsTest::testSiPrefixes() {
//     IcuTestErrorCode status(*this, "Units testSiPrefixes");
//     // Test Cases
//     struct TestCase {
//         const char16_t *source;
//         const char16_t *target;
//         const double inputValue;
//         const double expectedValue;
//     } testCases[]{
//         {u"gram", u"kilogram", 1.0, 0.001},            //
//         {u"milligram", u"kilogram", 1.0, 0.000001},    //
//         {u"microgram", u"kilogram", 1.0, 0.000000001}, //
//         {u"megawatt", u"watt", 1, 1000000},            //
//         {u"megawatt", u"kilowatt", 1.0, 1000},         //
//         {u"gigabyte", u"byte", 1, 1000000000}          //
//     };

//     for (const auto &testCase : testCases) {
//         assertEquals("test convert", testConvert(testCase.source, testCase.target, testCase.inputValue),
//                      testCase.expectedValue);
//     }
// }

// void UnitsTest::testMass() {
//     IcuTestErrorCode status(*this, "Units testMass");

//     // Test Cases
//     struct TestCase {
//         const char16_t *source;
//         const char16_t *target;
//         const double inputValue;
//         const double expectedValue;
//     } testCases[]{
//         {u"gram", u"kilogram", 1.0, 0.001},      //
//         {u"pound", u"kilogram", 1.0, 0.453592},  //
//         {u"pound", u"kilogram", 2.0, 0.907185},  //
//         {u"ounce", u"pound", 16.0, 1.0},         //
//         {u"ounce", u"kilogram", 16.0, 0.453592}, //
//         {u"ton", u"pound", 1.0, 2000},           //
//         {u"stone", u"pound", 1.0, 14},           //
//         {u"stone", u"kilogram", 1.0, 6.35029}    //
//     };

//     for (const auto &testCase : testCases) {
//         assertEquals("test convert", testConvert(testCase.source, testCase.target, testCase.inputValue),
//                      testCase.expectedValue);
//     }
// }

// void UnitsTest::testTemperature() {
//     IcuTestErrorCode status(*this, "Units testTemperature");
//     // Test Cases
//     struct TestCase {
//         const char16_t *source;
//         const char16_t *target;
//         const double inputValue;
//         const double expectedValue;
//     } testCases[]{
//         {u"celsius", u"fahrenheit", 0.0, 32.0},   //
//         {u"celsius", u"fahrenheit", 10.0, 50.0},  //
//         {u"fahrenheit", u"celsius", 32.0, 0.0},   //
//         {u"fahrenheit", u"celsius", 89.6, 32},    //
//         {u"kelvin", u"fahrenheit", 0.0, -459.67}, //
//         {u"kelvin", u"fahrenheit", 300, 80.33},   //
//         {u"kelvin", u"celsius", 0.0, -273.15},    //
//         {u"kelvin", u"celsius", 300.0, 26.85}     //
//     };

//     for (const auto &testCase : testCases) {
//         assertEquals("test convert", testConvert(testCase.source, testCase.target, testCase.inputValue),
//                      testCase.expectedValue);
//     }
// }

// void UnitsTest::testArea() {
//     IcuTestErrorCode status(*this, "Units Area");

//     // Test Cases
//     struct TestCase {
//         const char16_t *source;
//         const char16_t *target;
//         const double inputValue;
//         const double expectedValue;
//     } testCases[]{
//         {u"square-meter", u"square-yard", 10.0, 11.9599}, //
//         {u"hectare", u"square-yard", 1.0, 11959.9},       //
//         {u"square-mile", u"square-foot", 0.0001, 2787.84} //
//     };

//     for (const auto &testCase : testCases) {
//         assertEquals("test convert", testConvert(testCase.source, testCase.target, testCase.inputValue),
//                      testCase.expectedValue);
//     }
// }
>>>>>>> ca34233e

/**
 * Trims whitespace (spaces only) off of the specified string.
 * @param field is two pointers pointing at the start and end of the string.
 * @return A StringPiece with initial and final space characters trimmed off.
 */
StringPiece trimField(char *(&field)[2]) {
    char *start = field[0];
    while (start < field[1] && (start[0]) == ' ') {
        start++;
    }
    int32_t length = (int32_t)(field[1] - start);
    while (length > 0 && (start[length - 1]) == ' ') {
        length--;
    }
    return StringPiece(start, length);
}

/**
 * WIP(hugovdm): deals with a single data-driven unit test for unit conversions.
 * This is a UParseLineFn as required by u_parseDelimitedFile.
 */
void unitsTestDataLineFn(void *context, char *fields[][2], int32_t fieldCount, UErrorCode *pErrorCode) {
    if (U_FAILURE(*pErrorCode)) return;
    UnitsTest* unitsTest = (UnitsTest*)context;
    (void)fieldCount; // unused UParseLineFn variable
    IcuTestErrorCode status(*unitsTest, "unitsTestDatalineFn");

    StringPiece quantity = trimField(fields[0]);
    StringPiece x = trimField(fields[1]);
    StringPiece y = trimField(fields[2]);
    StringPiece commentConversionFormula = trimField(fields[3]);
    StringPiece utf8Expected = trimField(fields[4]);

    UNumberFormat *nf = unum_open(UNUM_DEFAULT, NULL, -1, "en_US", NULL, pErrorCode);
    UnicodeString uExpected = UnicodeString::fromUTF8(utf8Expected);
    double expected = unum_parseDouble(nf, uExpected.getBuffer(), uExpected.length(), 0, pErrorCode);
    unum_close(nf);

    MeasureUnit sourceUnit = MeasureUnit::forIdentifier(x, status);
    if (status.errIfFailureAndReset("forIdentifier(\"%.*s\")", x.length(), x.data())) return;

    MeasureUnit targetUnit = MeasureUnit::forIdentifier(y, status);
    if (status.errIfFailureAndReset("forIdentifier(\"%.*s\")", y.length(), y.data())) return;

    unitsTest->logln("Quantity (Category): \"%.*s\", "
                     "Expected value of \"1000 %.*s in %.*s\": %f, "
                     "commentConversionFormula: \"%.*s\", ",
                     quantity.length(), quantity.data(), x.length(), x.data(), y.length(), y.data(),
                     expected, commentConversionFormula.length(), commentConversionFormula.data());

    // WIP(hugovdm): hook this up to actual tests.

    // // Convertibility:
    // MaybeStackVector<MeasureUnit> units;
    // units.emplaceBack(sourceUnit);
    // units.emplaceBack(targetUnit);
    // const auto &conversionRateInfoList = getConversionRatesInfo(units, status);
    // if (status.errIfFailureAndReset("getConversionRatesInfo(...)")) return;

    // auto actualState = checkUnitsState(sourceUnit, targetUnit, conversionRateInfoList, status);
    // if (status.errIfFailureAndReset("checkUnitsState(<%s>, <%s>, ...)", sourceUnit.getIdentifier(),
    //                                 targetUnit.getIdentifier())) {
    //     return;
    // }

    // CharString msg;
    // msg.append("convertible: ", status)
    //     .append(sourceUnit.getIdentifier(), status)
    //     .append(" -> ", status)
    //     .append(targetUnit.getIdentifier(), status);
    // if (status.errIfFailureAndReset("msg construction")) return;

    // unitsTest->assertTrue(msg.data(), actualState != UNCONVERTIBLE);

    // Unit conversion... untested:
    // UnitConverter converter(sourceUnit, targetUnit, status);
    // double got = converter.convert(1000, status);
    // unitsTest->assertEqualsNear(quantity.data(), expected, got, 0.0001);
}

/**
 * Runs data-driven unit tests for unit conversion. It looks for the test cases
 * in source/test/testdata/units/unitsTest.txt, which originates in CLDR.
 */
void UnitsTest::testConversions() {
    const char *filename = "unitsTest.txt";
    const int32_t kNumFields = 5;
    char *fields[kNumFields][2];

    IcuTestErrorCode errorCode(*this, "UnitsTest::testConversions");
    const char *sourceTestDataPath = getSourceTestData(errorCode);
    if (errorCode.errIfFailureAndReset("unable to find the source/test/testdata "
                                       "folder (getSourceTestData())")) {
        return;
    }

    CharString path(sourceTestDataPath, errorCode);
    path.appendPathPart("units", errorCode);
    path.appendPathPart(filename, errorCode);

    u_parseDelimitedFile(path.data(), ';', fields, kNumFields, unitsTestDataLineFn, this, errorCode);
    if (errorCode.errIfFailureAndReset("error parsing %s: %s\n", path.data(), u_errorName(errorCode))) {
        return;
    }
}

/**
 * This class represents the output fields from unitPreferencesTest.txt. Please
 * see the documentation at the top of that file for details.
 *
 * For "mixed units" output, there are more (repeated) output fields. The last
 * output unit has the expected output specified as both a rational fraction and
 * a decimal fraction. This class ignores rational fractions, and expects to
 * find a decimal fraction for each output unit.
 */
class ExpectedOutput {
  private:
    // Counts number of units in the output. When this is more than one, we have
    // "mixed units" in the expected output.
    int _compoundCount = 0;

    // Counts how many fields were skipped: we expect to skip only one per
    // output unit type (the rational fraction).
    int _skippedFields = 0;

    // The expected output units: more than one for "mixed units".
    MeasureUnit _measureUnits[3];

    // The amounts of each of the output units.
    double _amounts[3];

  public:
    /**
     * Parse an expected output field from the test data file.
     *
     * @param output may be a string representation of an integer, a rational
     * fraction, a decimal fraction, or it may be a unit identifier. Whitespace
     * should already be trimmed. This function ignores rational fractions,
     * saving only decimal fractions and their unit identifiers.
     * @return true if the field was successfully parsed, false if parsing
     * failed.
     */
    void parseOutputField(StringPiece output, UErrorCode &errorCode) {
        if (U_FAILURE(errorCode)) return;
        DecimalQuantity dqOutputD;

        dqOutputD.setToDecNumber(output, errorCode);
        if (U_SUCCESS(errorCode)) {
            _amounts[_compoundCount] = dqOutputD.toDouble();
            return;
        } else if (errorCode == U_DECIMAL_NUMBER_SYNTAX_ERROR) {
            // Not a decimal fraction, it might be a rational fraction or a unit
            // identifier: continue.
            errorCode = U_ZERO_ERROR;
        } else {
            // Unexpected error, so we propagate it.
            return;
        }

        _measureUnits[_compoundCount] = MeasureUnit::forIdentifier(output, errorCode);
        if (U_SUCCESS(errorCode)) {
            _compoundCount++;
            _skippedFields = 0;
            return;
        }
        _skippedFields++;
        if (_skippedFields < 2) {
            // We are happy skipping one field per output unit: we want to skip
            // rational fraction fiels like "11 / 10".
            errorCode = U_ZERO_ERROR;
            return;
        } else {
            // Propagate the error.
            return;
        }
    }

    /**
     * Produces an output string for debug purposes.
     */
    std::string toDebugString() {
        std::string result;
        for (int i = 0; i < _compoundCount; i++) {
            result += std::to_string(_amounts[i]);
            result += " ";
            result += _measureUnits[i].getIdentifier();
            result += " ";
        }
        return result;
    }
};

/**
 * WIP(hugovdm): deals with a single data-driven unit test for unit preferences.
 * This is a UParseLineFn as required by u_parseDelimitedFile.
 */
void unitPreferencesTestDataLineFn(void *context, char *fields[][2], int32_t fieldCount,
                                   UErrorCode *pErrorCode) {
    if (U_FAILURE(*pErrorCode)) return;
    UnitsTest *unitsTest = (UnitsTest *)context;
    IcuTestErrorCode status(*unitsTest, "unitPreferencesTestDatalineFn");

    if (!unitsTest->assertTrue(u"unitPreferencesTestDataLineFn expects 9 fields for simple and 11 "
                               u"fields for compound. Other field counts not yet supported. ",
                               fieldCount == 9 || fieldCount == 11)) {
        return;
    }

    StringPiece quantity = trimField(fields[0]);
    StringPiece usage = trimField(fields[1]);
    StringPiece region = trimField(fields[2]);
    // Unused // StringPiece inputR = trimField(fields[3]);
    StringPiece inputD = trimField(fields[4]);
    StringPiece inputUnit = trimField(fields[5]);
    ExpectedOutput output;
    for (int i = 6; i < fieldCount; i++) {
        output.parseOutputField(trimField(fields[i]), status);
    }
    if (status.errIfFailureAndReset("parsing unitPreferencesTestData.txt test case: %s", fields[0][0])) {
        return;
    }

    DecimalQuantity dqInputD;
    dqInputD.setToDecNumber(inputD, status);
    if (status.errIfFailureAndReset("parsing decimal quantity: \"%.*s\"", inputD.length(),
                                    inputD.data())) {
        return;
    }
    double inputAmount = dqInputD.toDouble();

    MeasureUnit inputMeasureUnit = MeasureUnit::forIdentifier(inputUnit, status);
    if (status.errIfFailureAndReset("forIdentifier(\"%.*s\")", inputUnit.length(), inputUnit.data())) {
        return;
    }

    // WIP(hugovdm): hook this up to actual tests.
    //
    // Possible after merging in younies/tryingdouble:
    // UnitConverter converter(sourceUnit, targetUnit, *pErrorCode);
    // double got = converter.convert(1000, *pErrorCode);
    // ((UnitsTest*)context)->assertEqualsNear(quantity.data(), expected, got, 0.0001);

    unitsTest->logln("Quantity (Category): \"%.*s\", Usage: \"%.*s\", Region: \"%.*s\", "
                     "Input: \"%f %s\", Expected Output: %s",
                     quantity.length(), quantity.data(), usage.length(), usage.data(), region.length(),
                     region.data(), inputAmount, inputMeasureUnit.getIdentifier(),
                     output.toDebugString().c_str());
}

/**
 * Parses the format used by unitPreferencesTest.txt, calling lineFn for each
 * line.
 *
 * This is a modified version of u_parseDelimitedFile, customised for
 * unitPreferencesTest.txt, due to it having a variable number of fields per
 * line.
 */
void parsePreferencesTests(const char *filename, char delimiter, char *fields[][2],
                           int32_t maxFieldCount, UParseLineFn *lineFn, void *context,
                           UErrorCode *pErrorCode) {
    FileStream *file;
    char line[10000];
    char *start, *limit;
    int32_t i;

    if (U_FAILURE(*pErrorCode)) { return; }

    if (fields == NULL || lineFn == NULL || maxFieldCount <= 0) {
        *pErrorCode = U_ILLEGAL_ARGUMENT_ERROR;
        return;
    }

    if (filename == NULL || *filename == 0 || (*filename == '-' && filename[1] == 0)) {
        filename = NULL;
        file = T_FileStream_stdin();
    } else {
        file = T_FileStream_open(filename, "r");
    }
    if (file == NULL) {
        *pErrorCode = U_FILE_ACCESS_ERROR;
        return;
    }

    while (T_FileStream_readLine(file, line, sizeof(line)) != NULL) {
        /* remove trailing newline characters */
        u_rtrim(line);

        start = line;
        *pErrorCode = U_ZERO_ERROR;

        /* skip this line if it is empty or a comment */
        if (*start == 0 || *start == '#') { continue; }

        /* remove in-line comments */
        limit = uprv_strchr(start, '#');
        if (limit != NULL) {
            /* get white space before the pound sign */
            while (limit > start && U_IS_INV_WHITESPACE(*(limit - 1))) {
                --limit;
            }

            /* truncate the line */
            *limit = 0;
        }

        /* skip lines with only whitespace */
        if (u_skipWhitespace(start)[0] == 0) { continue; }

        /* for each field, call the corresponding field function */
        for (i = 0; i < maxFieldCount; ++i) {
            /* set the limit pointer of this field */
            limit = start;
            while (*limit != delimiter && *limit != 0) {
                ++limit;
            }

            /* set the field start and limit in the fields array */
            fields[i][0] = start;
            fields[i][1] = limit;

            /* set start to the beginning of the next field, if any */
            start = limit;
            if (*start != 0) {
                ++start;
            } else {
                break;
            }
        }
        if (i == maxFieldCount) { *pErrorCode = U_PARSE_ERROR; }
        int fieldCount = i + 1;

        /* call the field function */
        lineFn(context, fields, fieldCount, pErrorCode);
        if (U_FAILURE(*pErrorCode)) { break; }
    }

    if (filename != NULL) { T_FileStream_close(file); }
}

/**
 * Runs data-driven unit tests for unit preferences.
 */
void UnitsTest::testPreferences() {
    const char *filename = "unitPreferencesTest.txt";
    const int32_t maxFields = 11;
    char *fields[maxFields][2];

    IcuTestErrorCode errorCode(*this, "UnitsTest::testPreferences");
    const char *sourceTestDataPath = getSourceTestData(errorCode);
    if (errorCode.errIfFailureAndReset("unable to find the source/test/testdata "
                                       "folder (getSourceTestData())")) {
        return;
    }

    CharString path(sourceTestDataPath, errorCode);
    path.appendPathPart("units", errorCode);
    path.appendPathPart(filename, errorCode);

    parsePreferencesTests(path.data(), ';', fields, maxFields, unitPreferencesTestDataLineFn, this,
                          errorCode);
    if (errorCode.errIfFailureAndReset("error parsing %s: %s\n", path.data(), u_errorName(errorCode))) {
        return;
    }
}

#endif /* #if !UCONFIG_NO_FORMATTING */<|MERGE_RESOLUTION|>--- conflicted
+++ resolved
@@ -29,11 +29,11 @@
     void testConversionCapability();
     void testConversions();
     void testPreferences();
-    // void testBasic();
-    // void testSiPrefixes();
-    // void testMass();
-    // void testTemperature();
-    // void testArea();
+    void testBasic();
+    void testSiPrefixes();
+    void testMass();
+    void testTemperature();
+    void testArea();
 };
 
 extern IntlTest *createUnitsTest() { return new UnitsTest(); }
@@ -44,11 +44,11 @@
     TESTCASE_AUTO(testConversionCapability);
     TESTCASE_AUTO(testConversions);
     TESTCASE_AUTO(testPreferences);
-    // TESTCASE_AUTO(testBasic);
-    // TESTCASE_AUTO(testSiPrefixes);
-    // TESTCASE_AUTO(testMass);
-    // TESTCASE_AUTO(testTemperature);
-    // TESTCASE_AUTO(testArea);
+    TESTCASE_AUTO(testBasic);
+    TESTCASE_AUTO(testSiPrefixes);
+    TESTCASE_AUTO(testMass);
+    TESTCASE_AUTO(testTemperature);
+    TESTCASE_AUTO(testArea);
     TESTCASE_AUTO_END;
 }
 
@@ -85,7 +85,6 @@
     }
 }
 
-<<<<<<< HEAD
 void UnitsTest::testBasic() {
     IcuTestErrorCode status(*this, "Units testBasic");
 
@@ -268,119 +267,6 @@
                          converter.convert(testCase.inputValue), 0.001);
     }
 }
-=======
-// void UnitsTest::testBasic() {
-//     IcuTestErrorCode status(*this, "Units testBasic");
-
-//     // Test Cases
-//     struct TestCase {
-//         const char16_t *source;
-//         const char16_t *target;
-//         const double inputValue;
-//         const double expectedValue;
-//     } testCases[]{{u"meter", u"foot", 1.0, 3.28084}, {u"kilometer", u"foot", 1.0, 328.084}};
-
-//     for (const auto &testCase : testCases) {
-//         assertEquals("test convert", testConvert(testCase.source, testCase.target, testCase.inputValue),
-//                      testCase.expectedValue);
-//     }
-// }
-
-// void UnitsTest::testSiPrefixes() {
-//     IcuTestErrorCode status(*this, "Units testSiPrefixes");
-//     // Test Cases
-//     struct TestCase {
-//         const char16_t *source;
-//         const char16_t *target;
-//         const double inputValue;
-//         const double expectedValue;
-//     } testCases[]{
-//         {u"gram", u"kilogram", 1.0, 0.001},            //
-//         {u"milligram", u"kilogram", 1.0, 0.000001},    //
-//         {u"microgram", u"kilogram", 1.0, 0.000000001}, //
-//         {u"megawatt", u"watt", 1, 1000000},            //
-//         {u"megawatt", u"kilowatt", 1.0, 1000},         //
-//         {u"gigabyte", u"byte", 1, 1000000000}          //
-//     };
-
-//     for (const auto &testCase : testCases) {
-//         assertEquals("test convert", testConvert(testCase.source, testCase.target, testCase.inputValue),
-//                      testCase.expectedValue);
-//     }
-// }
-
-// void UnitsTest::testMass() {
-//     IcuTestErrorCode status(*this, "Units testMass");
-
-//     // Test Cases
-//     struct TestCase {
-//         const char16_t *source;
-//         const char16_t *target;
-//         const double inputValue;
-//         const double expectedValue;
-//     } testCases[]{
-//         {u"gram", u"kilogram", 1.0, 0.001},      //
-//         {u"pound", u"kilogram", 1.0, 0.453592},  //
-//         {u"pound", u"kilogram", 2.0, 0.907185},  //
-//         {u"ounce", u"pound", 16.0, 1.0},         //
-//         {u"ounce", u"kilogram", 16.0, 0.453592}, //
-//         {u"ton", u"pound", 1.0, 2000},           //
-//         {u"stone", u"pound", 1.0, 14},           //
-//         {u"stone", u"kilogram", 1.0, 6.35029}    //
-//     };
-
-//     for (const auto &testCase : testCases) {
-//         assertEquals("test convert", testConvert(testCase.source, testCase.target, testCase.inputValue),
-//                      testCase.expectedValue);
-//     }
-// }
-
-// void UnitsTest::testTemperature() {
-//     IcuTestErrorCode status(*this, "Units testTemperature");
-//     // Test Cases
-//     struct TestCase {
-//         const char16_t *source;
-//         const char16_t *target;
-//         const double inputValue;
-//         const double expectedValue;
-//     } testCases[]{
-//         {u"celsius", u"fahrenheit", 0.0, 32.0},   //
-//         {u"celsius", u"fahrenheit", 10.0, 50.0},  //
-//         {u"fahrenheit", u"celsius", 32.0, 0.0},   //
-//         {u"fahrenheit", u"celsius", 89.6, 32},    //
-//         {u"kelvin", u"fahrenheit", 0.0, -459.67}, //
-//         {u"kelvin", u"fahrenheit", 300, 80.33},   //
-//         {u"kelvin", u"celsius", 0.0, -273.15},    //
-//         {u"kelvin", u"celsius", 300.0, 26.85}     //
-//     };
-
-//     for (const auto &testCase : testCases) {
-//         assertEquals("test convert", testConvert(testCase.source, testCase.target, testCase.inputValue),
-//                      testCase.expectedValue);
-//     }
-// }
-
-// void UnitsTest::testArea() {
-//     IcuTestErrorCode status(*this, "Units Area");
-
-//     // Test Cases
-//     struct TestCase {
-//         const char16_t *source;
-//         const char16_t *target;
-//         const double inputValue;
-//         const double expectedValue;
-//     } testCases[]{
-//         {u"square-meter", u"square-yard", 10.0, 11.9599}, //
-//         {u"hectare", u"square-yard", 1.0, 11959.9},       //
-//         {u"square-mile", u"square-foot", 0.0001, 2787.84} //
-//     };
-
-//     for (const auto &testCase : testCases) {
-//         assertEquals("test convert", testConvert(testCase.source, testCase.target, testCase.inputValue),
-//                      testCase.expectedValue);
-//     }
-// }
->>>>>>> ca34233e
 
 /**
  * Trims whitespace (spaces only) off of the specified string.
