// © 2020 and later: Unicode, Inc. and others.
// License & terms of use: http://www.unicode.org/copyright.html#License

#include "unicode/utypes.h"

#if !UCONFIG_NO_FORMATTING

#include "charstr.h"
#include "cmemory.h"
#include "filestrm.h"
#include "intltest.h"
#include "number_decimalquantity.h"
#include "unicode/ctest.h"
#include "unicode/measunit.h"
#include "unicode/unistr.h"
#include "unicode/unum.h"
#include "unitconverter.h"
#include "unitsdata.h"
#include "uparse.h"

using icu::number::impl::DecimalQuantity;

class UnitsTest : public IntlTest {
  public:
    UnitsTest() {}

    void runIndexedTest(int32_t index, UBool exec, const char *&name, char *par = NULL);

    void testConversionCapability();
    //  void testConversions(); // TODO(hugo): it doesnot pass.
    void testPreferences();
    // void testBasic();
    // void testSiPrefixes();
    // void testMass();
    // void testTemperature();
    // void testArea();
};

extern IntlTest *createUnitsTest() { return new UnitsTest(); }

void UnitsTest::runIndexedTest(int32_t index, UBool exec, const char *&name, char * /*par*/) {
    if (exec) { logln("TestSuite UnitsTest: "); }
    TESTCASE_AUTO_BEGIN;
    TESTCASE_AUTO(testConversionCapability);
    // TESTCASE_AUTO(testConversions);
    TESTCASE_AUTO(testPreferences);
    // TESTCASE_AUTO(testBasic);
    // TESTCASE_AUTO(testSiPrefixes);
    // TESTCASE_AUTO(testMass);
    // TESTCASE_AUTO(testTemperature);
    // TESTCASE_AUTO(testArea);
    TESTCASE_AUTO_END;
}

// Just for testing quick conversion ability.
double testConvert(UnicodeString source, UnicodeString target, double input) {
    if (source == u"meter" && target == u"foot" && input == 1.0) return 3.28084;

    if (source == u"kilometer" && target == u"foot" && input == 1.0) return 328.084;

    return -1;
}

<<<<<<< HEAD
void UnitsTest::testConversionCapability() {
    struct TestCase {
        const StringPiece source;
        const StringPiece target;
        const UnitsConvertibilityState expectedState;
    } testCases[]{
        {"meter", "foot", CONVERTIBLE},                                                    //
        {"kilometer", "foot", CONVERTIBLE},                                                //
        {"hectare", "square-foot", CONVERTIBLE},                                           //
        {"kilometer-per-second", "second-per-meter", RECIPROCAL},                          //
        {"square-meter", "square-foot", CONVERTIBLE},                                      //
        {"kilometer-per-second", "foot-per-second", CONVERTIBLE},                          //
        {"square-hectare", "p4-foot", CONVERTIBLE},                                        //
        {"square-kilometer-per-second", "second-per-square-meter", RECIPROCAL},            //
        {"g-force", "meter-per-square-second", CONVERTIBLE},                               //
        {"ohm", "kilogram-square-meter-per-cubic-second-square-ampere", CONVERTIBLE},      //
        {"electronvolt", "kilogram-square-meter-per-square-second", CONVERTIBLE},          //
        {"dalton", "kilogram-square-meter-per-square-second", CONVERTIBLE},                //
        {"joule", "kilogram-square-meter-per-square-second", CONVERTIBLE},                 //
        {"meter-newton", "kilogram-square-meter-per-square-second", CONVERTIBLE},          //
        {"foot-pound-force", "kilogram-square-meter-per-square-second", CONVERTIBLE},      //
        {"calorie", "kilogram-square-meter-per-square-second", CONVERTIBLE},               //
        {"kilojoule", "kilogram-square-meter-per-square-second", CONVERTIBLE},             //
        {"british-thermal-unit", "kilogram-square-meter-per-square-second", CONVERTIBLE},  //
        {"foodcalorie", "kilogram-square-meter-per-square-second", CONVERTIBLE},           //
        {"kilocalorie", "kilogram-square-meter-per-square-second", CONVERTIBLE},           //
        {"hour-kilowatt", "kilogram-square-meter-second-per-cubic-second", CONVERTIBLE},   //
        {"therm-us", "kilogram-square-meter-per-square-second", CONVERTIBLE},              //
        {"newton", "kilogram-meter-per-square-second", CONVERTIBLE},                       //
        {"pound-force", "kilogram-meter-per-square-second", CONVERTIBLE},                  //
        {"hertz", "revolution-per-second", CONVERTIBLE},                                   //
        {"kilohertz", "revolution-per-second", CONVERTIBLE},                               //
        {"megahertz", "revolution-per-second", CONVERTIBLE},                               //
        {"gigahertz", "revolution-per-second", CONVERTIBLE},                               //
        {"lux", "candela-square-meter-per-square-meter", CONVERTIBLE},                     //
        {"milliwatt", "kilogram-square-meter-per-cubic-second", CONVERTIBLE},              //
        {"watt", "kilogram-square-meter-per-cubic-second", CONVERTIBLE},                   //
        {"horsepower", "kilogram-square-meter-per-cubic-second", CONVERTIBLE},             //
        {"kilowatt", "kilogram-square-meter-per-cubic-second", CONVERTIBLE},               //
        {"megawatt", "kilogram-square-meter-per-cubic-second", CONVERTIBLE},               //
        {"gigawatt", "kilogram-square-meter-per-cubic-second", CONVERTIBLE},               //
        {"solar-luminosity", "kilogram-square-meter-per-cubic-second", CONVERTIBLE},       //
        {"pascal", "kilogram-per-meter-square-second", CONVERTIBLE},                       //
        {"hectopascal", "kilogram-per-meter-square-second", CONVERTIBLE},                  //
        {"millibar", "kilogram-per-meter-square-second", CONVERTIBLE},                     //
        {"millimeter-ofhg", "kilogram-meter-per-square-meter-square-second", CONVERTIBLE}, //
        {"kilopascal", "kilogram-per-meter-square-second", CONVERTIBLE},                   //
        {"inch-ofhg", "kilogram-meter-per-square-meter-square-second", CONVERTIBLE},       //
        {"bar", "kilogram-per-meter-square-second", CONVERTIBLE},                          //
        {"atmosphere", "kilogram-per-meter-square-second", CONVERTIBLE},                   //
        {"megapascal", "kilogram-per-meter-square-second", CONVERTIBLE},                   //
        {"ofhg", "kilogram-per-square-meter-square-second", CONVERTIBLE},                  //
        {"knot", "meter-per-second", CONVERTIBLE},                                         //
        {"volt", "kilogram-square-meter-per-cubic-second-ampere", CONVERTIBLE},            //
    };

    for (const auto &testCase : testCases) {
        UErrorCode status = U_ZERO_ERROR;

        MeasureUnit source = MeasureUnit::forIdentifier(testCase.source, status);
        MeasureUnit target = MeasureUnit::forIdentifier(testCase.target, status);

        MaybeStackVector<MeasureUnit> units;
        units.emplaceBack(source);
        units.emplaceBack(target);

        const auto &conversionRateInfoList = getConversionRatesInfo(units, status);
        auto convertibility = checkConvertibility(source, target, conversionRateInfoList, status);

        assertEquals("Conversion Capability", testCase.expectedState, convertibility);
    }
}

=======
>>>>>>> ca34233e
// void UnitsTest::testBasic() {
//     IcuTestErrorCode status(*this, "Units testBasic");

//     // Test Cases
//     struct TestCase {
//         const char16_t *source;
//         const char16_t *target;
//         const double inputValue;
//         const double expectedValue;
//     } testCases[]{{u"meter", u"foot", 1.0, 3.28084}, {u"kilometer", u"foot", 1.0, 328.084}};

//     for (const auto &testCase : testCases) {
<<<<<<< HEAD
//         assertEquals("test convert", testConvert(testCase.source, testCase.target,
//         testCase.inputValue),
=======
//         assertEquals("test convert", testConvert(testCase.source, testCase.target, testCase.inputValue),
>>>>>>> ca34233e
//                      testCase.expectedValue);
//     }
// }

// void UnitsTest::testSiPrefixes() {
//     IcuTestErrorCode status(*this, "Units testSiPrefixes");
//     // Test Cases
//     struct TestCase {
//         const char16_t *source;
//         const char16_t *target;
//         const double inputValue;
//         const double expectedValue;
//     } testCases[]{
//         {u"gram", u"kilogram", 1.0, 0.001},            //
//         {u"milligram", u"kilogram", 1.0, 0.000001},    //
//         {u"microgram", u"kilogram", 1.0, 0.000000001}, //
//         {u"megawatt", u"watt", 1, 1000000},            //
//         {u"megawatt", u"kilowatt", 1.0, 1000},         //
//         {u"gigabyte", u"byte", 1, 1000000000}          //
//     };

//     for (const auto &testCase : testCases) {
<<<<<<< HEAD
//         assertEquals("test convert", testConvert(testCase.source, testCase.target,
//         testCase.inputValue),
=======
//         assertEquals("test convert", testConvert(testCase.source, testCase.target, testCase.inputValue),
>>>>>>> ca34233e
//                      testCase.expectedValue);
//     }
// }

// void UnitsTest::testMass() {
//     IcuTestErrorCode status(*this, "Units testMass");

//     // Test Cases
//     struct TestCase {
//         const char16_t *source;
//         const char16_t *target;
//         const double inputValue;
//         const double expectedValue;
//     } testCases[]{
//         {u"gram", u"kilogram", 1.0, 0.001},      //
//         {u"pound", u"kilogram", 1.0, 0.453592},  //
//         {u"pound", u"kilogram", 2.0, 0.907185},  //
//         {u"ounce", u"pound", 16.0, 1.0},         //
//         {u"ounce", u"kilogram", 16.0, 0.453592}, //
//         {u"ton", u"pound", 1.0, 2000},           //
//         {u"stone", u"pound", 1.0, 14},           //
//         {u"stone", u"kilogram", 1.0, 6.35029}    //
//     };

//     for (const auto &testCase : testCases) {
<<<<<<< HEAD
//         assertEquals("test convert", testConvert(testCase.source, testCase.target,
//         testCase.inputValue),
=======
//         assertEquals("test convert", testConvert(testCase.source, testCase.target, testCase.inputValue),
>>>>>>> ca34233e
//                      testCase.expectedValue);
//     }
// }

// void UnitsTest::testTemperature() {
//     IcuTestErrorCode status(*this, "Units testTemperature");
//     // Test Cases
//     struct TestCase {
//         const char16_t *source;
//         const char16_t *target;
//         const double inputValue;
//         const double expectedValue;
//     } testCases[]{
//         {u"celsius", u"fahrenheit", 0.0, 32.0},   //
//         {u"celsius", u"fahrenheit", 10.0, 50.0},  //
//         {u"fahrenheit", u"celsius", 32.0, 0.0},   //
//         {u"fahrenheit", u"celsius", 89.6, 32},    //
//         {u"kelvin", u"fahrenheit", 0.0, -459.67}, //
//         {u"kelvin", u"fahrenheit", 300, 80.33},   //
//         {u"kelvin", u"celsius", 0.0, -273.15},    //
//         {u"kelvin", u"celsius", 300.0, 26.85}     //
//     };

//     for (const auto &testCase : testCases) {
<<<<<<< HEAD
//         assertEquals("test convert", testConvert(testCase.source, testCase.target,
//         testCase.inputValue),
=======
//         assertEquals("test convert", testConvert(testCase.source, testCase.target, testCase.inputValue),
>>>>>>> ca34233e
//                      testCase.expectedValue);
//     }
// }

// void UnitsTest::testArea() {
//     IcuTestErrorCode status(*this, "Units Area");

//     // Test Cases
//     struct TestCase {
//         const char16_t *source;
//         const char16_t *target;
//         const double inputValue;
//         const double expectedValue;
//     } testCases[]{
//         {u"square-meter", u"square-yard", 10.0, 11.9599}, //
//         {u"hectare", u"square-yard", 1.0, 11959.9},       //
//         {u"square-mile", u"square-foot", 0.0001, 2787.84} //
//     };

//     for (const auto &testCase : testCases) {
<<<<<<< HEAD
//         assertEquals("test convert", testConvert(testCase.source, testCase.target,
//         testCase.inputValue),
=======
//         assertEquals("test convert", testConvert(testCase.source, testCase.target, testCase.inputValue),
>>>>>>> ca34233e
//                      testCase.expectedValue);
//     }
// }

/**
 * Trims whitespace (spaces only) off of the specified string.
 * @param field is two pointers pointing at the start and end of the string.
 * @return A StringPiece with initial and final space characters trimmed off.
 */
StringPiece trimField(char *(&field)[2]) {
    char *start = field[0];
    while (start < field[1] && (start[0]) == ' ') {
        start++;
    }
    int32_t length = (int32_t)(field[1] - start);
    while (length > 0 && (start[length - 1]) == ' ') {
        length--;
    }
    return StringPiece(start, length);
}

/**
 * WIP(hugovdm): deals with a single data-driven unit test for unit conversions.
 * This is a UParseLineFn as required by u_parseDelimitedFile.
 */
void unitsTestDataLineFn(void *context, char *fields[][2], int32_t fieldCount, UErrorCode *pErrorCode) {
    if (U_FAILURE(*pErrorCode)) return;
    UnitsTest *unitsTest = (UnitsTest *)context;
    (void)fieldCount; // unused UParseLineFn variable
    IcuTestErrorCode status(*unitsTest, "unitsTestDatalineFn");

    StringPiece quantity = trimField(fields[0]);
    StringPiece x = trimField(fields[1]);
    StringPiece y = trimField(fields[2]);
    StringPiece commentConversionFormula = trimField(fields[3]);
    StringPiece utf8Expected = trimField(fields[4]);

    UNumberFormat *nf = unum_open(UNUM_DEFAULT, NULL, -1, "en_US", NULL, pErrorCode);
    UnicodeString uExpected = UnicodeString::fromUTF8(utf8Expected);
    double expected = unum_parseDouble(nf, uExpected.getBuffer(), uExpected.length(), 0, pErrorCode);
    unum_close(nf);

    MeasureUnit sourceUnit = MeasureUnit::forIdentifier(x, status);
    if (status.errIfFailureAndReset("forIdentifier(\"%.*s\")", x.length(), x.data())) return;

    MeasureUnit targetUnit = MeasureUnit::forIdentifier(y, status);
    if (status.errIfFailureAndReset("forIdentifier(\"%.*s\")", y.length(), y.data())) return;

    unitsTest->logln("Quantity (Category): \"%.*s\", "
                     "Expected value of \"1000 %.*s in %.*s\": %f, "
                     "commentConversionFormula: \"%.*s\", ",
                     quantity.length(), quantity.data(), x.length(), x.data(), y.length(), y.data(),
                     expected, commentConversionFormula.length(), commentConversionFormula.data());

    // Convertibility:
    MaybeStackVector<MeasureUnit> units;
    units.emplaceBack(sourceUnit);
    units.emplaceBack(targetUnit);
    const auto &conversionRateInfoList = getConversionRatesInfo(units, status);
    if (status.errIfFailureAndReset("getConversionRatesInfo(...)")) return;

    auto actualState = checkConvertibility(sourceUnit, targetUnit, conversionRateInfoList, status);
    if (status.errIfFailureAndReset("checkConvertibility(<%s>, <%s>, ...)", sourceUnit.getIdentifier(),
                                    targetUnit.getIdentifier())) {
        return;
    }

    CharString msg;
    msg.append("convertible: ", status)
        .append(sourceUnit.getIdentifier(), status)
        .append(" -> ", status)
        .append(targetUnit.getIdentifier(), status);
    if (status.errIfFailureAndReset("msg construction")) return;

    unitsTest->assertTrue(msg.data(), actualState != UNCONVERTIBLE);

    // Unit conversion... untested:
    // UnitConverter converter(sourceUnit, targetUnit, status);
    // double got = converter.convert(1000, status);
    // unitsTest->assertEqualsNear(quantity.data(), expected, got, 0.0001);
}

// /**
//  * Runs data-driven unit tests for unit conversion. It looks for the test cases
//  * in source/test/testdata/units/unitsTest.txt, which originates in CLDR.
//  */
// void UnitsTest::testConversions() {
//     const char *filename = "unitsTest.txt";
//     const int32_t kNumFields = 5;
//     char *fields[kNumFields][2];

//     IcuTestErrorCode errorCode(*this, "UnitsTest::testConversions");
//     const char *sourceTestDataPath = getSourceTestData(errorCode);
//     if (errorCode.errIfFailureAndReset("unable to find the source/test/testdata "
//                                        "folder (getSourceTestData())")) {
//         return;
//     }

//     CharString path(sourceTestDataPath, errorCode);
//     path.appendPathPart("units", errorCode);
//     path.appendPathPart(filename, errorCode);

//     u_parseDelimitedFile(path.data(), ';', fields, kNumFields, unitsTestDataLineFn, this, errorCode);
//     if (errorCode.errIfFailureAndReset("error parsing %s: %s\n", path.data(), u_errorName(errorCode)))
//     {
//         return;
//     }
// }

/**
 * This class represents the output fields from unitPreferencesTest.txt. Please
 * see the documentation at the top of that file for details.
 *
 * For "mixed units" output, there are more (repeated) output fields. The last
 * output unit has the expected output specified as both a rational fraction and
 * a decimal fraction. This class ignores rational fractions, and expects to
 * find a decimal fraction for each output unit.
 */
class ExpectedOutput {
  private:
    // Counts number of units in the output. When this is more than one, we have
    // "mixed units" in the expected output.
    int _compoundCount = 0;

    // Counts how many fields were skipped: we expect to skip only one per
    // output unit type (the rational fraction).
    int _skippedFields = 0;

    // The expected output units: more than one for "mixed units".
    MeasureUnit _measureUnits[3];

    // The amounts of each of the output units.
    double _amounts[3];

  public:
    /**
     * Parse an expected output field from the test data file.
     *
     * @param output may be a string representation of an integer, a rational
     * fraction, a decimal fraction, or it may be a unit identifier. Whitespace
     * should already be trimmed. This function ignores rational fractions,
     * saving only decimal fractions and their unit identifiers.
     * @return true if the field was successfully parsed, false if parsing
     * failed.
     */
    void parseOutputField(StringPiece output, UErrorCode &errorCode) {
        if (U_FAILURE(errorCode)) return;
        DecimalQuantity dqOutputD;

        dqOutputD.setToDecNumber(output, errorCode);
        if (U_SUCCESS(errorCode)) {
            _amounts[_compoundCount] = dqOutputD.toDouble();
            return;
        } else if (errorCode == U_DECIMAL_NUMBER_SYNTAX_ERROR) {
            // Not a decimal fraction, it might be a rational fraction or a unit
            // identifier: continue.
            errorCode = U_ZERO_ERROR;
        } else {
            // Unexpected error, so we propagate it.
            return;
        }

        _measureUnits[_compoundCount] = MeasureUnit::forIdentifier(output, errorCode);
        if (U_SUCCESS(errorCode)) {
            _compoundCount++;
            _skippedFields = 0;
            return;
        }
        _skippedFields++;
        if (_skippedFields < 2) {
            // We are happy skipping one field per output unit: we want to skip
            // rational fraction fiels like "11 / 10".
            errorCode = U_ZERO_ERROR;
            return;
        } else {
            // Propagate the error.
            return;
        }
    }

    /**
     * Produces an output string for debug purposes.
     */
    std::string toDebugString() {
        std::string result;
        for (int i = 0; i < _compoundCount; i++) {
            result += std::to_string(_amounts[i]);
            result += " ";
            result += _measureUnits[i].getIdentifier();
            result += " ";
        }
        return result;
    }
};

/**
 * WIP(hugovdm): deals with a single data-driven unit test for unit preferences.
 * This is a UParseLineFn as required by u_parseDelimitedFile.
 */
void unitPreferencesTestDataLineFn(void *context, char *fields[][2], int32_t fieldCount,
                                   UErrorCode *pErrorCode) {
    if (U_FAILURE(*pErrorCode)) return;
    UnitsTest *unitsTest = (UnitsTest *)context;
    IcuTestErrorCode status(*unitsTest, "unitPreferencesTestDatalineFn");

    if (!unitsTest->assertTrue(u"unitPreferencesTestDataLineFn expects 9 fields for simple and 11 "
                               u"fields for compound. Other field counts not yet supported. ",
                               fieldCount == 9 || fieldCount == 11)) {
        return;
    }

    StringPiece quantity = trimField(fields[0]);
    StringPiece usage = trimField(fields[1]);
    StringPiece region = trimField(fields[2]);
    // Unused // StringPiece inputR = trimField(fields[3]);
    StringPiece inputD = trimField(fields[4]);
    StringPiece inputUnit = trimField(fields[5]);
    ExpectedOutput output;
    for (int i = 6; i < fieldCount; i++) {
        output.parseOutputField(trimField(fields[i]), status);
    }
    if (status.errIfFailureAndReset("parsing unitPreferencesTestData.txt test case: %s", fields[0][0])) {
        return;
    }

    DecimalQuantity dqInputD;
    dqInputD.setToDecNumber(inputD, status);
    if (status.errIfFailureAndReset("parsing decimal quantity: \"%.*s\"", inputD.length(),
                                    inputD.data())) {
        return;
    }
    double inputAmount = dqInputD.toDouble();

    MeasureUnit inputMeasureUnit = MeasureUnit::forIdentifier(inputUnit, status);
    if (status.errIfFailureAndReset("forIdentifier(\"%.*s\")", inputUnit.length(), inputUnit.data())) {
        return;
    }

    // WIP(hugovdm): hook this up to actual tests.
    //
    // Possible after merging in younies/tryingdouble:
    // UnitConverter converter(sourceUnit, targetUnit, *pErrorCode);
    // double got = converter.convert(1000, *pErrorCode);
    // ((UnitsTest*)context)->assertEqualsNear(quantity.data(), expected, got, 0.0001);

    unitsTest->logln("Quantity (Category): \"%.*s\", Usage: \"%.*s\", Region: \"%.*s\", "
                     "Input: \"%f %s\", Expected Output: %s",
                     quantity.length(), quantity.data(), usage.length(), usage.data(), region.length(),
                     region.data(), inputAmount, inputMeasureUnit.getIdentifier(),
                     output.toDebugString().c_str());
}

/**
 * Parses the format used by unitPreferencesTest.txt, calling lineFn for each
 * line.
 *
 * This is a modified version of u_parseDelimitedFile, customised for
 * unitPreferencesTest.txt, due to it having a variable number of fields per
 * line.
 */
void parsePreferencesTests(const char *filename, char delimiter, char *fields[][2],
                           int32_t maxFieldCount, UParseLineFn *lineFn, void *context,
                           UErrorCode *pErrorCode) {
    FileStream *file;
    char line[10000];
    char *start, *limit;
    int32_t i;

    if (U_FAILURE(*pErrorCode)) { return; }

    if (fields == NULL || lineFn == NULL || maxFieldCount <= 0) {
        *pErrorCode = U_ILLEGAL_ARGUMENT_ERROR;
        return;
    }

    if (filename == NULL || *filename == 0 || (*filename == '-' && filename[1] == 0)) {
        filename = NULL;
        file = T_FileStream_stdin();
    } else {
        file = T_FileStream_open(filename, "r");
    }
    if (file == NULL) {
        *pErrorCode = U_FILE_ACCESS_ERROR;
        return;
    }

    while (T_FileStream_readLine(file, line, sizeof(line)) != NULL) {
        /* remove trailing newline characters */
        u_rtrim(line);

        start = line;
        *pErrorCode = U_ZERO_ERROR;

        /* skip this line if it is empty or a comment */
        if (*start == 0 || *start == '#') { continue; }

        /* remove in-line comments */
        limit = uprv_strchr(start, '#');
        if (limit != NULL) {
            /* get white space before the pound sign */
            while (limit > start && U_IS_INV_WHITESPACE(*(limit - 1))) {
                --limit;
            }

            /* truncate the line */
            *limit = 0;
        }

        /* skip lines with only whitespace */
        if (u_skipWhitespace(start)[0] == 0) { continue; }

        /* for each field, call the corresponding field function */
        for (i = 0; i < maxFieldCount; ++i) {
            /* set the limit pointer of this field */
            limit = start;
            while (*limit != delimiter && *limit != 0) {
                ++limit;
            }

            /* set the field start and limit in the fields array */
            fields[i][0] = start;
            fields[i][1] = limit;

            /* set start to the beginning of the next field, if any */
            start = limit;
            if (*start != 0) {
                ++start;
            } else {
                break;
            }
        }
        if (i == maxFieldCount) { *pErrorCode = U_PARSE_ERROR; }
        int fieldCount = i + 1;

        /* call the field function */
        lineFn(context, fields, fieldCount, pErrorCode);
        if (U_FAILURE(*pErrorCode)) { break; }
    }

    if (filename != NULL) { T_FileStream_close(file); }
}

/**
 * Runs data-driven unit tests for unit preferences.
 */
void UnitsTest::testPreferences() {
    const char *filename = "unitPreferencesTest.txt";
    const int32_t maxFields = 11;
    char *fields[maxFields][2];

    IcuTestErrorCode errorCode(*this, "UnitsTest::testPreferences");
    const char *sourceTestDataPath = getSourceTestData(errorCode);
    if (errorCode.errIfFailureAndReset("unable to find the source/test/testdata "
                                       "folder (getSourceTestData())")) {
        return;
    }

    CharString path(sourceTestDataPath, errorCode);
    path.appendPathPart("units", errorCode);
    path.appendPathPart(filename, errorCode);

    parsePreferencesTests(path.data(), ';', fields, maxFields, unitPreferencesTestDataLineFn, this,
                          errorCode);
    if (errorCode.errIfFailureAndReset("error parsing %s: %s\n", path.data(), u_errorName(errorCode))) {
        return;
    }
}

#endif /* #if !UCONFIG_NO_FORMATTING */<|MERGE_RESOLUTION|>--- conflicted
+++ resolved
@@ -61,7 +61,6 @@
     return -1;
 }
 
-<<<<<<< HEAD
 void UnitsTest::testConversionCapability() {
     struct TestCase {
         const StringPiece source;
@@ -135,8 +134,6 @@
     }
 }
 
-=======
->>>>>>> ca34233e
 // void UnitsTest::testBasic() {
 //     IcuTestErrorCode status(*this, "Units testBasic");
 
@@ -149,12 +146,8 @@
 //     } testCases[]{{u"meter", u"foot", 1.0, 3.28084}, {u"kilometer", u"foot", 1.0, 328.084}};
 
 //     for (const auto &testCase : testCases) {
-<<<<<<< HEAD
 //         assertEquals("test convert", testConvert(testCase.source, testCase.target,
 //         testCase.inputValue),
-=======
-//         assertEquals("test convert", testConvert(testCase.source, testCase.target, testCase.inputValue),
->>>>>>> ca34233e
 //                      testCase.expectedValue);
 //     }
 // }
@@ -177,12 +170,8 @@
 //     };
 
 //     for (const auto &testCase : testCases) {
-<<<<<<< HEAD
 //         assertEquals("test convert", testConvert(testCase.source, testCase.target,
 //         testCase.inputValue),
-=======
-//         assertEquals("test convert", testConvert(testCase.source, testCase.target, testCase.inputValue),
->>>>>>> ca34233e
 //                      testCase.expectedValue);
 //     }
 // }
@@ -208,12 +197,8 @@
 //     };
 
 //     for (const auto &testCase : testCases) {
-<<<<<<< HEAD
 //         assertEquals("test convert", testConvert(testCase.source, testCase.target,
 //         testCase.inputValue),
-=======
-//         assertEquals("test convert", testConvert(testCase.source, testCase.target, testCase.inputValue),
->>>>>>> ca34233e
 //                      testCase.expectedValue);
 //     }
 // }
@@ -238,12 +223,8 @@
 //     };
 
 //     for (const auto &testCase : testCases) {
-<<<<<<< HEAD
 //         assertEquals("test convert", testConvert(testCase.source, testCase.target,
 //         testCase.inputValue),
-=======
-//         assertEquals("test convert", testConvert(testCase.source, testCase.target, testCase.inputValue),
->>>>>>> ca34233e
 //                      testCase.expectedValue);
 //     }
 // }
@@ -264,12 +245,8 @@
 //     };
 
 //     for (const auto &testCase : testCases) {
-<<<<<<< HEAD
 //         assertEquals("test convert", testConvert(testCase.source, testCase.target,
 //         testCase.inputValue),
-=======
-//         assertEquals("test convert", testConvert(testCase.source, testCase.target, testCase.inputValue),
->>>>>>> ca34233e
 //                      testCase.expectedValue);
 //     }
 // }
