--- conflicted
+++ resolved
@@ -18,10 +18,7 @@
 #include "unicode/unum.h"
 #include "unitconverter.h"
 #include "unitsdata.h"
-<<<<<<< HEAD
 #include "unitsrouter.h"
-=======
->>>>>>> c552b0c0
 #include "uparse.h"
 
 struct UnitConversionTestCase {
@@ -42,7 +39,6 @@
     void testConversionCapability();
     void testConversions();
     void testPreferences();
-    void testGetConversionRateInfo();
     void testGetUnitsData();
 
     void testBasic();
@@ -77,20 +73,6 @@
     TESTCASE_AUTO_END;
 }
 
-<<<<<<< HEAD
-void UnitsTest::verifyTestCase(const UnitConversionTestCase &testCase) {
-    UErrorCode status = U_ZERO_ERROR;
-    MeasureUnit sourceUnit = MeasureUnit::forIdentifier(testCase.source, status);
-    MeasureUnit targetUnit = MeasureUnit::forIdentifier(testCase.target, status);
-
-    MeasureUnit baseUnit;
-    auto unitsInfos = getConversionRatesInfo(sourceUnit, targetUnit, &baseUnit, status);
-    UnitConverter converter(sourceUnit, targetUnit, unitsInfos, status);
-
-    double actual = converter.convert(testCase.inputValue);
-
-    assertEqualsNear("test Conversion", testCase.expectedValue, actual, 0.0001);
-=======
 void UnitsTest::testConversionCapability() {
     struct TestCase {
         const StringPiece source;
@@ -113,30 +95,33 @@
         MeasureUnit source = MeasureUnit::forIdentifier(testCase.source, status);
         MeasureUnit target = MeasureUnit::forIdentifier(testCase.target, status);
 
-        MaybeStackVector<MeasureUnit> units;
-        units.emplaceBack(source);
-        units.emplaceBack(target);
-
-        const auto &conversionRateInfoList = getConversionRatesInfo(units, status);
+        MaybeStackVector<ConversionRateInfo> conversionRateInfoList;
+        getAllConversionRates(conversionRateInfoList, status);
+
         auto actualSatate = checkUnitsState(source, target, conversionRateInfoList, status);
 
         assertEquals("Conversion Capability", testCase.expectedState, actualSatate);
     }
->>>>>>> c552b0c0
+}
+
+void UnitsTest::verifyTestCase(const UnitConversionTestCase &testCase) {
+    UErrorCode status = U_ZERO_ERROR;
+    MeasureUnit sourceUnit = MeasureUnit::forIdentifier(testCase.source, status);
+    MeasureUnit targetUnit = MeasureUnit::forIdentifier(testCase.target, status);
+
+    MaybeStackVector<ConversionRateInfo> unitsInfos;
+    getAllConversionRates(unitsInfos, status);
+
+    UnitConverter converter(sourceUnit, targetUnit, unitsInfos, status);
+
+    double actual = converter.convert(testCase.inputValue);
+
+    assertEqualsNear("test Conversion", testCase.expectedValue, actual, 0.0001);
 }
 
 void UnitsTest::testBasic() {
     IcuTestErrorCode status(*this, "Units testBasic");
 
-<<<<<<< HEAD
-    UnitConversionTestCase testCases[]{
-        {"meter", "foot", 1.0, 3.28084},    //
-        {"kilometer", "foot", 1.0, 3280.84} //
-    };
-
-    for (const auto &testCase : testCases) {
-        verifyTestCase(testCase);
-=======
     // Test Cases
     struct TestCase {
         StringPiece source;
@@ -154,36 +139,18 @@
         MeasureUnit source = MeasureUnit::forIdentifier(testCase.source, status);
         MeasureUnit target = MeasureUnit::forIdentifier(testCase.target, status);
 
-        MaybeStackVector<MeasureUnit> units;
-        units.emplaceBack(source);
-        units.emplaceBack(target);
-
-        const auto &conversionRateInfoList = getConversionRatesInfo(units, status);
+        MaybeStackVector<ConversionRateInfo> conversionRateInfoList;
+        getAllConversionRates(conversionRateInfoList, status);
 
         UnitConverter converter(source, target, conversionRateInfoList, status);
 
         assertEqualsNear("test conversion", testCase.expectedValue,
                          converter.convert(testCase.inputValue), 0.001);
->>>>>>> c552b0c0
     }
 }
 
 void UnitsTest::testSiPrefixes() {
     IcuTestErrorCode status(*this, "Units testSiPrefixes");
-<<<<<<< HEAD
-
-    UnitConversionTestCase testCases[]{
-        {"gram", "kilogram", 1.0, 0.001},            //
-        {"milligram", "kilogram", 1.0, 0.000001},    //
-        {"microgram", "kilogram", 1.0, 0.000000001}, //
-        {"megawatt", "watt", 1, 1000000},            //
-        {"megawatt", "kilowatt", 1.0, 1000},         //
-        {"gigabyte", "byte", 1, 1000000000}          //
-    };
-
-    for (const auto &testCase : testCases) {
-        verifyTestCase(testCase);
-=======
     // Test Cases
     struct TestCase {
         StringPiece source;
@@ -212,22 +179,19 @@
         units.emplaceBack(source);
         units.emplaceBack(target);
 
-        const auto &conversionRateInfoList = getConversionRatesInfo(units, status);
+        MaybeStackVector<ConversionRateInfo> conversionRateInfoList;
+        getAllConversionRates(conversionRateInfoList, status);
 
         UnitConverter converter(source, target, conversionRateInfoList, status);
 
         assertEqualsNear("test conversion", testCase.expectedValue,
                          converter.convert(testCase.inputValue), 0.001);
->>>>>>> c552b0c0
     }
 }
 
 void UnitsTest::testMass() {
     IcuTestErrorCode status(*this, "Units testMass");
 
-<<<<<<< HEAD
-    UnitConversionTestCase testCases[]{
-=======
     // Test Cases
     struct TestCase {
         StringPiece source;
@@ -235,7 +199,6 @@
         const double inputValue;
         const double expectedValue;
     } testCases[]{
->>>>>>> c552b0c0
         {"gram", "kilogram", 1.0, 0.001},      //
         {"pound", "kilogram", 1.0, 0.453592},  //
         {"pound", "kilogram", 2.0, 0.907185},  //
@@ -247,34 +210,23 @@
     };
 
     for (const auto &testCase : testCases) {
-<<<<<<< HEAD
-        verifyTestCase(testCase);
-=======
         UErrorCode status = U_ZERO_ERROR;
 
         MeasureUnit source = MeasureUnit::forIdentifier(testCase.source, status);
         MeasureUnit target = MeasureUnit::forIdentifier(testCase.target, status);
 
-        MaybeStackVector<MeasureUnit> units;
-        units.emplaceBack(source);
-        units.emplaceBack(target);
-
-        const auto &conversionRateInfoList = getConversionRatesInfo(units, status);
+        MaybeStackVector<ConversionRateInfo> conversionRateInfoList;
+        getAllConversionRates(conversionRateInfoList, status);
 
         UnitConverter converter(source, target, conversionRateInfoList, status);
 
         assertEqualsNear("test conversion", testCase.expectedValue,
                          converter.convert(testCase.inputValue), 0.001);
->>>>>>> c552b0c0
     }
 }
 
 void UnitsTest::testTemperature() {
     IcuTestErrorCode status(*this, "Units testTemperature");
-<<<<<<< HEAD
-
-    UnitConversionTestCase testCases[]{
-=======
     // Test Cases
     struct TestCase {
         StringPiece source;
@@ -282,7 +234,6 @@
         const double inputValue;
         const double expectedValue;
     } testCases[]{
->>>>>>> c552b0c0
         {"celsius", "fahrenheit", 0.0, 32.0},   //
         {"celsius", "fahrenheit", 10.0, 50.0},  //
         {"fahrenheit", "celsius", 32.0, 0.0},   //
@@ -294,55 +245,24 @@
     };
 
     for (const auto &testCase : testCases) {
-<<<<<<< HEAD
-        verifyTestCase(testCase);
-=======
         UErrorCode status = U_ZERO_ERROR;
 
         MeasureUnit source = MeasureUnit::forIdentifier(testCase.source, status);
         MeasureUnit target = MeasureUnit::forIdentifier(testCase.target, status);
 
-        MaybeStackVector<MeasureUnit> units;
-        units.emplaceBack(source);
-        units.emplaceBack(target);
-
-        const auto &conversionRateInfoList = getConversionRatesInfo(units, status);
+        MaybeStackVector<ConversionRateInfo> conversionRateInfoList;
+        getAllConversionRates(conversionRateInfoList, status);
 
         UnitConverter converter(source, target, conversionRateInfoList, status);
 
         assertEqualsNear("test conversion", testCase.expectedValue,
                          converter.convert(testCase.inputValue), 0.001);
->>>>>>> c552b0c0
     }
 }
 
 void UnitsTest::testArea() {
     IcuTestErrorCode status(*this, "Units Area");
 
-<<<<<<< HEAD
-    UnitConversionTestCase testCases[]{
-   //     {"square-meter", "square-yard", 10.0, 11.9599} //
-     //   ,
-        {"hectare", "square-yard", 1.0, 11959.9} //
-        ,
-        {"hectare", "square-meter", 1.0, 10000} //
-        ,
-        {"hectare", "square-meter", 0.0, 0.0} //
-        ,
-        {"square-mile", "square-foot", 0.0001, 2787.84} //
-        ,
-        {"square-yard", "square-foot", 10, 90} //
-        ,
-        {"square-yard", "square-foot", 0, 0} //
-        ,
-        {"square-yard", "square-foot", 0.000001, 0.000009} //
-        ,
-        {"square-mile", "square-foot", 0.0, 0.0} //
-    };
-
-    for (const auto &testCase : testCases) {
-        verifyTestCase(testCase);
-=======
     // Test Cases
     struct TestCase {
         StringPiece source;
@@ -350,9 +270,17 @@
         const double inputValue;
         const double expectedValue;
     } testCases[]{
-        {"square-meter", "square-yard", 10.0, 11.9599}, //
-        {"hectare", "square-yard", 1.0, 11959.9},       //
-        {"square-mile", "square-foot", 0.0001, 2787.84} //
+        {"square-meter", "square-yard", 10.0, 11.9599},     //
+        {"hectare", "square-yard", 1.0, 11959.9},           //
+        {"square-mile", "square-foot", 0.0001, 2787.84},    //
+        {"hectare", "square-yard", 1.0, 11959.9},           //
+        {"hectare", "square-meter", 1.0, 10000},            //
+        {"hectare", "square-meter", 0.0, 0.0},              //
+        {"square-mile", "square-foot", 0.0001, 2787.84},    //
+        {"square-yard", "square-foot", 10, 90},             //
+        {"square-yard", "square-foot", 0, 0},               //
+        {"square-yard", "square-foot", 0.000001, 0.000009}, //
+        {"square-mile", "square-foot", 0.0, 0.0},           //
     };
 
     for (const auto &testCase : testCases) {
@@ -361,17 +289,13 @@
         MeasureUnit source = MeasureUnit::forIdentifier(testCase.source, status);
         MeasureUnit target = MeasureUnit::forIdentifier(testCase.target, status);
 
-        MaybeStackVector<MeasureUnit> units;
-        units.emplaceBack(source);
-        units.emplaceBack(target);
-
-        const auto &conversionRateInfoList = getConversionRatesInfo(units, status);
+        MaybeStackVector<ConversionRateInfo> conversionRateInfoList;
+        getAllConversionRates(conversionRateInfoList, status);
 
         UnitConverter converter(source, target, conversionRateInfoList, status);
 
         assertEqualsNear("test conversion", testCase.expectedValue,
                          converter.convert(testCase.inputValue), 0.001);
->>>>>>> c552b0c0
     }
 }
 
@@ -379,7 +303,8 @@
     IcuTestErrorCode status(*this, "Units Area");
 
     UnitConversionTestCase testCases[]{
-        {"meter-per-second", "meter-per-square-millisecond", 1000000.0, 1.0} //
+        // TODO: Not convertible:
+        // {"meter-per-second", "meter-per-square-millisecond", 1000000.0, 1.0} //
     };
 
     for (const auto &testCase : testCases) {
@@ -419,15 +344,9 @@
  * WIP(hugovdm): deals with a single data-driven unit test for unit conversions.
  * This is a UParseLineFn as required by u_parseDelimitedFile.
  */
-<<<<<<< HEAD
-void runDataDrivenConversionTest(void *context, char *fields[][2], int32_t fieldCount,
-                                 UErrorCode *pErrorCode) {
-    if (U_FAILURE(*pErrorCode)) { return; }
-=======
 void unitsTestDataLineFn(void *context, char *fields[][2], int32_t fieldCount, UErrorCode *pErrorCode) {
     if (U_FAILURE(*pErrorCode)) return;
     UnitsTest* unitsTest = (UnitsTest*)context;
->>>>>>> c552b0c0
     (void)fieldCount; // unused UParseLineFn variable
     IcuTestErrorCode status(*unitsTest, "unitsTestDatalineFn");
 
@@ -459,7 +378,6 @@
                      quantity.length(), quantity.data(), x.length(), x.data(), y.length(), y.data(),
                      expected, commentConversionFormula.length(), commentConversionFormula.data());
 
-<<<<<<< HEAD
     // WIP(hugovdm): Debug branch is for useful output while UnitConverter is still segfaulting.
     UBool FIXME_skip_UnitConverter = TRUE;
     if (FIXME_skip_UnitConverter) {
@@ -485,15 +403,16 @@
         // double got = converter.convert(1000);
         // ((UnitsTest *)context)->assertEqualsNear(fields[0][0], expected, got, 0.0001);
     }
-=======
+
     // WIP(hugovdm): hook this up to actual tests.
 
     // // Convertibility:
     // MaybeStackVector<MeasureUnit> units;
     // units.emplaceBack(sourceUnit);
     // units.emplaceBack(targetUnit);
-    // const auto &conversionRateInfoList = getConversionRatesInfo(units, status);
-    // if (status.errIfFailureAndReset("getConversionRatesInfo(...)")) return;
+    // MaybeStackVector<ConversionRateInfo> conversionRateInfoList; 
+    // getAllConversionRates(conversionRateInfoList, status);
+    // if (status.errIfFailureAndReset("getAllConversionRates(...)")) return;
 
     // auto actualState = checkUnitsState(sourceUnit, targetUnit, conversionRateInfoList, status);
     // if (status.errIfFailureAndReset("checkUnitsState(<%s>, <%s>, ...)", sourceUnit.getIdentifier(),
@@ -514,7 +433,6 @@
     // UnitConverter converter(sourceUnit, targetUnit, status);
     // double got = converter.convert(1000, status);
     // unitsTest->assertEqualsNear(quantity.data(), expected, got, 0.0001);
->>>>>>> c552b0c0
 }
 
 /**
@@ -536,7 +454,7 @@
     CharString path(sourceTestDataPath, errorCode);
     path.appendPathPart("units", errorCode);
     path.appendPathPart(filename, errorCode);
-    u_parseDelimitedFile(path.data(), ';', fields, kNumFields, runDataDrivenConversionTest, this,
+    u_parseDelimitedFile(path.data(), ';', fields, kNumFields, unitsTestDataLineFn, this,
                          errorCode);
     if (errorCode.errIfFailureAndReset("error parsing %s: %s", path.data(), u_errorName(errorCode))) {
         return;
