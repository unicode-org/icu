// © 2020 and later: Unicode, Inc. and others.
// License & terms of use: http://www.unicode.org/copyright.html#License

#include "unicode/utypes.h"

#if !UCONFIG_NO_FORMATTING

#include <iostream>

#include "charstr.h"
#include "cmemory.h"
#include "filestrm.h"
#include "intltest.h"
#include "number_decimalquantity.h"
#include "unicode/ctest.h"
#include "unicode/measunit.h"
#include "unicode/unistr.h"
#include "unicode/unum.h"
#include "unitconverter.h"
#include "unitsdata.h"
#include "unitsrouter.h"
#include "uparse.h"

struct UnitConversionTestCase {
    const StringPiece source;
    const StringPiece target;
    const double inputValue;
    const double expectedValue;
};

using icu::number::impl::DecimalQuantity;

class UnitsTest : public IntlTest {
  public:
    UnitsTest() {}

    void runIndexedTest(int32_t index, UBool exec, const char *&name, char *par = NULL);

    void testConversionCapability();
    void testConversions();
    void testPreferences();
<<<<<<< HEAD
    void testGetUnitsData();

=======
>>>>>>> 9bcc4b69
    void testBasic();
    void testSiPrefixes();
    void testMass();
    void testTemperature();
    void testArea();
<<<<<<< HEAD
    void testComplicatedUnits();
    void testStatus();

    // TODO(younies): remove after using CLDR test cases.
    void verifyTestCase(const UnitConversionTestCase &testCase);
=======
>>>>>>> 9bcc4b69
};

extern IntlTest *createUnitsTest() { return new UnitsTest(); }

void UnitsTest::runIndexedTest(int32_t index, UBool exec, const char *&name, char * /*par*/) {
    if (exec) { logln("TestSuite UnitsTest: "); }
    TESTCASE_AUTO_BEGIN;
    TESTCASE_AUTO(testConversionCapability);
    TESTCASE_AUTO(testConversions);
    TESTCASE_AUTO(testPreferences);
<<<<<<< HEAD
    TESTCASE_AUTO(testGetUnitsData);

=======
>>>>>>> 9bcc4b69
    TESTCASE_AUTO(testBasic);
    TESTCASE_AUTO(testSiPrefixes);
    TESTCASE_AUTO(testMass);
    TESTCASE_AUTO(testTemperature);
    TESTCASE_AUTO(testArea);
<<<<<<< HEAD
    TESTCASE_AUTO(testComplicatedUnits);
    TESTCASE_AUTO(testStatus);
=======
>>>>>>> 9bcc4b69
    TESTCASE_AUTO_END;
}

// Just for testing quick conversion ability.
double testConvert(UnicodeString source, UnicodeString target, double input) {
    if (source == u"meter" && target == u"foot" && input == 1.0) return 3.28084;

    if (source == u"kilometer" && target == u"foot" && input == 1.0) return 328.084;

    return -1;
}

void UnitsTest::testConversionCapability() {
    struct TestCase {
        const StringPiece source;
        const StringPiece target;
        const UnitsConvertibilityState expectedState;
    } testCases[]{
        {"meter", "foot", CONVERTIBLE},                                         //
        {"kilometer", "foot", CONVERTIBLE},                                     //
        {"hectare", "square-foot", CONVERTIBLE},                                //
        {"kilometer-per-second", "second-per-meter", RECIPROCAL},               //
        {"square-meter", "square-foot", CONVERTIBLE},                           //
        {"kilometer-per-second", "foot-per-second", CONVERTIBLE},               //
        {"square-hectare", "p4-foot", CONVERTIBLE},                             //
        {"square-kilometer-per-second", "second-per-square-meter", RECIPROCAL}, //
    };

    for (const auto &testCase : testCases) {
        UErrorCode status = U_ZERO_ERROR;

        MeasureUnit source = MeasureUnit::forIdentifier(testCase.source, status);
        MeasureUnit target = MeasureUnit::forIdentifier(testCase.target, status);

        ConversionRates conversionRates(status);
        auto convertibility = checkConvertibility(source, target, conversionRates, status);

        assertEquals("Conversion Capability", testCase.expectedState, convertibility);
    }
}

<<<<<<< HEAD
void UnitsTest::verifyTestCase(const UnitConversionTestCase &testCase) {
    UErrorCode status = U_ZERO_ERROR;
    MeasureUnit sourceUnit = MeasureUnit::forIdentifier(testCase.source, status);
    MeasureUnit targetUnit = MeasureUnit::forIdentifier(testCase.target, status);

    ConversionRates conversionRates(status);
    UnitConverter converter(sourceUnit, targetUnit, conversionRates, status);

    double actual = converter.convert(testCase.inputValue);

    assertEqualsNear("test Conversion", testCase.expectedValue, actual, 0.0001);
}

=======
>>>>>>> 9bcc4b69
void UnitsTest::testBasic() {
    IcuTestErrorCode status(*this, "Units testBasic");

    // Test Cases
    struct TestCase {
        StringPiece source;
        StringPiece target;
        const double inputValue;
        const double expectedValue;
    } testCases[]{
        {"meter", "foot", 1.0, 3.28084},     //
        {"kilometer", "foot", 1.0, 3280.84}, //
    };

    for (const auto &testCase : testCases) {
        UErrorCode status = U_ZERO_ERROR;

        MeasureUnit source = MeasureUnit::forIdentifier(testCase.source, status);
        MeasureUnit target = MeasureUnit::forIdentifier(testCase.target, status);

        ConversionRates conversionRates(status);
        UnitConverter converter(source, target, conversionRates, status);

        assertEqualsNear("test conversion", testCase.expectedValue,
                         converter.convert(testCase.inputValue), 0.001);
    }
}

void UnitsTest::testSiPrefixes() {
    IcuTestErrorCode status(*this, "Units testSiPrefixes");
    // Test Cases
    struct TestCase {
        StringPiece source;
        StringPiece target;
        const double inputValue;
        const double expectedValue;
    } testCases[]{
        {"gram", "kilogram", 1.0, 0.001},            //
        {"milligram", "kilogram", 1.0, 0.000001},    //
        {"microgram", "kilogram", 1.0, 0.000000001}, //
        {"megagram", "gram", 1.0, 1000000},          //
        {"megagram", "kilogram", 1.0, 1000},         //
        {"gigabyte", "byte", 1.0, 1000000000},       //
        // TODO: Fix `watt` probelms.
        // {"megawatt", "watt", 1.0, 1000000},          //
        // {"megawatt", "kilowatt", 1.0, 1000},         //
    };

    for (const auto &testCase : testCases) {
        UErrorCode status = U_ZERO_ERROR;

        MeasureUnit source = MeasureUnit::forIdentifier(testCase.source, status);
        MeasureUnit target = MeasureUnit::forIdentifier(testCase.target, status);

        ConversionRates conversionRates(status);
        UnitConverter converter(source, target, conversionRates, status);

        assertEqualsNear("test conversion", testCase.expectedValue,
                         converter.convert(testCase.inputValue), 0.001);
    }
}

void UnitsTest::testMass() {
    IcuTestErrorCode status(*this, "Units testMass");

    // Test Cases
    struct TestCase {
        StringPiece source;
        StringPiece target;
        const double inputValue;
        const double expectedValue;
    } testCases[]{
        {"gram", "kilogram", 1.0, 0.001},      //
        {"pound", "kilogram", 1.0, 0.453592},  //
        {"pound", "kilogram", 2.0, 0.907185},  //
        {"ounce", "pound", 16.0, 1.0},         //
        {"ounce", "kilogram", 16.0, 0.453592}, //
        {"ton", "pound", 1.0, 2000},           //
        {"stone", "pound", 1.0, 14},           //
        {"stone", "kilogram", 1.0, 6.35029}    //
    };

    for (const auto &testCase : testCases) {
        UErrorCode status = U_ZERO_ERROR;

        MeasureUnit source = MeasureUnit::forIdentifier(testCase.source, status);
        MeasureUnit target = MeasureUnit::forIdentifier(testCase.target, status);

        ConversionRates conversionRates(status);
        UnitConverter converter(source, target, conversionRates, status);

        assertEqualsNear("test conversion", testCase.expectedValue,
                         converter.convert(testCase.inputValue), 0.001);
    }
}

void UnitsTest::testTemperature() {
    IcuTestErrorCode status(*this, "Units testTemperature");
    // Test Cases
    struct TestCase {
        StringPiece source;
        StringPiece target;
        const double inputValue;
        const double expectedValue;
    } testCases[]{
        {"celsius", "fahrenheit", 0.0, 32.0},   //
        {"celsius", "fahrenheit", 10.0, 50.0},  //
        {"fahrenheit", "celsius", 32.0, 0.0},   //
        {"fahrenheit", "celsius", 89.6, 32},    //
        {"kelvin", "fahrenheit", 0.0, -459.67}, //
        {"kelvin", "fahrenheit", 300, 80.33},   //
        {"kelvin", "celsius", 0.0, -273.15},    //
        {"kelvin", "celsius", 300.0, 26.85}     //
    };

    for (const auto &testCase : testCases) {
        UErrorCode status = U_ZERO_ERROR;

        MeasureUnit source = MeasureUnit::forIdentifier(testCase.source, status);
        MeasureUnit target = MeasureUnit::forIdentifier(testCase.target, status);

        ConversionRates conversionRates(status);
        UnitConverter converter(source, target, conversionRates, status);

        assertEqualsNear("test conversion", testCase.expectedValue,
                         converter.convert(testCase.inputValue), 0.001);
    }
}

void UnitsTest::testArea() {
    IcuTestErrorCode status(*this, "Units Area");

    // Test Cases
    struct TestCase {
        StringPiece source;
        StringPiece target;
        const double inputValue;
        const double expectedValue;
    } testCases[]{
<<<<<<< HEAD
        {"square-meter", "square-yard", 10.0, 11.9599},     //
        {"hectare", "square-yard", 1.0, 11959.9},           //
        {"square-mile", "square-foot", 0.0001, 2787.84},    //
        {"hectare", "square-yard", 1.0, 11959.9},           //
        {"hectare", "square-meter", 1.0, 10000},            //
        {"hectare", "square-meter", 0.0, 0.0},              //
        {"square-mile", "square-foot", 0.0001, 2787.84},    //
        {"square-yard", "square-foot", 10, 90},             //
        {"square-yard", "square-foot", 0, 0},               //
        {"square-yard", "square-foot", 0.000001, 0.000009}, //
        {"square-mile", "square-foot", 0.0, 0.0},           //
=======
        {"square-meter", "square-yard", 10.0, 11.9599}, //
        {"hectare", "square-yard", 1.0, 11959.9},       //
        {"square-mile", "square-foot", 0.0001, 2787.84} //
>>>>>>> 9bcc4b69
    };

    for (const auto &testCase : testCases) {
        UErrorCode status = U_ZERO_ERROR;

        MeasureUnit source = MeasureUnit::forIdentifier(testCase.source, status);
        MeasureUnit target = MeasureUnit::forIdentifier(testCase.target, status);

        ConversionRates conversionRates(status);
        UnitConverter converter(source, target, conversionRates, status);

        assertEqualsNear("test conversion", testCase.expectedValue,
                         converter.convert(testCase.inputValue), 0.001);
    }
}
<<<<<<< HEAD

void UnitsTest::testComplicatedUnits() {
    IcuTestErrorCode status(*this, "Units Area");

    UnitConversionTestCase testCases[]{
        // TODO: Not convertible:
        // {"meter-per-second", "meter-per-square-millisecond", 1000000.0, 1.0} //
    };

    for (const auto &testCase : testCases) {
        verifyTestCase(testCase);
    }
}

// TODO(younies): remove after using CLDR test cases.
double strToDouble(StringPiece strNum) {
    std::string charNum;
    for (int i = 0; i < strNum.length(); i++) {
        charNum += strNum.data()[i];
    }

    char *end;
    return std::strtod(charNum.c_str(), &end);
}
=======
>>>>>>> 9bcc4b69

/**
 * Trims whitespace (spaces only) off of the specified string.
 * @param field is two pointers pointing at the start and end of the string.
 * @return A StringPiece with initial and final space characters trimmed off.
 */
StringPiece trimField(char *(&field)[2]) {
    char *start = field[0];
    while (start < field[1] && (start[0]) == ' ') {
        start++;
    }
    int32_t length = (int32_t)(field[1] - start);
    while (length > 0 && (start[length - 1]) == ' ') {
        length--;
    }
    return StringPiece(start, length);
}

// Used for passing context to unitsTestDataLineFn via u_parseDelimitedFile.
struct UnitsTestContext {
    // Provides access to UnitsTest methods like logln.
    UnitsTest *unitsTest;
    // Conversion rates: does not take ownership.
    ConversionRates *conversionRates;
};

/**
 * Deals with a single data-driven unit test for unit conversions.
 *
 * This is a UParseLineFn as required by u_parseDelimitedFile, intended for
 * parsing unitsTest.txt.
 *
 * @param context Must point at a UnitsTestContext struct.
 * @param fields A list of pointer-pairs, each pair pointing at the start and
 * end of each field. End pointers are important because these are *not*
 * null-terminated strings. (Interpreted as a null-terminated string,
 * fields[0][0] points at the whole line.)
 * @param fieldCount The number of fields (pointer pairs) passed to the fields
 * parameter.
 * @param pErrorCode Receives status.
 */
void unitsTestDataLineFn(void *context, char *fields[][2], int32_t fieldCount, UErrorCode *pErrorCode) {
    if (U_FAILURE(*pErrorCode)) { return; }
    UnitsTestContext *ctx = (UnitsTestContext *)context;
    UnitsTest* unitsTest = ctx->unitsTest;
    (void)fieldCount; // unused UParseLineFn variable
    IcuTestErrorCode status(*unitsTest, "unitsTestDatalineFn");

    StringPiece quantity = trimField(fields[0]);
    StringPiece x = trimField(fields[1]);
    StringPiece y = trimField(fields[2]);
    StringPiece commentConversionFormula = trimField(fields[3]);
    StringPiece utf8Expected = trimField(fields[4]);

    UNumberFormat *nf = unum_open(UNUM_DEFAULT, NULL, -1, "en_US", NULL, status);
    if (status.errIfFailureAndReset("unum_open failed")) { return; }
    UnicodeString uExpected = UnicodeString::fromUTF8(utf8Expected);
    double expected = unum_parseDouble(nf, uExpected.getBuffer(), uExpected.length(), 0, status);
    unum_close(nf);
    if (status.errIfFailureAndReset("unum_parseDouble(\"%.*s\") failed", uExpected.length(),
                                    uExpected.getBuffer())) {
        return;
    }

    MeasureUnit sourceUnit = MeasureUnit::forIdentifier(x, status);
    if (status.errIfFailureAndReset("forIdentifier(\"%.*s\")", x.length(), x.data())) { return; }

    MeasureUnit targetUnit = MeasureUnit::forIdentifier(y, status);
    if (status.errIfFailureAndReset("forIdentifier(\"%.*s\")", y.length(), y.data())) { return; }

    unitsTest->logln("Quantity (Category): \"%.*s\", "
                     "Expected value of \"1000 %.*s in %.*s\": %f, "
                     "commentConversionFormula: \"%.*s\", ",
                     quantity.length(), quantity.data(), x.length(), x.data(), y.length(), y.data(),
                     expected, commentConversionFormula.length(), commentConversionFormula.data());

    // Convertibility:
    auto convertibility = checkConvertibility(sourceUnit, targetUnit, *ctx->conversionRates, status);
    if (status.errIfFailureAndReset("checkConvertibility(<%s>, <%s>, ...)", sourceUnit.getIdentifier(),
                                    targetUnit.getIdentifier())) {
        return;
    }
    CharString msg;
    msg.append("convertible: ", status)
        .append(sourceUnit.getIdentifier(), status)
        .append(" -> ", status)
        .append(targetUnit.getIdentifier(), status);
    if (status.errIfFailureAndReset("msg construction")) { return; }
    unitsTest->assertNotEquals(msg.data(), UNCONVERTIBLE, convertibility);

    // Conversion:
    UnitConverter converter(sourceUnit, targetUnit, *ctx->conversionRates, status);
    if (status.errIfFailureAndReset("constructor: UnitConverter(<%s>, <%s>, status)",
                                    sourceUnit.getIdentifier(), targetUnit.getIdentifier())) {
        return;
    }
    double got = converter.convert(1000);
    msg.clear();
    msg.append("Converting 1000 ", status).append(x, status).append(" to ", status).append(y, status);
    unitsTest->assertEqualsNear(msg.data(), expected, got, 0.0001);
}

/**
 * Runs data-driven unit tests for unit conversion. It looks for the test cases
 * in source/test/testdata/units/unitsTest.txt, which originates in CLDR.
 */
void UnitsTest::testConversions() {
    const char *filename = "unitsTest.txt";
    const int32_t kNumFields = 5;
    char *fields[kNumFields][2];

    IcuTestErrorCode errorCode(*this, "UnitsTest::testConversions");
    const char *sourceTestDataPath = getSourceTestData(errorCode);
    if (errorCode.errIfFailureAndReset("unable to find the source/test/testdata "
                                       "folder (getSourceTestData())")) {
        return;
    }

    CharString path(sourceTestDataPath, errorCode);
    path.appendPathPart("units", errorCode);
    path.appendPathPart(filename, errorCode);

    ConversionRates rates(errorCode);
    UnitsTestContext ctx = {this, &rates};
    u_parseDelimitedFile(path.data(), ';', fields, kNumFields, unitsTestDataLineFn, &ctx, errorCode);
    if (errorCode.errIfFailureAndReset("error parsing %s: %s\n", path.data(), u_errorName(errorCode))) {
        return;
    }
}

/**
 * This class represents the output fields from unitPreferencesTest.txt. Please
 * see the documentation at the top of that file for details.
 *
 * For "mixed units" output, there are more (repeated) output fields. The last
 * output unit has the expected output specified as both a rational fraction and
 * a decimal fraction. This class ignores rational fractions, and expects to
 * find a decimal fraction for each output unit.
 */
class ExpectedOutput {
  private:
    // Counts number of units in the output. When this is more than one, we have
    // "mixed units" in the expected output.
    int _compoundCount = 0;

    // Counts how many fields were skipped: we expect to skip only one per
    // output unit type (the rational fraction).
    int _skippedFields = 0;

    // The expected output units: more than one for "mixed units".
    MeasureUnit _measureUnits[3];

    // The amounts of each of the output units.
    double _amounts[3];

  public:
    /**
     * Parse an expected output field from the test data file.
     *
     * @param output may be a string representation of an integer, a rational
     * fraction, a decimal fraction, or it may be a unit identifier. Whitespace
     * should already be trimmed. This function ignores rational fractions,
     * saving only decimal fractions and their unit identifiers.
     * @return true if the field was successfully parsed, false if parsing
     * failed.
     */
    void parseOutputField(StringPiece output, UErrorCode &errorCode) {
        if (U_FAILURE(errorCode)) return;
        DecimalQuantity dqOutputD;

        dqOutputD.setToDecNumber(output, errorCode);
        if (U_SUCCESS(errorCode)) {
            _amounts[_compoundCount] = dqOutputD.toDouble();
            return;
        } else if (errorCode == U_DECIMAL_NUMBER_SYNTAX_ERROR) {
            // Not a decimal fraction, it might be a rational fraction or a unit
            // identifier: continue.
            errorCode = U_ZERO_ERROR;
        } else {
            // Unexpected error, so we propagate it.
            return;
        }

        _measureUnits[_compoundCount] = MeasureUnit::forIdentifier(output, errorCode);
        if (U_SUCCESS(errorCode)) {
            _compoundCount++;
            _skippedFields = 0;
            return;
        }
        _skippedFields++;
        if (_skippedFields < 2) {
            // We are happy skipping one field per output unit: we want to skip
            // rational fraction fiels like "11 / 10".
            errorCode = U_ZERO_ERROR;
            return;
        } else {
            // Propagate the error.
            return;
        }
    }

    /**
     * Produces an output string for debug purposes.
     */
    std::string toDebugString() {
        std::string result;
        for (int i = 0; i < _compoundCount; i++) {
            result += std::to_string(_amounts[i]);
            result += " ";
            result += _measureUnits[i].getIdentifier();
            result += " ";
        }
        return result;
    }
};

/**
 * WIP(hugovdm): deals with a single data-driven unit test for unit preferences.
 * This is a UParseLineFn as required by u_parseDelimitedFile.
 */
void unitPreferencesTestDataLineFn(void *context, char *fields[][2], int32_t fieldCount,
                                   UErrorCode *pErrorCode) {
    if (U_FAILURE(*pErrorCode)) return;
    UnitsTest *unitsTest = (UnitsTest *)context;
    IcuTestErrorCode status(*unitsTest, "unitPreferencesTestDatalineFn");

    if (!unitsTest->assertTrue(u"unitPreferencesTestDataLineFn expects 9 fields for simple and 11 "
                               u"fields for compound. Other field counts not yet supported. ",
                               fieldCount == 9 || fieldCount == 11)) {
        return;
    }

    StringPiece quantity = trimField(fields[0]);
    StringPiece usage = trimField(fields[1]);
    StringPiece region = trimField(fields[2]);
    // Unused // StringPiece inputR = trimField(fields[3]);
    StringPiece inputD = trimField(fields[4]);
    StringPiece inputUnit = trimField(fields[5]);
    ExpectedOutput output;
    for (int i = 6; i < fieldCount; i++) {
        output.parseOutputField(trimField(fields[i]), status);
    }
    if (status.errIfFailureAndReset("parsing unitPreferencesTestData.txt test case: %s", fields[0][0])) {
        return;
    }

    DecimalQuantity dqInputD;
    dqInputD.setToDecNumber(inputD, status);
    if (status.errIfFailureAndReset("parsing decimal quantity: \"%.*s\"", inputD.length(),
                                    inputD.data())) {
        return;
    }
    double inputAmount = dqInputD.toDouble();

    MeasureUnit inputMeasureUnit = MeasureUnit::forIdentifier(inputUnit, status);
    if (status.errIfFailureAndReset("forIdentifier(\"%.*s\")", inputUnit.length(), inputUnit.data())) {
        return;
    }

    // WIP(hugovdm): hook this up to actual tests.
    //
    // Possible after merging in younies/tryingdouble:
    // UnitConverter converter(sourceUnit, targetUnit, *pErrorCode);
    // double got = converter.convert(1000, *pErrorCode);
    // ((UnitsTest*)context)->assertEqualsNear(quantity.data(), expected, got, 0.0001);

    unitsTest->logln("Quantity (Category): \"%.*s\", Usage: \"%.*s\", Region: \"%.*s\", "
                     "Input: \"%f %s\", Expected Output: %s",
                     quantity.length(), quantity.data(), usage.length(), usage.data(), region.length(),
                     region.data(), inputAmount, inputMeasureUnit.getIdentifier(),
                     output.toDebugString().c_str());
}

/**
 * Parses the format used by unitPreferencesTest.txt, calling lineFn for each
 * line.
 *
 * This is a modified version of u_parseDelimitedFile, customized for
 * unitPreferencesTest.txt, due to it having a variable number of fields per
 * line.
 */
void parsePreferencesTests(const char *filename, char delimiter, char *fields[][2],
                           int32_t maxFieldCount, UParseLineFn *lineFn, void *context,
                           UErrorCode *pErrorCode) {
    FileStream *file;
    char line[10000];
    char *start, *limit;
    int32_t i;

    if (U_FAILURE(*pErrorCode)) { return; }

    if (fields == NULL || lineFn == NULL || maxFieldCount <= 0) {
        *pErrorCode = U_ILLEGAL_ARGUMENT_ERROR;
        return;
    }

    if (filename == NULL || *filename == 0 || (*filename == '-' && filename[1] == 0)) {
        filename = NULL;
        file = T_FileStream_stdin();
    } else {
        file = T_FileStream_open(filename, "r");
    }
    if (file == NULL) {
        *pErrorCode = U_FILE_ACCESS_ERROR;
        return;
    }

    while (T_FileStream_readLine(file, line, sizeof(line)) != NULL) {
        /* remove trailing newline characters */
        u_rtrim(line);

        start = line;
        *pErrorCode = U_ZERO_ERROR;

        /* skip this line if it is empty or a comment */
        if (*start == 0 || *start == '#') { continue; }

        /* remove in-line comments */
        limit = uprv_strchr(start, '#');
        if (limit != NULL) {
            /* get white space before the pound sign */
            while (limit > start && U_IS_INV_WHITESPACE(*(limit - 1))) {
                --limit;
            }

            /* truncate the line */
            *limit = 0;
        }

        /* skip lines with only whitespace */
        if (u_skipWhitespace(start)[0] == 0) { continue; }

        /* for each field, call the corresponding field function */
        for (i = 0; i < maxFieldCount; ++i) {
            /* set the limit pointer of this field */
            limit = start;
            while (*limit != delimiter && *limit != 0) {
                ++limit;
            }

            /* set the field start and limit in the fields array */
            fields[i][0] = start;
            fields[i][1] = limit;

            /* set start to the beginning of the next field, if any */
            start = limit;
            if (*start != 0) {
                ++start;
            } else {
                break;
            }
        }
        if (i == maxFieldCount) { *pErrorCode = U_PARSE_ERROR; }
        int fieldCount = i + 1;

        /* call the field function */
        lineFn(context, fields, fieldCount, pErrorCode);
        if (U_FAILURE(*pErrorCode)) { break; }
    }

    if (filename != NULL) { T_FileStream_close(file); }
}

/**
 * Runs data-driven unit tests for unit preferences.
 */
void UnitsTest::testPreferences() {
    const char *filename = "unitPreferencesTest.txt";
    const int32_t maxFields = 11;
    char *fields[maxFields][2];

    IcuTestErrorCode errorCode(*this, "UnitsTest::testPreferences");
    const char *sourceTestDataPath = getSourceTestData(errorCode);
    if (errorCode.errIfFailureAndReset("unable to find the source/test/testdata "
                                       "folder (getSourceTestData())")) {
        return;
    }

    CharString path(sourceTestDataPath, errorCode);
    path.appendPathPart("units", errorCode);
    path.appendPathPart(filename, errorCode);

    parsePreferencesTests(path.data(), ';', fields, maxFields, unitPreferencesTestDataLineFn, this,
                          errorCode);
    if (errorCode.errIfFailureAndReset("error parsing %s: %s\n", path.data(), u_errorName(errorCode))) {
        return;
    }
}

// We test "successfully loading some data", not specific output values, since
// this would duplicate some of the input data. We leave end-to-end testing to
// take care of that. Running `intltest` with `-v` will print out the loaded
// output for easy visual inspection.
//
// WIP/TODO(hugovdm): getUnitsData is currently broken. Show it in the test an
// fix it!
void UnitsTest::testGetUnitsData() {
    struct {
        // Input parameters
        const char *outputRegion;
        const char *usage;
        const char *inputUnit;
    } testCases[]{
        {"US", "fluid", "centiliter"},
        {"BZ", "weather", "celsius"},
        {"ZA", "road", "yard"},
        {"XZ", "zz_nonexistant", "dekagram"},
    };
    for (const auto &t : testCases) {
        logln("---testing: region=\"%s\", usage=\"%s\", inputUnit=\"%s\"", t.outputRegion, t.usage,
              t.inputUnit);
        IcuTestErrorCode status(*this, "testGetUnitsData");
        MeasureUnit inputUnit = MeasureUnit::forIdentifier(t.inputUnit, status);
        if (status.errIfFailureAndReset("MeasureUnit::forIdentifier(\"%s\", ...)", t.inputUnit)) {
            continue;
        }

        CharString category;
        MeasureUnit baseUnit;
        MaybeStackVector<ConversionRateInfo> conversionInfo;
        MaybeStackVector<UnitPreference> unitPreferences;
        getUnitsData(t.outputRegion, t.usage, inputUnit, category, baseUnit, conversionInfo,
                     unitPreferences, status);
        if (status.errIfFailureAndReset("getUnitsData(\"%s\", \"%s\", \"%s\", ...)", t.outputRegion,
                                        t.usage, t.inputUnit)) {
            continue;
        }

        logln("* category: \"%s\", baseUnit: \"%s\"", category.data(), baseUnit.getIdentifier());
        assertTrue("category filled in", category.length() > 0);
        assertTrue("baseUnit filled in", uprv_strlen(baseUnit.getIdentifier()) > 0);
        assertTrue("at least one conversion rate obtained", conversionInfo.length() > 0);
        for (int i = 0; i < conversionInfo.length(); i++) {
            ConversionRateInfo *cri;
            cri = conversionInfo[i];
            logln("* conversionInfo %d: source=\"%s\", baseUnit=\"%s\", factor=\"%s\", offset=\"%s\"", i,
                  cri->sourceUnit.data(), cri->baseUnit.data(), cri->factor.data(), cri->offset.data());
            assertTrue("ConversionRateInfo has source, baseUnit, and factor",
                       cri->sourceUnit.length() > 0 && cri->baseUnit.length() > 0 &&
                           cri->factor.length() > 0);
        }
        assertTrue("at least one unit preference obtained", unitPreferences.length() > 0);
        for (int i = 0; i < unitPreferences.length(); i++) {
            UnitPreference *up;
            up = unitPreferences[i];
            logln("* unitPreference %d: \"%s\", geq=%f, skeleton=\"%s\"", i, up->unit.data(), up->geq,
                  up->skeleton.data());
            assertTrue("unitPreference has unit", up->unit.length() > 0);
        }
    }
}

/**
 * Tests different return statuses depending on the input.
 */
void UnitsTest::testStatus() {}

#endif /* #if !UCONFIG_NO_FORMATTING */<|MERGE_RESOLUTION|>--- conflicted
+++ resolved
@@ -39,24 +39,18 @@
     void testConversionCapability();
     void testConversions();
     void testPreferences();
-<<<<<<< HEAD
     void testGetUnitsData();
 
-=======
->>>>>>> 9bcc4b69
     void testBasic();
     void testSiPrefixes();
     void testMass();
     void testTemperature();
     void testArea();
-<<<<<<< HEAD
     void testComplicatedUnits();
     void testStatus();
 
     // TODO(younies): remove after using CLDR test cases.
     void verifyTestCase(const UnitConversionTestCase &testCase);
-=======
->>>>>>> 9bcc4b69
 };
 
 extern IntlTest *createUnitsTest() { return new UnitsTest(); }
@@ -67,21 +61,15 @@
     TESTCASE_AUTO(testConversionCapability);
     TESTCASE_AUTO(testConversions);
     TESTCASE_AUTO(testPreferences);
-<<<<<<< HEAD
     TESTCASE_AUTO(testGetUnitsData);
 
-=======
->>>>>>> 9bcc4b69
     TESTCASE_AUTO(testBasic);
     TESTCASE_AUTO(testSiPrefixes);
     TESTCASE_AUTO(testMass);
     TESTCASE_AUTO(testTemperature);
     TESTCASE_AUTO(testArea);
-<<<<<<< HEAD
     TESTCASE_AUTO(testComplicatedUnits);
     TESTCASE_AUTO(testStatus);
-=======
->>>>>>> 9bcc4b69
     TESTCASE_AUTO_END;
 }
 
@@ -123,7 +111,6 @@
     }
 }
 
-<<<<<<< HEAD
 void UnitsTest::verifyTestCase(const UnitConversionTestCase &testCase) {
     UErrorCode status = U_ZERO_ERROR;
     MeasureUnit sourceUnit = MeasureUnit::forIdentifier(testCase.source, status);
@@ -137,8 +124,6 @@
     assertEqualsNear("test Conversion", testCase.expectedValue, actual, 0.0001);
 }
 
-=======
->>>>>>> 9bcc4b69
 void UnitsTest::testBasic() {
     IcuTestErrorCode status(*this, "Units testBasic");
 
@@ -278,7 +263,6 @@
         const double inputValue;
         const double expectedValue;
     } testCases[]{
-<<<<<<< HEAD
         {"square-meter", "square-yard", 10.0, 11.9599},     //
         {"hectare", "square-yard", 1.0, 11959.9},           //
         {"square-mile", "square-foot", 0.0001, 2787.84},    //
@@ -290,11 +274,6 @@
         {"square-yard", "square-foot", 0, 0},               //
         {"square-yard", "square-foot", 0.000001, 0.000009}, //
         {"square-mile", "square-foot", 0.0, 0.0},           //
-=======
-        {"square-meter", "square-yard", 10.0, 11.9599}, //
-        {"hectare", "square-yard", 1.0, 11959.9},       //
-        {"square-mile", "square-foot", 0.0001, 2787.84} //
->>>>>>> 9bcc4b69
     };
 
     for (const auto &testCase : testCases) {
@@ -310,7 +289,6 @@
                          converter.convert(testCase.inputValue), 0.001);
     }
 }
-<<<<<<< HEAD
 
 void UnitsTest::testComplicatedUnits() {
     IcuTestErrorCode status(*this, "Units Area");
@@ -335,8 +313,6 @@
     char *end;
     return std::strtod(charNum.c_str(), &end);
 }
-=======
->>>>>>> 9bcc4b69
 
 /**
  * Trims whitespace (spaces only) off of the specified string.
