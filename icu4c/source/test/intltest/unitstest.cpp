// © 2020 and later: Unicode, Inc. and others.
// License & terms of use: http://www.unicode.org/copyright.html#License

#include "unicode/utypes.h"

#if !UCONFIG_NO_FORMATTING

#include "charstr.h"
#include "filestrm.h"
#include "intltest.h"
#include "number_decimalquantity.h"
#include "unicode/ctest.h"
#include "unicode/measunit.h"
#include "unicode/unistr.h"
#include "unicode/unum.h"
#include "unitconverter.h"
#include "uparse.h"
#include <iostream>

struct UnitConversionTestCase {
    const StringPiece source;
    const StringPiece target;
    const double inputValue;
    const double expectedValue;
};

using icu::number::impl::DecimalQuantity;

#include "wip_units_resources.h"
#include "wip_units_resource_loader.h"

class UnitsTest : public IntlTest {
  public:
    UnitsTest() {}

    void runIndexedTest(int32_t index, UBool exec, const char *&name, char *par = NULL);

    void testConversions();
    void testPreferences();
    void testBasic();
    void testSiPrefixes();
    void testMass();
    void testTemperature();
    void testArea();
<<<<<<< HEAD
    void testUSVolumeResourceLoading();
    void testSIMassResourceLoading();
    void testGetUnitsData();
=======
    void testComplicatedUnits();
    void testCLDRUnitsTests();
    void testCLDRUnitsTests2();

    // TODO(younies): remove after using CLDR test cases.
    void verifyTestCase(const UnitConversionTestCase &testCase);
>>>>>>> 2128cfa5
};

extern IntlTest *createUnitsTest() { return new UnitsTest(); }

void UnitsTest::runIndexedTest(int32_t index, UBool exec, const char *&name, char * /*par*/) {
    if (exec) {
        logln("TestSuite UnitsTest: ");
    }
    TESTCASE_AUTO_BEGIN;
    TESTCASE_AUTO(testConversions);
    TESTCASE_AUTO(testPreferences);
    TESTCASE_AUTO(testBasic);
    TESTCASE_AUTO(testSiPrefixes);
    TESTCASE_AUTO(testMass);
    TESTCASE_AUTO(testTemperature);
    TESTCASE_AUTO(testArea);
<<<<<<< HEAD
    TESTCASE_AUTO(testUSVolumeResourceLoading);
    TESTCASE_AUTO(testSIMassResourceLoading);
    TESTCASE_AUTO(testGetUnitsData);
=======
    TESTCASE_AUTO(testComplicatedUnits);
    TESTCASE_AUTO(testCLDRUnitsTests);
    TESTCASE_AUTO(testCLDRUnitsTests2);
>>>>>>> 2128cfa5
    TESTCASE_AUTO_END;
}

void UnitsTest::verifyTestCase(const UnitConversionTestCase &testCase) {
    UErrorCode status = U_ZERO_ERROR;
    MeasureUnit sourceUnit = MeasureUnit::forIdentifier(testCase.source, status);
    MeasureUnit targetUnit = MeasureUnit::forIdentifier(testCase.target, status);

    UnitConverter converter(sourceUnit, targetUnit, status);

    double actual = converter.convert(testCase.inputValue);

    assertEqualsNear("test Conversion", testCase.expectedValue, actual, 0.0001);
}

void UnitsTest::testBasic() {
    IcuTestErrorCode status(*this, "Units testBasic");

    UnitConversionTestCase testCases[]{
        {"meter", "foot", 1.0, 3.28084},    //
        {"kilometer", "foot", 1.0, 3280.84} //
    };

    for (const auto &testCase : testCases) {
        UErrorCode status = U_ZERO_ERROR;
        MeasureUnit sourceUnit = MeasureUnit::forIdentifier(testCase.source, status);
        MeasureUnit targetUnit = MeasureUnit::forIdentifier(testCase.target, status);

        UnitConverter converter(sourceUnit, targetUnit, status);

        double actual = converter.convert(testCase.inputValue);

        assertEqualsNear("test Conversion", testCase.expectedValue, actual, 0.0001);
    }
}

void UnitsTest::testSiPrefixes() {
    IcuTestErrorCode status(*this, "Units testSiPrefixes");

    UnitConversionTestCase testCases[]{
        {"gram", "kilogram", 1.0, 0.001},            //
        {"milligram", "kilogram", 1.0, 0.000001},    //
        {"microgram", "kilogram", 1.0, 0.000000001}, //
        {"megawatt", "watt", 1, 1000000},            //
        {"megawatt", "kilowatt", 1.0, 1000},         //
        {"gigabyte", "byte", 1, 1000000000}          //
    };

    for (const auto &testCase : testCases) {
        verifyTestCase(testCase);
    }
}

void UnitsTest::testMass() {
    IcuTestErrorCode status(*this, "Units testMass");

    UnitConversionTestCase testCases[]{
        {"gram", "kilogram", 1.0, 0.001},      //
        {"pound", "kilogram", 1.0, 0.453592},  //
        {"pound", "kilogram", 2.0, 0.907185},  //
        {"ounce", "pound", 16.0, 1.0},         //
        {"ounce", "kilogram", 16.0, 0.453592}, //
        {"ton", "pound", 1.0, 2000},           //
        {"stone", "pound", 1.0, 14},           //
        {"stone", "kilogram", 1.0, 6.35029}    //
    };

    for (const auto &testCase : testCases) {
        verifyTestCase(testCase);
    }
}

void UnitsTest::testTemperature() {
    IcuTestErrorCode status(*this, "Units testTemperature");

    UnitConversionTestCase testCases[]{
        {"celsius", "fahrenheit", 0.0, 32.0},   //
        {"celsius", "fahrenheit", 10.0, 50.0},  //
        {"fahrenheit", "celsius", 32.0, 0.0},   //
        {"fahrenheit", "celsius", 89.6, 32},    //
        {"kelvin", "fahrenheit", 0.0, -459.67}, //
        {"kelvin", "fahrenheit", 300, 80.33},   //
        {"kelvin", "celsius", 0.0, -273.15},    //
        {"kelvin", "celsius", 300.0, 26.85}     //
    };

    for (const auto &testCase : testCases) {
        verifyTestCase(testCase);
    }
}

void UnitsTest::testArea() {
    IcuTestErrorCode status(*this, "Units Area");

    UnitConversionTestCase testCases[]{
        {"square-meter", "square-yard", 10.0, 11.9599} //
        ,
        {"hectare", "square-yard", 1.0, 11959.9} //
        ,
        {"hectare", "square-meter", 1.0, 10000} //
        ,
        {"hectare", "square-meter", 0.0, 0.0} //
        ,
        {"square-mile", "square-foot", 0.0001, 2787.84} //
        ,
        {"square-yard", "square-foot", 10, 90} //
        ,
        {"square-yard", "square-foot", 0, 0} //
        ,
        {"square-yard", "square-foot", 0.000001, 0.000009} //
        ,
        {"square-mile", "square-foot", 0.0, 0.0} //
    };

    for (const auto &testCase : testCases) {
        verifyTestCase(testCase);
    }
}

void UnitsTest::testComplicatedUnits() {
    IcuTestErrorCode status(*this, "Units Area");

    UnitConversionTestCase testCases[]{
        {"meter-per-second", "meter-per-square-millisecond", 1000000.0, 1.0} //
    };

    for (const auto &testCase : testCases) {
        verifyTestCase(testCase);
    }
}

// TODO(younies): remove after using CLDR test cases.
double strToDouble(StringPiece strNum) {
    std::string charNum;
    for (int i = 0; i < strNum.length(); i++) {
        charNum += strNum.data()[i];
    }

    char *end;
    return std::strtod(charNum.c_str(), &end);
}

void UnitsTest::testCLDRUnitsTests() {
    struct {
        const StringPiece category;
        const StringPiece source;
        const StringPiece target;
        const StringPiece inputValue;
        const StringPiece expectedValue;
    } testCases[]{
        {"acceleration", "meter-per-square-second", "meter-per-square-second", "1000", "1000.0"},
        {"acceleration", "g-force", "meter-per-square-second", "1000", "9806.65"},
        {"angle", "arc-second", "revolution", "1000", "0.0007716049"},
        {"angle", "arc-minute", "revolution", "1000", "0.0462963"},
        {"angle", "degree", "revolution", "1000", "2.777778"},
        {"angle", "radian", "revolution", "1000", "159.1549"},
        {"angle", "revolution", "revolution", "1000", "1000.0"},
        {"area", "square-centimeter", "square-meter", "1000", "0.1"},
        {"area", "square-inch", "square-meter", "1000", "0.64516"},
        {"area", "square-foot", "square-meter", "1000", "92.90304"},
        {"area", "square-yard", "square-meter", "1000", "836.1274"},
        {"area", "square-meter", "square-meter", "1000", "1000.0"},
        {"area", "dunam", "square-meter", "1000", "1000000.0"},
        {"area", "acre", "square-meter", "1000", "4046856.0"},
        {"area", "hectare", "square-meter", "1000", "10000000.0"},
        {"area", "square-kilometer", "square-meter", "1000", "1000000000.0"},
        {"area", "square-mile", "square-meter", "1000", "2589988000.0"},
        //   {"concentration", "millimole-per-liter", "item-per-cubic-meter", "1000", "6.022141e+26"},
        //  {"consumption", "liter-per-100-kilometer", "cubic-meter-per-meter", "1000", "1e-05"},
        //  {"consumption", "liter-per-kilometer", "cubic-meter-per-meter", "1000", "0.001"},
        //  {"consumption-inverse", "mile-per-gallon-imperial", "meter-per-cubic-meter", "1000",
        //  "354006200.0"},
        //   {"consumption-inverse", "mile-per-gallon", "meter-per-cubic-meter", "1000", "425143700.0"},
        {"digital", "bit", "bit", "1000", "1000.0"},
        {"digital", "byte", "bit", "1000", "8000.0"},
        {"digital", "kilobit", "bit", "1000", "1000000.0"},
        {"digital", "kilobyte", "bit", "1000", "8000000.0"},
        {"digital", "megabit", "bit", "1000", "1000000000.0"},
        {"digital", "megabyte", "bit", "1000", "8000000000.0"},
        {"digital", "gigabit", "bit", "1000", "1e+12"},
        {"digital", "gigabyte", "bit", "1000", "8e+12"},
        {"digital", "terabit", "bit", "1000", "1e+15"},
        {"digital", "terabyte", "bit", "1000", "8e+15"},
        {"digital", "petabyte", "bit", "1000", "8e+18"},
        {"duration", "nanosecond", "second", "1000", "1e-06"},
        {"duration", "microsecond", "second", "1000", "0.001"},
        {"duration", "millisecond", "second", "1000", "1.0"},
        {"duration", "second", "second", "1000", "1000.0"},
        {"duration", "minute", "second", "1000", "60000.0"},
        {"duration", "hour", "second", "1000", "3600000.0"},
        {"duration", "day", "second", "1000", "86400000.0"},
        {"duration", "day-person", "second", "1000", "86400000.0"},
        {"duration", "week", "second", "1000", "604800000.0"},
        {"duration", "week-person", "second", "1000", "604800000.0"},
        {"electric-current", "milliampere", "ampere", "1000", "1.0"},
        {"electric-current", "ampere", "ampere", "1000", "1000.0"},
        {"electric-resistance", "ohm", "kilogram-square-meter-per-cubic-second-square-ampere", "1000",
         "1000.0"},
        {"energy", "electronvolt", "kilogram-square-meter-per-square-second", "1000", "1.602177e-16"},
        {"energy", "dalton", "kilogram-square-meter-per-square-second", "1000", "1.492418e-07"},
        {"energy", "joule", "kilogram-square-meter-per-square-second", "1000", "1000.0"},
        {"energy", "newton-meter", "kilogram-square-meter-per-square-second", "1000", "1000.0"},
        {"energy", "pound-force-foot", "kilogram-square-meter-per-square-second", "1000", "1355.818"},
        {"energy", "calorie", "kilogram-square-meter-per-square-second", "1000", "4184.0"},
        {"energy", "kilojoule", "kilogram-square-meter-per-square-second", "1000", "1000000.0"},
        {"energy", "british-thermal-unit", "kilogram-square-meter-per-square-second", "1000",
         "1055060.0"},
        {"energy", "foodcalorie", "kilogram-square-meter-per-square-second", "1000", "4184000.0"},
        {"energy", "kilocalorie", "kilogram-square-meter-per-square-second", "1000", "4184000.0"},
        {"energy", "kilowatt-hour", "kilogram-square-meter-second-per-cubic-second", "1000",
         "3600000000.0"},
        {"energy", "therm-us", "kilogram-square-meter-per-square-second", "1000", "1.05506e+11"},
        {"force", "newton", "kilogram-meter-per-square-second", "1000", "1000.0"},
        {"force", "pound-force", "kilogram-meter-per-square-second", "1000", "4448.222"},
        {"frequency", "hertz", "revolution-per-second", "1000", "1000.0"},
        {"frequency", "kilohertz", "revolution-per-second", "1000", "1000000.0"},
        {"frequency", "megahertz", "revolution-per-second", "1000", "1000000000.0"},
        {"frequency", "gigahertz", "revolution-per-second", "1000", "1e+12"},
        {"graphics", "pixel", "pixel", "1000", "1000.0"},
        {"graphics", "megapixel", "pixel", "1000", "1000000000.0"},
        {"length", "picometer", "meter", "1000", "1e-09"},
        {"length", "nanometer", "meter", "1000", "1e-06"},
        {"length", "micrometer", "meter", "1000", "0.001"},
        {"length", "point", "meter", "1000", "0.3527778"},
        {"length", "millimeter", "meter", "1000", "1.0"},
        {"length", "centimeter", "meter", "1000", "10.0"},
        {"length", "inch", "meter", "1000", "25.4"},
        {"length", "decimeter", "meter", "1000", "100.0"},
        {"length", "foot", "meter", "1000", "304.8"},
        {"length", "yard", "meter", "1000", "914.4"},
        {"length", "meter", "meter", "1000", "1000.0"},
        {"length", "fathom", "meter", "1000", "1828.8"},
        {"length", "furlong", "meter", "1000", "201168.0"},
        {"length", "kilometer", "meter", "1000", "1000000.0"},
        {"length", "mile", "meter", "1000", "1609344.0"},
        {"length", "nautical-mile", "meter", "1000", "1852000.0"},
        {"length", "mile-scandinavian", "meter", "1000", "10000000.0"},
        {"length", "solar-radius", "meter", "1000", "6.957e+11"},
        {"length", "astronomical-unit", "meter", "1000", "1.495979e+14"},
        {"length", "light-year", "meter", "1000", "9.46073e+18"},
        {"length", "parsec", "meter", "1000", "3.085678e+19"},
        // {"luminous-flux", "lux", "candela-square-meter-per-square-meter", "1000", "1000.0"},
        {"mass", "microgram", "kilogram", "1000", "1e-06"},
        {"mass", "milligram", "kilogram", "1000", "0.001"},
        {"mass", "carat", "kilogram", "1000", "0.2"},
        {"mass", "gram", "kilogram", "1000", "1.0"},
        {"mass", "ounce", "kilogram", "1000", "28.34952"},
        {"mass", "ounce-troy", "kilogram", "1000", "31.10348"},
        {"mass", "pound", "kilogram", "1000", "453.5924"},
        {"mass", "kilogram", "kilogram", "1000", "1000.0"},
        {"mass", "stone", "kilogram", "1000", "6350.293"},
        {"mass", "ton", "kilogram", "1000", "907184.7"},
        {"mass", "metric-ton", "kilogram", "1000", "1000000.0"},
        {"mass", "earth-mass", "kilogram", "1000", "5.9722e+27"},
        {"mass", "solar-mass", "kilogram", "1000", "1.98847e+33"},
        {"mass-density", "milligram-per-deciliter", "kilogram-per-cubic-meter", "1000", "10.0"},
        //{"portion", "part-per-million", "portion", "1000", "0.001"},
        // {"portion", "permyriad", "portion", "1000", "0.1"},
        // {"portion", "permille", "portion", "1000", "1.0"},
        // {"portion", "percent", "portion", "1000", "10.0"},
        // {"portion", "karat", "portion", "1000", "41.66667"},
        {"power", "milliwatt", "kilogram-square-meter-per-cubic-second", "1000", "1.0"},
        {"power", "watt", "kilogram-square-meter-per-cubic-second", "1000", "1000.0"},
        {"power", "horsepower", "kilogram-square-meter-per-cubic-second", "1000", "745699.9"},
        {"power", "kilowatt", "kilogram-square-meter-per-cubic-second", "1000", "1000000.0"},
        {"power", "megawatt", "kilogram-square-meter-per-cubic-second", "1000", "1000000000.0"},
        {"power", "gigawatt", "kilogram-square-meter-per-cubic-second", "1000", "1e+12"},
        {"power", "solar-luminosity", "kilogram-square-meter-per-cubic-second", "1000", "3.828e+29"},
        {"pressure", "pascal", "kilogram-per-meter-square-second", "1000", "1000.0"},
        // TODO(problem in MeasureUnit) //{"pressure", "millimeter-of-mercury",
        // "kilogram-per-meter-square-second", "1000", "13332.24"},
        {"pressure", "hectopascal", "kilogram-per-meter-square-second", "1000", "100000.0"},
        {"pressure", "millibar", "kilogram-per-meter-square-second", "1000", "100000.0"},
        {"pressure", "kilopascal", "kilogram-per-meter-square-second", "1000", "1000000.0"},
        {"pressure", "inch-hg", "kilogram-per-meter-square-second", "1000", "3386389.0"},
        {"pressure", "pound-force-per-square-inch", "kilogram-meter-per-square-meter-square-second",
         "1000", "6894757.0"},
        {"pressure", "bar", "kilogram-per-meter-square-second", "1000", "100000000.0"},
        {"pressure", "atmosphere", "kilogram-per-meter-square-second", "1000", "101325000.0"},
        {"pressure", "megapascal", "kilogram-per-meter-square-second", "1000", "1000000000.0"},
        {"resolution", "dot-per-inch", "pixel-per-meter", "1000", "39370.08"},
        {"resolution", "pixel-per-inch", "pixel-per-meter", "1000", "39370.08"},
        {"resolution", "dot-per-centimeter", "pixel-per-meter", "1000", "100000.0"},
        {"resolution", "pixel-per-centimeter", "pixel-per-meter", "1000", "100000.0"},
        {"speed", "kilometer-per-hour", "meter-per-second", "1000", "277.7778"},
        {"speed", "mile-per-hour", "meter-per-second", "1000", "447.04"},
        {"speed", "knot", "meter-per-second", "1000", "514.4444"},
        {"speed", "meter-per-second", "meter-per-second", "1000", "1000.0"},
        //    {"substance-amount", "mole", "item", "1000", "6.022141e+26"},
        {"temperature", "fahrenheit", "kelvin", "1000", "810.9278"},
        {"temperature", "kelvin", "kelvin", "1000", "1000.0"},
        {"temperature", "celsius", "kelvin", "1000", "1273.15"},
        {"typewidth", "em", "em", "1000", "1000.0"},
        {"voltage", "volt", "kilogram-square-meter-per-cubic-second-ampere", "1000", "1000.0"},
        {"volume", "cubic-centimeter", "cubic-meter", "1000", "0.001"},
        {"volume", "milliliter", "cubic-meter", "1000", "0.001"},
        {"volume", "teaspoon", "cubic-meter", "1000", "0.004928922"},
        {"volume", "centiliter", "cubic-meter", "1000", "0.01"},
        {"volume", "tablespoon", "cubic-meter", "1000", "0.01478676"},
        {"volume", "cubic-inch", "cubic-meter", "1000", "0.01638706"},
        {"volume", "fluid-ounce-imperial", "cubic-meter", "1000", "0.02841306"},
        {"volume", "fluid-ounce", "cubic-meter", "1000", "0.02957353"},
        {"volume", "deciliter", "cubic-meter", "1000", "0.1"},
        {"volume", "cup", "cubic-meter", "1000", "0.2365882"},
        {"volume", "cup-metric", "cubic-meter", "1000", "0.25"},
        {"volume", "pint", "cubic-meter", "1000", "0.4731765"},
        {"volume", "pint-metric", "cubic-meter", "1000", "0.5"},
        {"volume", "quart", "cubic-meter", "1000", "0.9463529"},
        {"volume", "liter", "cubic-meter", "1000", "1.0"},
        {"volume", "gallon", "cubic-meter", "1000", "3.785412"},
        {"volume", "gallon-imperial", "cubic-meter", "1000", "4.54609"},
        {"volume", "cubic-foot", "cubic-meter", "1000", "28.31685"},
        {"volume", "bushel", "cubic-meter", "1000", "35.23907"},
        {"volume", "hectoliter", "cubic-meter", "1000", "100.0"},
        {"volume", "barrel", "cubic-meter", "1000", "158.9873"},
        {"volume", "cubic-yard", "cubic-meter", "1000", "764.5549"},
        {"volume", "cubic-meter", "cubic-meter", "1000", "1000.0"},
        {"volume", "megaliter", "cubic-meter", "1000", "1000000.0"},
        {"volume", "acre-foot", "cubic-meter", "1000", "1233482.0"},
        {"volume", "cubic-kilometer", "cubic-meter", "1000", "1e+12"},
        {"volume", "cubic-mile", "cubic-meter", "1000", "4.168182e+12"},
        {"year-duration", "month", "year", "1000", "83.33333"},
        {"year-duration", "month-person", "year", "1000", "83.33333"},
        {"year-duration", "year", "year", "1000", "1000.0"},
        {"year-duration", "year-person", "year", "1000", "1000.0"},
        {"year-duration", "decade", "year", "1000", "10000.0"},
        {"year-duration", "century", "year", "1000", "100000.0"},
    };

    for (const auto &testCase : testCases) {
        // std::cerr << testCase.source.data() << " " << testCase.target.data() << std::endl;

        UErrorCode status = U_ZERO_ERROR;
        MeasureUnit sourceUnit = MeasureUnit::forIdentifier(testCase.source, status);
        MeasureUnit targetUnit = MeasureUnit::forIdentifier(testCase.target, status);

        UnitConverter converter(sourceUnit, targetUnit, status);

        double actual = converter.convert(strToDouble(testCase.inputValue));

        assertEqualsNear(testCase.category.data(), strToDouble(testCase.expectedValue), actual, 0.0001);
    }
}

void UnitsTest::testCLDRUnitsTests2() {
    struct {
        const StringPiece category;
        const StringPiece source;
        const StringPiece target;
        const StringPiece inputValue;
        const StringPiece expectedValue;
    } testCases[]{
        {"resolution", "dot-per-centimeter", "pixel-per-meter", "1000", "100000.0"},
    };

    for (const auto &testCase : testCases) {
        UErrorCode status = U_ZERO_ERROR;
        MeasureUnit sourceUnit = MeasureUnit::forIdentifier(testCase.source, status);
        MeasureUnit targetUnit = MeasureUnit::forIdentifier(testCase.target, status);

        UnitConverter converter(sourceUnit, targetUnit, status);

        double actual = converter.convert(strToDouble(testCase.inputValue));

        assertEqualsNear(testCase.category.data(), strToDouble(testCase.expectedValue), actual, 0.0001);
    }
}

/**
 * Trims whitespace (spaces only) off of the specified string.
 * @param field is two pointers pointing at the start and end of the string.
 * @return A StringPiece with initial and final space characters trimmed off.
 */
StringPiece trimField(char *(&field)[2]) {
    char *start = field[0];
    while (start < field[1] && (start[0]) == ' ') {
        start++;
    }
    int32_t length = (int32_t)(field[1] - start);
    while (length > 0 && (start[length - 1]) == ' ') {
        length--;
    }
    return StringPiece(start, length);
}

/**
 * WIP(hugovdm): deals with a single data-driven unit test for unit conversions.
 * This is a UParseLineFn as required by u_parseDelimitedFile.
 */
void unitsTestDataLineFn(void *context, char *fields[][2], int32_t fieldCount, UErrorCode *pErrorCode) {
    (void)fieldCount; // unused UParseLineFn variable
    IcuTestErrorCode status(*(UnitsTest *)context, "unitsTestDatalineFn");

    StringPiece quantity = trimField(fields[0]);
    StringPiece x = trimField(fields[1]);
    StringPiece y = trimField(fields[2]);
    StringPiece commentConversionFormula = trimField(fields[3]);
    StringPiece utf8Expected = trimField(fields[4]);

    UNumberFormat *nf = unum_open(UNUM_DEFAULT, NULL, -1, "en_US", NULL, pErrorCode);
    UnicodeString uExpected = UnicodeString::fromUTF8(utf8Expected);
    double expected = unum_parseDouble(nf, uExpected.getBuffer(), uExpected.length(), 0, pErrorCode);
    unum_close(nf);

    MeasureUnit sourceUnit = MeasureUnit::forIdentifier(x, status);
    if (status.errIfFailureAndReset("forIdentifier(\"%.*s\")", x.length(), x.data())) { return; }

    MeasureUnit targetUnit = MeasureUnit::forIdentifier(y, status);
    if (status.errIfFailureAndReset("forIdentifier(\"%.*s\")", y.length(), y.data())) { return; }

    // WIP(hugovdm): hook this up to actual tests.
    //
    // Possible after merging in younies/tryingdouble:
    // UnitConverter converter(sourceUnit, targetUnit, *pErrorCode);
    // double got = converter.convert(1000, *pErrorCode);
    // ((UnitsTest*)context)->assertEqualsNear(quantity.data(), expected, got, 0.0001);
    //
    // In the meantime, printing to stderr.
    fprintf(stderr,
            "Quantity (Category): \"%.*s\", "
            "Expected value of \"1000 %.*s in %.*s\": %f, "
            "commentConversionFormula: \"%.*s\", "
            "expected field: \"%.*s\"\n",
            quantity.length(), quantity.data(), x.length(), x.data(), y.length(), y.data(), expected,
            commentConversionFormula.length(), commentConversionFormula.data(), utf8Expected.length(),
            utf8Expected.data());
}

/**
 * Runs data-driven unit tests for unit conversion. It looks for the test cases
 * in source/test/testdata/units/unitsTest.txt, which originates in CLDR.
 */
void UnitsTest::testConversions() {
    const char *filename = "unitsTest.txt";
    const int32_t kNumFields = 5;
    char *fields[kNumFields][2];

    IcuTestErrorCode errorCode(*this, "UnitsTest::testConversions");
    const char *sourceTestDataPath = getSourceTestData(errorCode);
    if (errorCode.errIfFailureAndReset("unable to find the source/test/testdata "
                                       "folder (getSourceTestData())")) {
        return;
    }

    CharString path(sourceTestDataPath, errorCode);
    path.appendPathPart("units", errorCode);
    path.appendPathPart(filename, errorCode);

    u_parseDelimitedFile(path.data(), ';', fields, kNumFields, unitsTestDataLineFn, this, errorCode);
    if (errorCode.errIfFailureAndReset("error parsing %s: %s\n", path.data(), u_errorName(errorCode))) {
        return;
    }
}

/**
 * This class represents the output fields from unitPreferencesTest.txt. Please
 * see the documentation at the top of that file for details.
 *
 * For "mixed units" output, there are more (repeated) output fields. The last
 * output unit has the expected output specified as both a rational fraction and
 * a decimal fraction. This class ignores rational fractions, and expects to
 * find a decimal fraction for each output unit.
 */
class ExpectedOutput {
  private:
    // Counts number of units in the output. When this is more than one, we have
    // "mixed units" in the expected output.
    int _compoundCount = 0;

    // Counts how many fields were skipped: we expect to skip only one per
    // output unit type (the rational fraction).
    int _skippedFields = 0;

    // The expected output units: more than one for "mixed units".
    MeasureUnit _measureUnits[3];

    // The amounts of each of the output units.
    double _amounts[3];

  public:
    /**
     * Parse an expected output field from the test data file.
     *
     * @param output may be a string representation of an integer, a rational
     * fraction, a decimal fraction, or it may be a unit identifier. Whitespace
     * should already be trimmed. This function ignores rational fractions,
     * saving only decimal fractions and their unit identifiers.
     * @return true if the field was successfully parsed, false if parsing
     * failed.
     */
    void parseOutputField(StringPiece output, UErrorCode &errorCode) {
        if (U_FAILURE(errorCode)) return;
        DecimalQuantity dqOutputD;

        dqOutputD.setToDecNumber(output, errorCode);
        if (U_SUCCESS(errorCode)) {
            _amounts[_compoundCount] = dqOutputD.toDouble();
            return;
        } else if (errorCode == U_DECIMAL_NUMBER_SYNTAX_ERROR) {
            // Not a decimal fraction, it might be a rational fraction or a unit
            // identifier: continue.
            errorCode = U_ZERO_ERROR;
        } else {
            // Unexpected error, so we propagate it.
            return;
        }

        _measureUnits[_compoundCount] = MeasureUnit::forIdentifier(output, errorCode);
        if (U_SUCCESS(errorCode)) {
            _compoundCount++;
            _skippedFields = 0;
            return;
        }
        _skippedFields++;
        if (_skippedFields < 2) {
            // We are happy skipping one field per output unit: we want to skip
            // rational fraction fiels like "11 / 10".
            errorCode = U_ZERO_ERROR;
            return;
        } else {
            // Propagate the error.
            return;
        }
    }

    /**
     * Produces an output string for debug purposes.
     */
    std::string toDebugString() {
        std::string result;
        for (int i = 0; i < _compoundCount; i++) {
            result += std::to_string(_amounts[i]);
            result += " ";
            result += _measureUnits[i].getIdentifier();
            result += " ";
        }
        return result;
    }
};

/**
 * WIP(hugovdm): deals with a single data-driven unit test for unit preferences.
 * This is a UParseLineFn as required by u_parseDelimitedFile.
 */
void unitPreferencesTestDataLineFn(void *context, char *fields[][2], int32_t fieldCount,
                                   UErrorCode *pErrorCode) {
    if (U_FAILURE(*pErrorCode)) return;
    UnitsTest *intltest = (UnitsTest *)context;
    IcuTestErrorCode status(*(UnitsTest *)context, "unitPreferencesTestDatalineFn");

    if (!intltest->assertTrue(u"unitPreferencesTestDataLineFn expects 9 fields for simple and 11 "
                              u"fields for compound. Other field counts not yet supported. ",
                              fieldCount == 9 || fieldCount == 11)) {
        return;
    }

    StringPiece quantity = trimField(fields[0]);
    StringPiece usage = trimField(fields[1]);
    StringPiece region = trimField(fields[2]);
    // Unused // StringPiece inputR = trimField(fields[3]);
    StringPiece inputD = trimField(fields[4]);
    StringPiece inputUnit = trimField(fields[5]);
    ExpectedOutput output;
    for (int i = 6; i < fieldCount; i++) {
        output.parseOutputField(trimField(fields[i]), status);
    }
    if (status.errIfFailureAndReset("parsing unitPreferencesTestData.txt test case: %s", fields[0][0])) {
        return;
    }

    DecimalQuantity dqInputD;
    dqInputD.setToDecNumber(inputD, status);
    if (status.errIfFailureAndReset("parsing decimal quantity: \"%.*s\"", inputD.length(),
                                    inputD.data())) {
        *pErrorCode = U_PARSE_ERROR;
        return;
    }
    double inputAmount = dqInputD.toDouble();

    MeasureUnit inputMeasureUnit = MeasureUnit::forIdentifier(inputUnit, status);
    if (status.errIfFailureAndReset("forIdentifier(\"%.*s\")", inputUnit.length(), inputUnit.data())) {
        *pErrorCode = U_PARSE_ERROR;
        return;
    }

    // WIP(hugovdm): hook this up to actual tests.
    //
    // Possible after merging in younies/tryingdouble:
    // UnitConverter converter(sourceUnit, targetUnit, *pErrorCode);
    // double got = converter.convert(1000, *pErrorCode);
    // ((UnitsTest*)context)->assertEqualsNear(quantity.data(), expected, got, 0.0001);
    //
    // In the meantime, printing to stderr.
    fprintf(stderr,
            "Quantity (Category): \"%.*s\", Usage: \"%.*s\", Region: \"%.*s\", "
            "Input: \"%f %s\", Expected Output: %s\n",
            quantity.length(), quantity.data(), usage.length(), usage.data(), region.length(),
            region.data(), inputAmount, inputMeasureUnit.getIdentifier(),
            output.toDebugString().c_str());
}

/**
 * Parses the format used by unitPreferencesTest.txt, calling lineFn for each
 * line.
 *
 * This is a modified version of u_parseDelimitedFile, customised for
 * unitPreferencesTest.txt, due to it having a variable number of fields per
 * line.
 */
void parsePreferencesTests(const char *filename, char delimiter, char *fields[][2],
                           int32_t maxFieldCount, UParseLineFn *lineFn, void *context,
                           UErrorCode *pErrorCode) {
    FileStream *file;
    char line[10000];
    char *start, *limit;
    int32_t i;

    if (U_FAILURE(*pErrorCode)) { return; }

    if (fields == NULL || lineFn == NULL || maxFieldCount <= 0) {
        *pErrorCode = U_ILLEGAL_ARGUMENT_ERROR;
        return;
    }

    if (filename == NULL || *filename == 0 || (*filename == '-' && filename[1] == 0)) {
        filename = NULL;
        file = T_FileStream_stdin();
    } else {
        file = T_FileStream_open(filename, "r");
    }
    if (file == NULL) {
        *pErrorCode = U_FILE_ACCESS_ERROR;
        return;
    }

    while (T_FileStream_readLine(file, line, sizeof(line)) != NULL) {
        /* remove trailing newline characters */
        u_rtrim(line);

        start = line;
        *pErrorCode = U_ZERO_ERROR;

        /* skip this line if it is empty or a comment */
        if (*start == 0 || *start == '#') { continue; }

        /* remove in-line comments */
        limit = uprv_strchr(start, '#');
        if (limit != NULL) {
            /* get white space before the pound sign */
            while (limit > start && U_IS_INV_WHITESPACE(*(limit - 1))) {
                --limit;
            }

            /* truncate the line */
            *limit = 0;
        }

        /* skip lines with only whitespace */
        if (u_skipWhitespace(start)[0] == 0) { continue; }

        /* for each field, call the corresponding field function */
        for (i = 0; i < maxFieldCount; ++i) {
            /* set the limit pointer of this field */
            limit = start;
            while (*limit != delimiter && *limit != 0) {
                ++limit;
            }

            /* set the field start and limit in the fields array */
            fields[i][0] = start;
            fields[i][1] = limit;

            /* set start to the beginning of the next field, if any */
            start = limit;
            if (*start != 0) {
                ++start;
            } else {
                break;
            }
        }
        if (i == maxFieldCount) { *pErrorCode = U_PARSE_ERROR; }
        int fieldCount = i + 1;

        /* call the field function */
        lineFn(context, fields, fieldCount, pErrorCode);
        if (U_FAILURE(*pErrorCode)) { break; }
    }

    if (filename != NULL) { T_FileStream_close(file); }
}

/**
 * Runs data-driven unit tests for unit preferences.
 */
void UnitsTest::testPreferences() {
    const char *filename = "unitPreferencesTest.txt";
    const int32_t maxFields = 11;
    char *fields[maxFields][2];

    IcuTestErrorCode errorCode(*this, "UnitsTest::testPreferences");
    const char *sourceTestDataPath = getSourceTestData(errorCode);
    if (errorCode.errIfFailureAndReset("unable to find the source/test/testdata "
                                       "folder (getSourceTestData())")) {
        return;
    }

    CharString path(sourceTestDataPath, errorCode);
    path.appendPathPart("units", errorCode);
    path.appendPathPart(filename, errorCode);

    parsePreferencesTests(path.data(), ';', fields, maxFields, unitPreferencesTestDataLineFn, this,
                          errorCode);
    if (errorCode.errIfFailureAndReset("error parsing %s: %s\n", path.data(), u_errorName(errorCode))) {
        return;
    }
}

void UnitsTest::testUSVolumeResourceLoading() {
    const char *category = "volume";
    const char *usage = "fluid";
    const char *inputUnit = "centiliter";
    const char *outputRegion = "US";
    const char *expectedOutputUnits[] = {
        "gallon",
        "quart",
        "pint",
        "cup",
        "fluid-ounce",
        "tablespoon",
        "teaspoon",
    };

    // UErrorCode status = U_ZERO_ERROR;
    IcuTestErrorCode status(*this, "testUSVolumeResourceLoading");
    UnitConversionResourceBundle resources;
    loadResources(usage, inputUnit, outputRegion, &resources, status);
    if (status.errIfFailureAndReset("loadResources(\"%s\", \"%s\", \"%s\", \"%s\", status)",
                                    resources.category.data(), usage, inputUnit, outputRegion)) {
        return;
    }

    fprintf(stderr, "category: %s\n", resources.category.data());
    fprintf(stderr, "usage: %s\n", resources.usage);
    fprintf(stderr, "outputRegion: %s\n", resources.outputRegion);

    fprintf(stderr, "inputUnit: %s\n", resources.inputUnit);
    fprintf(stderr, "baseUnit: %s\n", resources.baseUnit);
}

void UnitsTest::testSIMassResourceLoading() {
    const char *category = "mass";
    const char *usage = "zz_nonexistant"; // expecting default usage.
    // WIP(fails) // const char *inputUnit = "centigram";
    // WIP(fails) // const char *inputUnit = "milligram";
    const char *inputUnit = "centigram";
    const char *outputRegion = "XZ"; // non-existant, expecting 001 results.
    const char *expectedOutputUnits[] = {
        "metric-ton",
        "kilogram",
        "gram",
        "milligram",
        "microgram",
    };

    // UErrorCode status = U_ZERO_ERROR;
    IcuTestErrorCode status(*this, "testSIMassResourceLoading");
    UnitConversionResourceBundle resources;
    loadResources(usage, inputUnit, outputRegion, &resources, status);
    if (status.errIfFailureAndReset("loadResources(\"%s\", \"%s\", \"%s\", \"%s\", status)", category,
                                    usage, inputUnit, outputRegion)) {
        return;
    }

    fprintf(stderr, "category: %s\n", resources.category.data());
    fprintf(stderr, "usage: %s\n", resources.usage);
    fprintf(stderr, "outputRegion: %s\n", resources.outputRegion);

    fprintf(stderr, "inputUnit: %s\n", resources.inputUnit);
    fprintf(stderr, "baseUnit: %s\n", resources.baseUnit);
}

void UnitsTest::testGetUnitsData() {
    struct {
        const char *outputRegion;
        const char *usage;
        const char *inputUnit;
    } testCases[]{
        {"US", "fluid", "centiliter"},
        {"BZ", "weather", "celsius"},
        {"ZA", "road", "yard"},
        {"XZ", "zz_nonexistant", "dekagram"},
    };
    for (const auto &t : testCases) {
        logln("test case: %s %s %s\n", t.outputRegion, t.usage, t.inputUnit);
        // UErrorCode status = U_ZERO_ERROR;
        IcuTestErrorCode status(*this, "testGetUnitsData");
        MeasureUnit inputUnit = MeasureUnit::forIdentifier(t.inputUnit, status);

        CharString category;
        MeasureUnit baseUnit;
        MaybeStackVector<ConversionRateInfo> conversionInfo;
        MaybeStackVector<UnitPreference> unitPreferences;
        getUnitsData(t.outputRegion, t.usage, inputUnit, category, baseUnit, conversionInfo,
                     unitPreferences, status);
        if (status.errIfFailureAndReset("getUnitsData(\"%s\", \"%s\", \"%s\", ...)", t.outputRegion, t.usage, t.inputUnit)) {
            continue;
        }
        logln("category: \"%s\", baseUnit: \"%s\"", category.data(), baseUnit.getIdentifier());
        for (int i=0; i < conversionInfo.length(); i++) {
            ConversionRateInfo *cri;
            cri = conversionInfo[i];
            logln("conversionInfo %d: source=\"%s\", target=\"%s\", factor=\"%s\", offset=\"%s\"", i,
                  cri->source.data(), cri->target.data(), cri->factor.data(), cri->offset.data());
        }
        for (int i=0; i < unitPreferences.length(); i++) {
            UnitPreference *up;
            up = unitPreferences[i];
            logln("unitPreference %d: \"%s\", geq=%f, skeleton=\"%s\"", i, up->unit.data(),
                  up->geq, up->skeleton.data());
        }
    }
}

#endif /* #if !UCONFIG_NO_FORMATTING */<|MERGE_RESOLUTION|>--- conflicted
+++ resolved
@@ -37,23 +37,21 @@
 
     void testConversions();
     void testPreferences();
+    void testUSVolumeResourceLoading();
+    void testSIMassResourceLoading();
+    void testGetUnitsData();
+
     void testBasic();
     void testSiPrefixes();
     void testMass();
     void testTemperature();
     void testArea();
-<<<<<<< HEAD
-    void testUSVolumeResourceLoading();
-    void testSIMassResourceLoading();
-    void testGetUnitsData();
-=======
     void testComplicatedUnits();
     void testCLDRUnitsTests();
     void testCLDRUnitsTests2();
 
     // TODO(younies): remove after using CLDR test cases.
     void verifyTestCase(const UnitConversionTestCase &testCase);
->>>>>>> 2128cfa5
 };
 
 extern IntlTest *createUnitsTest() { return new UnitsTest(); }
@@ -65,20 +63,18 @@
     TESTCASE_AUTO_BEGIN;
     TESTCASE_AUTO(testConversions);
     TESTCASE_AUTO(testPreferences);
+    TESTCASE_AUTO(testUSVolumeResourceLoading);
+    TESTCASE_AUTO(testSIMassResourceLoading);
+    TESTCASE_AUTO(testGetUnitsData);
+
     TESTCASE_AUTO(testBasic);
     TESTCASE_AUTO(testSiPrefixes);
     TESTCASE_AUTO(testMass);
     TESTCASE_AUTO(testTemperature);
     TESTCASE_AUTO(testArea);
-<<<<<<< HEAD
-    TESTCASE_AUTO(testUSVolumeResourceLoading);
-    TESTCASE_AUTO(testSIMassResourceLoading);
-    TESTCASE_AUTO(testGetUnitsData);
-=======
     TESTCASE_AUTO(testComplicatedUnits);
     TESTCASE_AUTO(testCLDRUnitsTests);
     TESTCASE_AUTO(testCLDRUnitsTests2);
->>>>>>> 2128cfa5
     TESTCASE_AUTO_END;
 }
 
