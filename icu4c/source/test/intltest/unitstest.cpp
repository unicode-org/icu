--- conflicted
+++ resolved
@@ -14,10 +14,7 @@
 #include "unicode/unistr.h"
 #include "unicode/unum.h"
 #include "unitconverter.h"
-<<<<<<< HEAD
 #include "unitsrouter.h"
-=======
->>>>>>> 704efa9f
 #include "uparse.h"
 #include <iostream>
 
@@ -48,10 +45,7 @@
     void testComplicatedUnits();
     void testCLDRUnitsTests();
     void testCLDRUnitsTests2();
-<<<<<<< HEAD
-=======
     void testStatus();
->>>>>>> 704efa9f
 
     // TODO(younies): remove after using CLDR test cases.
     void verifyTestCase(const UnitConversionTestCase &testCase);
@@ -76,10 +70,7 @@
     TESTCASE_AUTO(testComplicatedUnits);
     TESTCASE_AUTO(testCLDRUnitsTests);
     TESTCASE_AUTO(testCLDRUnitsTests2);
-<<<<<<< HEAD
-=======
     TESTCASE_AUTO(testStatus);
->>>>>>> 704efa9f
     TESTCASE_AUTO_END;
 }
 
@@ -797,7 +788,6 @@
     }
 }
 
-<<<<<<< HEAD
 void UnitsTest::testGetUnitsData() {
     struct {
         const char *outputRegion;
@@ -838,13 +828,11 @@
                   up->geq, up->skeleton.data());
         }
     }
-=======
 /**
  * Tests different return statuses depending on the input.
  */
 void UnitsTest::testStatus() {
 
->>>>>>> 704efa9f
 }
 
 #endif /* #if !UCONFIG_NO_FORMATTING */