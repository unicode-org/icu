--- conflicted
+++ resolved
@@ -7,10 +7,6 @@
 
 #include "charstr.h"
 #include "intltest.h"
-<<<<<<< HEAD
-#include "number_decnum.h"
-=======
->>>>>>> c0372817
 #include "unicode/ctest.h"
 #include "unicode/measunit.h"
 #include "unicode/unistr.h"
@@ -50,10 +46,6 @@
 
 void UnitsTest::runIndexedTest(int32_t index, UBool exec, const char *&name, char * /*par*/) {
     if (exec) { logln("TestSuite UnitsTest: "); }
-<<<<<<< HEAD
-
-=======
->>>>>>> c0372817
     TESTCASE_AUTO_BEGIN;
     TESTCASE_AUTO(testConversions);
     TESTCASE_AUTO(testBasic);
