--- conflicted
+++ resolved
@@ -250,13 +250,10 @@
   TESTCASE_AUTO(Test21134_ToNumberFormatter);
   TESTCASE_AUTO(Test13733_StrictAndLenient);
   TESTCASE_AUTO(Test21232_ParseTimeout);
-<<<<<<< HEAD
   TESTCASE_AUTO(Test8144_TestCurrencyNames);
   TESTCASE_AUTO(Test8144_TestCurrencyVariants);
   TESTCASE_AUTO(Test8144_TestCurrencyPlurals);
-=======
   TESTCASE_AUTO(Test10997_FormatCurrency);
->>>>>>> 0895a223
   TESTCASE_AUTO_END;
 }
 
@@ -9234,7 +9231,7 @@
   pFormat->format(2.155, actual);
   assertEquals("Should round percent toward even number", "216%", actual);
 }
-
+  
 void NumberFormatTest::Test11839() {
     IcuTestErrorCode errorCode(*this, "Test11839");
     // Ticket #11839: DecimalFormat does not respect custom plus sign
@@ -10114,7 +10111,6 @@
     // Should not hang
 }
 
-<<<<<<< HEAD
 void NumberFormatTest::Test8144_TestCurrencyNames() {
     // Do a basic check of getName()
     // USD { "US$", "US Dollar"            } // 04/04/1792-
@@ -10300,7 +10296,6 @@
                currencyDisplayNames->getPluralName(USX, PluralMapBase::OTHER, status) == nullptr);
     status.expectErrorAndReset(U_MISSING_RESOURCE_ERROR);
 }
-=======
 void NumberFormatTest::Test10997_FormatCurrency() {
     IcuTestErrorCode status(*this, "Test10997_FormatCurrency");
 
@@ -10327,5 +10322,4 @@
     delete fmt;
 }
 
->>>>>>> 0895a223
 #endif /* #if !UCONFIG_NO_FORMATTING */