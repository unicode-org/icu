--- conflicted
+++ resolved
@@ -306,13 +306,10 @@
     void Test21134_ToNumberFormatter();
     void Test13733_StrictAndLenient();
     void Test21232_ParseTimeout();
-<<<<<<< HEAD
     void Test8144_TestCurrencyNames();
     void Test8144_TestCurrencyVariants();
     void Test8144_TestCurrencyPlurals();
-=======
     void Test10997_FormatCurrency();
->>>>>>> 0895a223
 
  private:
     UBool testFormattableAsUFormattable(const char *file, int line, Formattable &f);
