--- conflicted
+++ resolved
@@ -1075,11 +1075,7 @@
 group: unitsformatter
     unitsdata.o unitconverter.o
   deps
-<<<<<<< HEAD
-    resourcebundle units_extra number_representation
-=======
-    resourcebundle units_extra double_conversion
->>>>>>> 9bcc4b69
+    resourcebundle units_extra double_conversion number_representation
 
 group: decnumber
     decContext.o decNumber.o
