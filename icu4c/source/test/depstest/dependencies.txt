--- conflicted
+++ resolved
@@ -1063,11 +1063,7 @@
     breakiterator
 
 group: units_extra
-<<<<<<< HEAD
     measunit_extra.o unitsdata.o unitconverter.o 
-=======
-    measunit_extra.o unitconverter.o
->>>>>>> ca34233e
   deps
     units ucharstriebuilder ucharstrie uclean_i18n
 
